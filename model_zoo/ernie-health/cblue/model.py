# Copyright (c) 2022 PaddlePaddle Authors. All Rights Reserved.
#
# Licensed under the Apache License, Version 2.0 (the "License");
# you may not use this file except in compliance with the License.
# You may obtain a copy of the License at
#
#     http://www.apache.org/licenses/LICENSE-2.0
#
# Unless required by applicable law or agreed to in writing, software
# distributed under the License is distributed on an "AS IS" BASIS,
# WITHOUT WARRANTIES OR CONDITIONS OF ANY KIND, either express or implied.
# See the License for the specific language governing permissions and
# limitations under the License.

import paddle
import paddle.nn as nn

from paddlenlp.transformers import ElectraConfig, ElectraModel, ElectraPretrainedModel


class ElectraForBinaryTokenClassification(ElectraPretrainedModel):
    """
    Electra Model with two linear layers on top of the hidden-states output layers,
    designed for token classification tasks with nesting.

    Args:
        electra (:class:`ElectraModel`):
            An instance of ElectraModel.
        num_classes (list):
            The number of classes.
        dropout (float, optionl):
            The dropout probability for output of Electra.
            If None, use the same value as `hidden_dropout_prob' of 'ElectraModel`
            instance `electra`. Defaults to None.
    """

<<<<<<< HEAD
    def __init__(self, electra, num_classes, dropout=None):
        super(ElectraForBinaryTokenClassification, self).__init__()
        assert len(num_classes) == 2
        self.num_classes_oth = num_classes[0]
        self.num_classes_sym = num_classes[1]
        self.electra = electra
        self.dropout = nn.Dropout(dropout if dropout is not None else self.electra.config["hidden_dropout_prob"])
        self.classifier_oth = nn.Linear(self.electra.config["hidden_size"], self.num_classes_oth)
        self.classifier_sym = nn.Linear(self.electra.config["hidden_size"], self.num_classes_sym)
=======
    def __init__(self, config: ElectraConfig, num_classes_oth, num_classes_sym):
        super(ElectraForBinaryTokenClassification, self).__init__(config)
        self.num_classes_oth = num_classes_oth
        self.num_classes_sym = num_classes_sym
        self.electra = ElectraModel(config)
        self.dropout = nn.Dropout(config.hidden_dropout_prob)
        self.classifier_oth = nn.Linear(config.hidden_size, self.num_classes_oth)
        self.classifier_sym = nn.Linear(config.hidden_size, self.num_classes_sym)
>>>>>>> a443998a

    def forward(self, input_ids=None, token_type_ids=None, position_ids=None, attention_mask=None):
        sequence_output = self.electra(input_ids, token_type_ids, position_ids, attention_mask)
        sequence_output = self.dropout(sequence_output)

        logits_sym = self.classifier_sym(sequence_output)
        logits_oth = self.classifier_oth(sequence_output)

        return logits_oth, logits_sym


class MultiHeadAttentionForSPO(nn.Layer):
    """
    Multi-head attention layer for SPO task.
    """

    def __init__(self, embed_dim, num_heads, scale_value=768):
        super(MultiHeadAttentionForSPO, self).__init__()
        self.embed_dim = embed_dim
        self.num_heads = num_heads
        self.scale_value = scale_value**-0.5
        self.q_proj = nn.Linear(embed_dim, embed_dim * num_heads)
        self.k_proj = nn.Linear(embed_dim, embed_dim * num_heads)

    def forward(self, query, key):
        q = self.q_proj(query)
        k = self.k_proj(key)
        q = paddle.reshape(q, shape=[0, 0, self.num_heads, self.embed_dim])
        k = paddle.reshape(k, shape=[0, 0, self.num_heads, self.embed_dim])
        q = paddle.transpose(q, perm=[0, 2, 1, 3])
        k = paddle.transpose(k, perm=[0, 2, 1, 3])
        scores = paddle.matmul(q, k, transpose_y=True)
        scores = paddle.scale(scores, scale=self.scale_value)
        return scores


class ElectraForSPO(ElectraPretrainedModel):
    """
    Electra Model with a linear layer on top of the hidden-states output
    layers for entity recognition, and a multi-head attention layer for
    relation classification.

    Args:
        electra (:class:`ElectraModel`):
            An instance of ElectraModel.
        num_classes (int):
            The number of classes.
        dropout (float, optionl):
            The dropout probability for output of Electra.
            If None, use the same value as `hidden_dropout_prob' of 'ElectraModel`
            instance `electra`. Defaults to None.
    """

<<<<<<< HEAD
    def __init__(self, electra, num_classes, dropout=None):
        super(ElectraForSPO, self).__init__()
        self.num_classes = num_classes
        self.electra = electra
        self.dropout = nn.Dropout(dropout if dropout is not None else self.electra.config["hidden_dropout_prob"])
        self.classifier = nn.Linear(self.electra.config["hidden_size"], 2)
        self.span_attention = MultiHeadAttentionForSPO(self.electra.config["hidden_size"], num_classes)
=======
    def __init__(self, config: ElectraConfig):
        super(ElectraForSPO, self).__init__(config)
        self.num_classes = config.num_labels
        self.electra = ElectraModel(config)
        self.dropout = nn.Dropout(config.hidden_dropout_prob)
        self.classifier = nn.Linear(config.hidden_size, 2)
        self.span_attention = MultiHeadAttentionForSPO(config.hidden_size, config.num_labels)
>>>>>>> a443998a

    def forward(self, input_ids=None, token_type_ids=None, position_ids=None, attention_mask=None):
        outputs = self.electra(
            input_ids, token_type_ids, position_ids, attention_mask, output_hidden_states=True, return_dict=True
        )
        sequence_outputs = outputs.last_hidden_state
        all_hidden_states = outputs.hidden_states
        sequence_outputs = self.dropout(sequence_outputs)
        ent_logits = self.classifier(sequence_outputs)

        subject_output = all_hidden_states[-2]
        cls_output = paddle.unsqueeze(sequence_outputs[:, 0, :], axis=1)
        subject_output = subject_output + cls_output

        output_size = self.num_classes + self.electra.config["hidden_size"]  # noqa:F841
        rel_logits = self.span_attention(sequence_outputs, subject_output)

        return ent_logits, rel_logits<|MERGE_RESOLUTION|>--- conflicted
+++ resolved
@@ -34,17 +34,6 @@
             instance `electra`. Defaults to None.
     """
 
-<<<<<<< HEAD
-    def __init__(self, electra, num_classes, dropout=None):
-        super(ElectraForBinaryTokenClassification, self).__init__()
-        assert len(num_classes) == 2
-        self.num_classes_oth = num_classes[0]
-        self.num_classes_sym = num_classes[1]
-        self.electra = electra
-        self.dropout = nn.Dropout(dropout if dropout is not None else self.electra.config["hidden_dropout_prob"])
-        self.classifier_oth = nn.Linear(self.electra.config["hidden_size"], self.num_classes_oth)
-        self.classifier_sym = nn.Linear(self.electra.config["hidden_size"], self.num_classes_sym)
-=======
     def __init__(self, config: ElectraConfig, num_classes_oth, num_classes_sym):
         super(ElectraForBinaryTokenClassification, self).__init__(config)
         self.num_classes_oth = num_classes_oth
@@ -53,7 +42,6 @@
         self.dropout = nn.Dropout(config.hidden_dropout_prob)
         self.classifier_oth = nn.Linear(config.hidden_size, self.num_classes_oth)
         self.classifier_sym = nn.Linear(config.hidden_size, self.num_classes_sym)
->>>>>>> a443998a
 
     def forward(self, input_ids=None, token_type_ids=None, position_ids=None, attention_mask=None):
         sequence_output = self.electra(input_ids, token_type_ids, position_ids, attention_mask)
@@ -107,15 +95,6 @@
             instance `electra`. Defaults to None.
     """
 
-<<<<<<< HEAD
-    def __init__(self, electra, num_classes, dropout=None):
-        super(ElectraForSPO, self).__init__()
-        self.num_classes = num_classes
-        self.electra = electra
-        self.dropout = nn.Dropout(dropout if dropout is not None else self.electra.config["hidden_dropout_prob"])
-        self.classifier = nn.Linear(self.electra.config["hidden_size"], 2)
-        self.span_attention = MultiHeadAttentionForSPO(self.electra.config["hidden_size"], num_classes)
-=======
     def __init__(self, config: ElectraConfig):
         super(ElectraForSPO, self).__init__(config)
         self.num_classes = config.num_labels
@@ -123,7 +102,6 @@
         self.dropout = nn.Dropout(config.hidden_dropout_prob)
         self.classifier = nn.Linear(config.hidden_size, 2)
         self.span_attention = MultiHeadAttentionForSPO(config.hidden_size, config.num_labels)
->>>>>>> a443998a
 
     def forward(self, input_ids=None, token_type_ids=None, position_ids=None, attention_mask=None):
         outputs = self.electra(
