--- conflicted
+++ resolved
@@ -12,25 +12,27 @@
 # See the License for the specific language governing permissions and
 # limitations under the License.
 
-import argparse
-import math
 import os
 import random
 import time
 
+import lr
 import numpy as np
 import paddle
+from args import parse_args
+from dataset import create_pretrained_dataset
 from visualdl import LogWriter
-from paddlenlp.transformers import GPTModel, GPTForPretraining, GPTPretrainingCriterion, GPTConfig
-from paddlenlp.transformers import GPTTokenizer, GPTChineseTokenizer
+
+from paddlenlp.ops import Topology
+from paddlenlp.transformers import (
+    GPTChineseTokenizer,
+    GPTConfig,
+    GPTForPretraining,
+    GPTPretrainingCriterion,
+    GPTTokenizer,
+)
+from paddlenlp.utils import profiler
 from paddlenlp.utils.log import logger
-from paddlenlp.utils import profiler
-from paddlenlp.ops import Topology
-
-from dataset import create_pretrained_dataset
-from args import parse_args
-import lr
-from paddle.distributed import fleet
 
 MODEL_CLASSES = {
     "gpt": (GPTForPretraining, GPTTokenizer),
@@ -94,13 +96,11 @@
 
 
 def get_device(device: str):
-    if device == 'cpu':
-        return 'cpu'
-    if paddle.get_device() == 'cpu':
-        logger.warning(
-            "not detect gpu but receive GPU related params, we will run the model on cpu"
-        )
-        return 'cpu'
+    if device == "cpu":
+        return "cpu"
+    if paddle.get_device() == "cpu":
+        logger.warning("not detect gpu but receive GPU related params, we will run the model on cpu")
+        return "cpu"
     return device
 
 
@@ -143,15 +143,9 @@
     if args.model_name_or_path in pretrained_models_list:
         model_config = model_class.pretrained_init_configuration[args.model_name_or_path]
         model_config["hidden_dropout_prob"] = args.hidden_dropout_prob
-<<<<<<< HEAD
-        model_config[
-            "attention_probs_dropout_prob"] = args.attention_probs_dropout_prob
+        model_config["attention_probs_dropout_prob"] = args.attention_probs_dropout_prob
         config = GPTConfig(**model_config)
         model = GPTForPretraining(config)
-=======
-        model_config["attention_probs_dropout_prob"] = args.attention_probs_dropout_prob
-        model = GPTForPretraining(GPTModel(**model_config))
->>>>>>> e8c8b6c7
     else:
         model = GPTForPretraining.from_pretrained(
             args.model_name_or_path,
@@ -216,7 +210,6 @@
 
     global_step = 0
     epoch = 0
-    tic_train = time.time()
     while True:
         files = get_train_data_file(args)
         files.sort()
@@ -296,7 +289,6 @@
                     log_writer.add_scalar("loss", loss_numpy, global_step)
                     log_writer.add_scalar("learning_rate", optimizer.get_lr(), global_step)
 
-                    tic_train = time.time()
                     train_reader_cost = 0.0
                     train_run_cost = 0.0
 
