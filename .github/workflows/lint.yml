--- conflicted
+++ resolved
@@ -4,11 +4,7 @@
 
 jobs:
   Lint:
-<<<<<<< HEAD
-    name: Run Lint
-=======
     name: Lint
->>>>>>> 5385d0dd
     runs-on: ubuntu-20.04
     steps:
       - uses: actions/checkout@v3
