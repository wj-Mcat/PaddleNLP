--- conflicted
+++ resolved
@@ -4,11 +4,7 @@
 
 jobs:
   Test:
-<<<<<<< HEAD
-    name: Run Test
-=======
     name: Test
->>>>>>> 5385d0dd
     runs-on: ubuntu-20.04
     steps:
       - uses: actions/checkout@v3
