# coding=utf-8
# Copyright (c) 2022 PaddlePaddle Authors. All Rights Reserved.
# Copyright 2018 The Google AI Language Team Authors and The HuggingFace Inc. team.
# Copyright (c) 2018, NVIDIA CORPORATION.  All rights reserved.
#
# Licensed under the Apache License, Version 2.0 (the "License");
# you may not use this file except in compliance with the License.
# You may obtain a copy of the License at
#
#     http://www.apache.org/licenses/LICENSE-2.0
#
# Unless required by applicable law or agreed to in writing, software
# distributed under the License is distributed on an "AS IS" BASIS,
# WITHOUT WARRANTIES OR CONDITIONS OF ANY KIND, either express or implied.
# See the License for the specific language governing permissions and
# limitations under the License.
""" Configuration base class and utilities."""
from __future__ import annotations

import copy
import json
import os
import os.path as osp
import re
import shutil
import sys
import warnings
from pathlib import Path
from typing import Any, Dict, List, Optional, Tuple, Union

import paddle
from huggingface_hub import hf_hub_download
from huggingface_hub.utils import EntryNotFoundError

from paddlenlp import __version__
from paddlenlp.transformers.utils import resolve_cache_dir
from paddlenlp.utils.env import LEGACY_CONFIG_NAME
from paddlenlp.utils.log import logger

from ..utils import CONFIG_NAME
from ..utils.downloader import (
    COMMUNITY_MODEL_PREFIX,
    get_path_from_url_with_filelock,
    hf_file_exists,
    is_url,
    url_file_exists,
)

_re_configuration_file = re.compile(r"config\.(.*)\.json")


def custom_object_save(obj, folder, config=None):
    """
    Save the modeling files corresponding to a custom model/configuration/tokenizer etc. in a given folder. Optionally
    adds the proper fields in a config.

    Args:
        obj (`Any`): The object for which to save the module files.
        folder (`str` or `os.PathLike`): The folder where to save.
        config (`PretrainedConfig` or dictionary, `optional`):
            A config in which to register the auto_map corresponding to this custom object.
    """
    if obj.__module__ == "__main__":
        logger.warning(
            f"We can't save the code defining {obj} in {folder} as it's been defined in __main__. You should put "
            "this code in a separate module so we can include it in the saved folder and make it easier to share via "
            "the Hub."
        )

    def _set_auto_map_in_config(_config):
        module_name = obj.__class__.__module__
        last_module = module_name.split(".")[-1]
        full_name = f"{last_module}.{obj.__class__.__name__}"
        # Special handling for tokenizers
        if "Tokenizer" in full_name:
            slow_tokenizer_class = None
            fast_tokenizer_class = None
            if obj.__class__.__name__.endswith("Fast"):
                # Fast tokenizer: we have the fast tokenizer class and we may have the slow one has an attribute.
                fast_tokenizer_class = f"{last_module}.{obj.__class__.__name__}"
                if getattr(obj, "slow_tokenizer_class", None) is not None:
                    slow_tokenizer = getattr(obj, "slow_tokenizer_class")
                    slow_tok_module_name = slow_tokenizer.__module__
                    last_slow_tok_module = slow_tok_module_name.split(".")[-1]
                    slow_tokenizer_class = f"{last_slow_tok_module}.{slow_tokenizer.__name__}"
            else:
                # Slow tokenizer: no way to have the fast class
                slow_tokenizer_class = f"{last_module}.{obj.__class__.__name__}"

            full_name = (slow_tokenizer_class, fast_tokenizer_class)

        if isinstance(_config, dict):
            auto_map = _config.get("auto_map", {})
            auto_map[obj._auto_class] = full_name
            _config["auto_map"] = auto_map
        elif getattr(_config, "auto_map", None) is not None:
            _config.auto_map[obj._auto_class] = full_name
        else:
            _config.auto_map = {obj._auto_class: full_name}

    # Add object class to the config auto_map
    if isinstance(config, (list, tuple)):
        for cfg in config:
            _set_auto_map_in_config(cfg)
    elif config is not None:
        _set_auto_map_in_config(config)

    # Copy module file to the output folder.
    object_file = sys.modules[obj.__module__].__file__
    dest_file = Path(folder) / (Path(object_file).name)
    shutil.copy(object_file, dest_file)

    # Gather all relative imports recursively and make sure they are copied as well.
    # TODO(wujingjing): `get_relative_import_files` havn't supported yet.
    # for needed_file in get_relative_import_files(object_file):
    #     dest_file = Path(folder) / (Path(needed_file).name)
    #     shutil.copy(needed_file, dest_file)


def cached_path(
    url_or_filename,
    cache_dir=None,
    force_download=False,
    local_files_only=False,
) -> Optional[str]:
    """
    Given something that might be a URL (or might be a local path), determine which. If it's a URL, download the file
    and cache it, and return the path to the cached file. If it's already a local path, make sure the file exists and
    then return the path

    Args:
        cache_dir: specify a cache directory to save the file to (overwrite the default cache dir).
        force_download: if True, re-download the file even if it's already cached in the cache dir.
        user_agent: Optional string or dict that will be appended to the user-agent on remote requests.

    Return:
        Local path (string) of file or if networking is off, last version of file cached on disk.

    Raises:
        In case of non-recoverable file (non-existent or inaccessible url + no cache on disk).
    """
    if is_url(url_or_filename):
        if cache_dir is None:
            raise NotADirectoryError(
                "when download from url<%s>, cache_dir is required, but receive None", url_or_filename
            )

        if force_download:
            # remove the target file under cache_dir
            file_path = osp.join(cache_dir, osp.split(url_or_filename)[-1])
            shutil.rmtree(file_path, ignore_errors=True)

        # URL, so get it from the cache (downloading if necessary)
        output_path = get_path_from_url_with_filelock(
            url_or_filename,
            root_dir=cache_dir,
        )
    elif os.path.exists(url_or_filename):
        # File, and it exists.
        output_path = url_or_filename
    else:
        raise FileNotFoundError(
            "can't find the file<{%s}> which should be valid url or local file path", url_or_filename
        )

    return output_path


def attribute_map(config: PretrainedConfig, kwargs: Dict[str, Any]) -> Dict[str, Any]:
    """map the <old-attr> to <new-attr> with configuration

    Args:
        config (PretrainedConfig): the instance of PretrainedConfig
        kwargs (Dict[str, Any]): the kwargs of attribute
    """
    for old_key, new_key in config.attribute_map.items():
        if old_key in kwargs:
            if new_key in kwargs:
                logger.warning(f"receive param<{old_key}> and param<{new_key}>, but the first one will be adopt")
            kwargs[new_key] = kwargs.pop(old_key)
    return kwargs


def convert_to_legacy_config(attribute_map: Dict[str, str], config: Dict[str, Any]) -> Dict[str, Any]:
    """
    works when there are different fields between huggingface and paddle
    Args:
        attribute_map (Dict[str, str]): mapping of between standard config and paddle config
        config (Dict[str, Any]): config of huggingface transformers models
    Returns: the config which can be mapped into config of paddle model
    """
    if "init_args" in config:
        args = []
        for init_arg in config["init_args"]:
            init_arg = convert_to_legacy_config(attribute_map, init_arg)
            args.append(init_arg)
        config["init_args"] = args

    # TODO(wj-Mcat): to improve compatibility for: old local config and new PretrainedConfig, eg:
    # { "init_args": [], "init_class": "", "num_classes": 12 }
    for standard_field, paddle_field in attribute_map.items():
        value = config.pop(standard_field, None) or config.pop(paddle_field, None)
        if value is not None:
            config[paddle_field] = value
    return config


def flatten_model_config(config: dict) -> dict:
    """flatten the model config which can be old-style model config

    Args:
        config (dict): the source of config which can be flatten config or nest config

    Returns:
        dict: the flatten config
    """
    # 1. extract the init_args into the top level
    init_args = config.pop("init_args", [])

    index = 0
    while index < len(init_args):
        if isinstance(init_args[index], dict):
            for key, value in init_args[index].items():
                if key not in config:
                    config[key] = value
            init_args.pop(index)
        else:
            index += 1

    if init_args:
        config["init_args"] = init_args

    # 2. convert `init_class` into `architectures`
    if "init_class" in config:
        config["architectures"] = [config.pop("init_class")]

    return config


def is_standard_config(config: Union[PretrainedConfig, Dict[str, Any]]) -> bool:
    """
    check whether the config is standard
    Args:
        config: the dict data of config
    """
    if isinstance(config, PretrainedConfig):
        return True

    return "init_class" not in config and "architectures" in config


def resolve_hf_config_path(repo_id: str, cache_dir: str, subfolder=None) -> str:
    """resolve config file from hf hub

    Args:
        repo_id (str): the repo name from huggingface hub
        cache_dir (str): the cachedir
        subfolder (str, optional) An optional value corresponding to a folder inside the repo.

    Returns:
        str: the downloaded config file
    """
    if hf_file_exists(repo_id=repo_id, filename=CONFIG_NAME, subfolder=subfolder):
        file_name = CONFIG_NAME
    else:
        raise EntryNotFoundError(f"can not find the paddle/pytorch config file from: https://huggingface.co/{repo_id}")

    return hf_hub_download(
        repo_id=repo_id,
        filename=file_name,
        cache_dir=cache_dir,
        subfolder=subfolder,
        library_name="PaddleNLP",
        library_version=__version__,
    )


class PretrainedConfig:
    r"""
    Base class for all configuration classes. Handles a few parameters common to all models' configurations as well as
    methods for loading/downloading/saving configurations.

    <Tip>

    A configuration file can be loaded and saved to disk. Loading the configuration file and using this file to
    initialize a model does **not** load the model weights. It only affects the model's configuration.

    </Tip>

    Class attributes (overridden by derived classes):

    - **model_type** (`str`) -- An identifier for the model type, serialized into the JSON file, and used to recreate
      the correct object in [`~paddlenlp.AutoConfig`].
    - **is_composition** (`bool`) -- Whether the config class is composed of multiple sub-configs. In this case the
      config has to be initialized from two or more configs of type [`~paddlenlp.PretrainedConfig`] like:
      [`~paddlenlp.EncoderDecoderConfig`] or [`~RagConfig`].
    - **keys_to_ignore_at_inference** (`List[str]`) -- A list of keys to ignore by default when looking at dictionary
      outputs of the model during inference.
    - **attribute_map** (`Dict[str, str]`) -- A dict that maps model specific attribute names to the standardized
      naming of attributes.

    Common attributes (present in all subclasses):

    - **vocab_size** (`int`) -- The number of tokens in the vocabulary, which is also the first dimension of the
      embeddings matrix (this attribute may be missing for models that don't have a text modality like ViT).
    - **hidden_size** (`int`) -- The hidden size of the model.
    - **num_attention_heads** (`int`) -- The number of attention heads used in the multi-head attention layers of the
      model.
    - **num_hidden_layers** (`int`) -- The number of blocks in the model.

    Arg:
        name_or_path (`str`, *optional*, defaults to `""`):
            Store the string that was passed to [`PreTrainedModel.from_pretrained`] or
            [`PreTrainedModel.from_pretrained`] as `pretrained_model_name_or_path` if the configuration was created
            with such a method.
        output_hidden_states (`bool`, *optional*, defaults to `False`):
            Whether or not the model should return all hidden-states.
        output_attentions (`bool`, *optional*, defaults to `False`):
            Whether or not the model should returns all attentions.
        return_dict (`bool`, *optional*, defaults to `True`):
            Whether or not the model should return a [`~paddlenlp.transformers.model_outputs.ModelOutput`] instead of a plain tuple.
        is_encoder_decoder (`bool`, *optional*, defaults to `False`):
            Whether the model is used as an encoder/decoder or not.
        is_decoder (`bool`, *optional*, defaults to `False`):
            Whether the model is used as decoder or not (in which case it's used as an encoder).
        cross_attention_hidden_size** (`bool`, *optional*):
            The hidden size of the cross-attention layer in case the model is used as a decoder in an encoder-decoder
            setting and the cross-attention hidden dimension differs from `self.config.hidden_size`.
        add_cross_attention (`bool`, *optional*, defaults to `False`):
            Whether cross-attention layers should be added to the model. Note, this option is only relevant for models
            that can be used as decoder models within the [`EncoderDecoderModel`] class, which consists of all models
            in `AUTO_MODELS_FOR_CAUSAL_LM`.
        tie_encoder_decoder (`bool`, *optional*, defaults to `False`):
            Whether all encoder weights should be tied to their equivalent decoder weights. This requires the encoder
            and decoder model to have the exact same parameter names.
        prune_heads (`Dict[int, List[int]]`, *optional*, defaults to `{}`):
            Pruned heads of the model. The keys are the selected layer indices and the associated values, the list of
            heads to prune in said layer.

            For instance `{1: [0, 2], 2: [2, 3]}` will prune heads 0 and 2 on layer 1 and heads 2 and 3 on layer 2.
        chunk_size_feed_forward (`int`, *optional*, defaults to `0`):
            The chunk size of all feed forward layers in the residual attention blocks. A chunk size of `0` means that
            the feed forward layer is not chunked. A chunk size of n means that the feed forward layer processes `n` <
            sequence_length embeddings at a time. For more information on feed forward chunking, see [How does Feed
            Forward Chunking work?](../glossary.html#feed-forward-chunking).

        > Parameters for sequence generation

        max_length (`int`, *optional*, defaults to 20):
            Maximum length that will be used by default in the `generate` method of the model.
        min_length (`int`, *optional*, defaults to 10):
            Minimum length that will be used by default in the `generate` method of the model.
        do_sample (`bool`, *optional*, defaults to `False`):
            Flag that will be used by default in the `generate` method of the model. Whether or not to use sampling ;
            use greedy decoding otherwise.
        early_stopping (`bool`, *optional*, defaults to `False`):
            Flag that will be used by default in the `generate` method of the model. Whether to stop the beam search
            when at least `num_beams` sentences are finished per batch or not.
        num_beams (`int`, *optional*, defaults to 1):
            Number of beams for beam search that will be used by default in the `generate` method of the model. 1 means
            no beam search.
        num_beam_groups (`int`, *optional*, defaults to 1):
            Number of groups to divide `num_beams` into in order to ensure diversity among different groups of beams
            that will be used by default in the `generate` method of the model. 1 means no group beam search.
        diversity_penalty (`float`, *optional*, defaults to 0.0):
            Value to control diversity for group beam search. that will be used by default in the `generate` method of
            the model. 0 means no diversity penalty. The higher the penalty, the more diverse are the outputs.
        temperature (`float`, *optional*, defaults to 1):
            The value used to module the next token probabilities that will be used by default in the `generate` method
            of the model. Must be strictly positive.
        top_k (`int`, *optional*, defaults to 50):
            Number of highest probability vocabulary tokens to keep for top-k-filtering that will be used by default in
            the `generate` method of the model.
        top_p (`float`, *optional*, defaults to 1):
            Value that will be used by default in the `generate` method of the model for `top_p`. If set to float < 1,
            only the most probable tokens with probabilities that add up to `top_p` or higher are kept for generation.
        repetition_penalty (`float`, *optional*, defaults to 1):
            Parameter for repetition penalty that will be used by default in the `generate` method of the model. 1.0
            means no penalty.
        length_penalty (`float`, *optional*, defaults to 1):
            Exponential penalty to the length that will be used by default in the `generate` method of the model.
        no_repeat_ngram_size (`int`, *optional*, defaults to 0) -- Value that will be used by default in the
            `generate` method of the model for `no_repeat_ngram_size`. If set to int > 0, all ngrams of that size can
            only occur once.
        encoder_no_repeat_ngram_size (`int`, *optional*, defaults to 0) -- Value that will be used by
            default in the `generate` method of the model for `encoder_no_repeat_ngram_size`. If set to int > 0, all
            ngrams of that size that occur in the `encoder_input_ids` cannot occur in the `decoder_input_ids`.
        bad_words_ids (`List[int]`, *optional*):
            List of token ids that are not allowed to be generated that will be used by default in the `generate`
            method of the model. In order to get the tokens of the words that should not appear in the generated text,
            use `tokenizer.encode(bad_word, add_prefix_space=True)`.
        num_return_sequences (`int`, *optional*, defaults to 1):
            Number of independently computed returned sequences for each element in the batch that will be used by
            default in the `generate` method of the model.
        output_scores (`bool`, *optional*, defaults to `False`):
            Whether the model should return the logits when used for generation.
        return_dict_in_generate (`bool`, *optional*, defaults to `False`):
            Whether the model should return a [`~paddlenlp.transformers.model_outputs.ModelOutput`] instead of a `paddlenlp.Tensor`.
        forced_bos_token_id (`int`, *optional*):
            The id of the token to force as the first generated token after the `decoder_start_token_id`. Useful for
            multilingual models like [mBART](../model_doc/mbart) where the first generated token needs to be the target
            language token.
        forced_eos_token_id (`int`, *optional*):
            The id of the token to force as the last generated token when `max_length` is reached.
        remove_invalid_values (`bool`, *optional*):
            Whether to remove possible _nan_ and _inf_ outputs of the model to prevent the generation method to crash.
            Note that using `remove_invalid_values` can slow down generation.

        > Parameters for fine-tuning tasks

        architectures (`List[str]`, *optional*):
            Model architectures that can be used with the model pretrained weights.
        finetuning_task (`str`, *optional*):
            Name of the task used to fine-tune the model. This can be used when converting from an original checkpoint.
        id2label (`Dict[int, str]`, *optional*):
            A map from index (for instance prediction index, or target index) to label.
        label2id (`Dict[str, int]`, *optional*): A map from label to index for the model.
        num_labels (`int`, *optional*):
            Number of labels to use in the last layer added to the model, typically for a classification task.
        task_specific_params (`Dict[str, Any]`, *optional*):
            Additional keyword arguments to store for the current task.
        problem_type (`str`, *optional*):
            Problem type for `XxxForSequenceClassification` models. Can be one of `"regression"`,
            `"single_label_classification"` or `"multi_label_classification"`.

        > Parameters linked to the tokenizer

        tokenizer_class (`str`, *optional*):
            The name of the associated tokenizer class to use (if none is set, will use the tokenizer associated to the
            model by default).
        prefix (`str`, *optional*):
            A specific prompt that should be added at the beginning of each text before calling the model.
        bos_token_id (`int`, *optional*): The id of the _beginning-of-stream_ token.
        pad_token_id (`int`, *optional*): The id of the _padding_ token.
        eos_token_id (`int`, *optional*): The id of the _end-of-stream_ token.
        decoder_start_token_id (`int`, *optional*):
            If an encoder-decoder model starts decoding with a different token than _bos_, the id of that token.
        sep_token_id (`int`, *optional*): The id of the _separation_ token.

        tie_word_embeddings (`bool`, *optional*, defaults to `True`):
            Whether the model's input and output word embeddings should be tied. Note that this is only relevant if the
            model has a output word embedding layer.
        dtype (`str`, *optional*):
            The `dtype` of the weights. This attribute can be used to initialize the model to a non-default `dtype`
            (which is normally `float32`) and thus allow for optimal storage allocation. For example, if the saved
            model is `float16`, ideally we want to load it back using the minimal amount of memory needed to load
            `float16` weights. Since the config object is stored in plain text, this attribute contains just the
            floating type string without the `paddle.` prefix. For example, for `paddle.float16` ``dtype` is the
            `"float16"` string.
        fp16_opt_level(`str`, *optional*):
            The `level` of the amp level.

            This attribute is currently not being used during model loading time, but this may change in the future
            versions. But we can already start preparing for the future by saving the dtype with save_pretrained.
    """
    model_type: str = ""
    is_composition: bool = False

    # # # # # # # # # # # # # # # # # # # # # # # # # # # # # # # # # # # # # # # # # # # # # # # # # # # # # # # #
    # TODO(wj-Mcat): this comment should be removed after this feature is accepted by PaddleNLP teams
    # `pretrained_init_configuration` can be `dict` or `url`: eg:
    #     {
    #         "bert-base-uncased": {
    #             "vocab_size": 30522,
    #             "hidden_size": 768,
    #         },
    #         "bert-large-uncased": "https://bj.bcebos.com/paddlenlp/models/transformers/model_config.json"
    #     }
    #
    # advantages:
    #     1. reuse the concept: `pretrained_init_configuration` and extend it
    #     2. make code more concise when support resource file
    # # # # # # # # # # # # # # # # # # # # # # # # # # # # # # # # # # # # # # # # # # # # # # # # # # # # # # # #
    pretrained_init_configuration = {}

    # global attribute mapping
    attribute_map: Dict[str, str] = {"num_classes": "num_labels"}

    _auto_class: Optional[str] = None

    def __setattr__(self, key, value):
        if key in super().__getattribute__("attribute_map"):
            key = super().__getattribute__("attribute_map")[key]
        super().__setattr__(key, value)
        assert hasattr(self, key)

    def __getattribute__(self, key):
        if key != "attribute_map" and key in super().__getattribute__("attribute_map"):
            key = super().__getattribute__("attribute_map")[key]
        return super().__getattribute__(key)

    def __getitem__(self, key):
        return getattr(self, key, None)

    def __setitem__(self, key, value):
        if hasattr(self, key):
            setattr(self, key, value)

    def __init__(self, **kwargs):
        # Attributes with defaults
        # map the old attr to new atr, eg: num_classes -> num_labels
        kwargs = attribute_map(self, kwargs=kwargs)

        self.return_dict = kwargs.pop("return_dict", False)
        self.output_hidden_states = kwargs.pop("output_hidden_states", False)
        self.output_attentions = kwargs.pop("output_attentions", False)
        self.use_cache = kwargs.pop("use_cache", False)

        self.pruned_heads = kwargs.pop("pruned_heads", {})
        self.tie_word_embeddings = kwargs.pop(
            "tie_word_embeddings", True
        )  # Whether input and output word embeddings should be tied for all MLM, LM and Seq2Seq models.

        # parameter for model dtype
        if "torch_dtype" in kwargs:
            self.dtype = kwargs.pop("torch_dtype")
        else:
            self.dtype = kwargs.pop("dtype", paddle.get_default_dtype())

        # Parameters for tensor parallel
        self.tensor_parallel_degree = kwargs.pop("tensor_parallel_degree", 1)
        self.tensor_parallel_rank = kwargs.pop("tensor_parallel_rank", 0)
        # If set to True, this option is used with fleet.meta_parallel.ParallelCrossEntropy
        # to calculate cross-entropy loss for parallel model.
        self.tensor_parallel_output = kwargs.pop("tensor_parallel_output", False)

        # Is decoder is used in encoder-decoder models to differentiate encoder from decoder
        self.is_encoder_decoder = kwargs.pop("is_encoder_decoder", False)
        self.is_decoder = kwargs.pop("is_decoder", False)
        self.cross_attention_hidden_size = kwargs.pop("cross_attention_hidden_size", None)
        self.add_cross_attention = kwargs.pop("add_cross_attention", False)
        self.tie_encoder_decoder = kwargs.pop("tie_encoder_decoder", False)

        # Parameters for sequence generation
        self.max_length = kwargs.pop("max_length", 20)
        self.min_length = kwargs.pop("min_length", 0)
        self.do_sample = kwargs.pop("do_sample", False)
        self.early_stopping = kwargs.pop("early_stopping", False)
        self.num_beams = kwargs.pop("num_beams", 1)
        self.num_beam_groups = kwargs.pop("num_beam_groups", 1)
        self.diversity_penalty = kwargs.pop("diversity_penalty", 0.0)
        self.temperature = kwargs.pop("temperature", 1.0)
        self.top_k = kwargs.pop("top_k", 50)
        self.top_p = kwargs.pop("top_p", 1.0)
        self.typical_p = kwargs.pop("typical_p", 1.0)
        self.repetition_penalty = kwargs.pop("repetition_penalty", 1.0)
        self.length_penalty = kwargs.pop("length_penalty", 1.0)
        self.no_repeat_ngram_size = kwargs.pop("no_repeat_ngram_size", 0)
        self.encoder_no_repeat_ngram_size = kwargs.pop("encoder_no_repeat_ngram_size", 0)
        self.bad_words_ids = kwargs.pop("bad_words_ids", None)
        self.num_return_sequences = kwargs.pop("num_return_sequences", 1)
        self.chunk_size_feed_forward = kwargs.pop("chunk_size_feed_forward", 0)
        self.output_scores = kwargs.pop("output_scores", False)
        self.return_dict_in_generate = kwargs.pop("return_dict_in_generate", False)
        self.forced_bos_token_id = kwargs.pop("forced_bos_token_id", None)
        self.forced_eos_token_id = kwargs.pop("forced_eos_token_id", None)
        self.remove_invalid_values = kwargs.pop("remove_invalid_values", False)
        self.exponential_decay_length_penalty = kwargs.pop("exponential_decay_length_penalty", None)

        # Fine-tuning task arguments
        self.architectures = kwargs.pop("architectures", None)
        self.finetuning_task = kwargs.pop("finetuning_task", None)
        self.id2label = kwargs.pop("id2label", None)
        self.label2id = kwargs.pop("label2id", None)
        if self.id2label is not None:
            num_labels = kwargs.pop("num_labels", None)
            if num_labels is not None and len(self.id2label) != num_labels:
                logger.warning(
                    f"You passed along `num_labels={num_labels}` with an incompatible id to label map: "
                    f"{self.id2label}. The number of labels wil be overwritten to {self.num_labels}."
                )
            self.id2label = dict((int(key), value) for key, value in self.id2label.items())
            # Keys are always strings in JSON so convert ids to int here.
        else:
            num_labels = kwargs.pop("num_labels", 2)
            self.num_labels = num_labels if num_labels is not None else 2

        self.classifier_dropout = kwargs.pop("classifier_dropout", None)

        # Tokenizer arguments TODO: eventually tokenizer and models should share the same config
        self.tokenizer_class = kwargs.pop("tokenizer_class", None)
        self.prefix = kwargs.pop("prefix", None)
        self.bos_token_id = kwargs.pop("bos_token_id", None)
        self.pad_token_id = kwargs.pop("pad_token_id", None)
        self.eos_token_id = kwargs.pop("eos_token_id", None)
        self.sep_token_id = kwargs.pop("sep_token_id", None)

<<<<<<< HEAD
=======
        self.fp16_opt_level = kwargs.pop("fp16_opt_level", None)
        self.dtype = kwargs.pop("dtype", None)

>>>>>>> caf8720c
        self.decoder_start_token_id = kwargs.pop("decoder_start_token_id", None)

        # task specific arguments
        self.task_specific_params = kwargs.pop("task_specific_params", None)

        # regression / multi-label classification
        self.problem_type = kwargs.pop("problem_type", None)
        allowed_problem_types = ("regression", "single_label_classification", "multi_label_classification")
        if self.problem_type is not None and self.problem_type not in allowed_problem_types:
            raise ValueError(
                f"The config parameter `problem_type` was not understood: received {self.problem_type} "
                "but only 'regression', 'single_label_classification' and 'multi_label_classification' are valid."
            )

        # Name or path to the pretrained checkpoint
        self._name_or_path = str(kwargs.pop("name_or_path", ""))

        # Drop the transformers version info
        self.paddlenlp_version = kwargs.pop("paddlenlp_version", None)

        # Deal with gradient checkpointing
        if kwargs.get("gradient_checkpointing", False):
            warnings.warn(
                "Passing `gradient_checkpointing` to a config initialization is deprecated and will be removed in v5 "
                "Transformers. Using `model.gradient_checkpointing_enable()` instead, or if you are using the "
                "`Trainer` API, pass `gradient_checkpointing=True` in your `TrainingArguments`."
            )

        # Additional attributes without default values
        for key, value in kwargs.items():
            try:
                setattr(self, key, value)
            except AttributeError as err:
                logger.error(f"Can't set {key} with value {value} for {self}")
                raise err

    @property
    def name_or_path(self) -> str:
        return getattr(self, "_name_or_path", None)

    @name_or_path.setter
    def name_or_path(self, value):
        self._name_or_path = str(value)  # Make sure that name_or_path is a string (for JSON encoding)

    @property
    def use_return_dict(self) -> bool:
        """
        `bool`: Whether or not return [`~paddlenlp.transformers.model_outputs.ModelOutput`] instead of tuples.
        """
        return self.return_dict

    @property
    def num_labels(self) -> int:
        """
        `int`: The number of labels for classification models.
        """
        return len(self.id2label)

    @num_labels.setter
    def num_labels(self, num_labels: int):
        if not hasattr(self, "id2label") or self.id2label is None or len(self.id2label) != num_labels:
            self.id2label = {i: f"LABEL_{i}" for i in range(num_labels)}
            self.label2id = dict(zip(self.id2label.values(), self.id2label.keys()))

    def save_pretrained(self, save_directory: Union[str, os.PathLike], **kwargs):
        """
        Save a configuration object to the directory `save_directory`, so that it can be re-loaded using the
        [`~PretrainedConfig.from_pretrained`] class method.

        Args:
            save_directory (`str` or `os.PathLike`):
                Directory where the configuration JSON file will be saved (will be created if it does not exist).
            kwargs:
                Additional key word arguments passed along to the [`~utils.PushToHubMixin.push_to_hub`] method.
        """
        if os.path.isfile(save_directory):
            raise AssertionError(f"Provided path ({save_directory}) should be a directory, not a file")

        os.makedirs(save_directory, exist_ok=True)

        # If we have a custom config, we copy the file defining it in the folder and set the attributes so it can be
        # loaded from the Hub.
        if self._auto_class is not None:
            custom_object_save(self, save_directory, config=self)

        # If we save using the predefined names, we can load using `from_pretrained`
        output_config_file = os.path.join(save_directory, CONFIG_NAME)

        self.to_json_file(output_config_file, use_diff=True)
        logger.info(f"Configuration saved in {output_config_file}")

    @classmethod
    def from_pretrained(
        cls,
        pretrained_model_name_or_path: Union[str, os.PathLike],
        from_hf_hub: bool = False,
        cache_dir: Optional[str] = None,
        **kwargs
    ) -> PretrainedConfig:
        r"""
        Instantiate a [`PretrainedConfig`] (or a derived class) from a pretrained model configuration.

        Args:
            pretrained_model_name_or_path (`str` or `os.PathLike`):
                This can be either:

                - a string, the *model id* of a pretrained model configuration hosted inside a model repo on
                  paddlenlp bos server. Valid model ids can be located at the root-level, like `bert-base-uncased`, or
                  namespaced under a user or organization name, like `dbmdz/bert-base-german-cased`.
                - a path to a *directory* containing a configuration file saved using the
                  [`~PretrainedConfig.save_pretrained`] method, e.g., `./my_model_directory/`.
                - a path or url to a saved configuration JSON *file*, e.g., `./my_model_directory/configuration.json`.
            from_hf_hub (bool, *optional*):
                load config from huggingface hub: https://huggingface.co/models
            cache_dir (`str` or `os.PathLike`, *optional*):
                Path to a directory in which a downloaded pretrained model configuration should be cached if the
                standard cache should not be used.
            force_download (`bool`, *optional*, defaults to `False`):
                Whether or not to force to (re-)download the configuration files and override the cached versions if
                they exist.
            return_unused_kwargs (`bool`, *optional*, defaults to `False`):
                If `False`, then this function returns just the final configuration object.

                If `True`, then this functions returns a `Tuple(config, unused_kwargs)` where *unused_kwargs* is a
                dictionary consisting of the key/value pairs whose keys are not configuration attributes: i.e., the
                part of `kwargs` which has not been used to update `config` and is otherwise ignored.
            kwargs (`Dict[str, Any]`, *optional*):
                The values in kwargs of any keys which are configuration attributes will be used to override the loaded
                values. Behavior concerning key/value pairs whose keys are *not* configuration attributes is controlled
                by the `return_unused_kwargs` keyword parameter.

        <Tip>

        Passing `use_auth_token=True` is required when you want to use a private model.

        </Tip>

        Returns:
            [`PretrainedConfig`]: The configuration object instantiated from this pretrained model.

        Examples:

        ```python
        # We can't instantiate directly the base class *PretrainedConfig* so let's show the examples on a
        # derived class: BertConfig
        config = BertConfig.from_pretrained(
            "bert-base-uncased"
        )  # Download configuration from huggingface.co and cache.
        config = BertConfig.from_pretrained(
            "./test/saved_model/"
        )  # E.g. config (or model) was saved using *save_pretrained('./test/saved_model/')*
        config = BertConfig.from_pretrained("./test/saved_model/my_configuration.json")
        config = BertConfig.from_pretrained("bert-base-uncased", output_attentions=True, foo=False)
        assert config.output_attentions == True
        config, unused_kwargs = BertConfig.from_pretrained(
            "bert-base-uncased", output_attentions=True, foo=False, return_unused_kwargs=True
        )
        assert config.output_attentions == True
        assert unused_kwargs == {"foo": False}
        ```"""
        kwargs.update({"from_hf_hub": from_hf_hub, "cache_dir": cache_dir})
        config_dict, kwargs = cls.get_config_dict(pretrained_model_name_or_path, **kwargs)

        return cls.from_dict(config_dict, **kwargs)

    @classmethod
    def get_config_dict(
        cls, pretrained_model_name_or_path: Union[str, os.PathLike], **kwargs
    ) -> Tuple[Dict[str, Any], Dict[str, Any]]:
        """
        From a `pretrained_model_name_or_path`, resolve to a dictionary of parameters, to be used for instantiating a
        [`PretrainedConfig`] using `from_dict`.

        Parameters:
            pretrained_model_name_or_path (`str` or `os.PathLike`):
                The identifier of the pre-trained checkpoint from which we want the dictionary of parameters.

        Returns:
            `Tuple[Dict, Dict]`: The dictionary(ies) that will be used to instantiate the configuration object.

        """
        original_kwargs = copy.deepcopy(kwargs)
        cache_dir = kwargs.pop("cache_dir", None)
        from_hf_hub = kwargs.pop("from_hf_hub", False)
        cache_dir = resolve_cache_dir(pretrained_model_name_or_path, from_hf_hub, cache_dir)

        # Get config dict associated with the base config file
        config_dict, kwargs = cls._get_config_dict(
            pretrained_model_name_or_path, cache_dir=cache_dir, from_hf_hub=from_hf_hub, **kwargs
        )

        # That config file may point us toward another config file to use.
        if "configuration_files" in config_dict:
            original_kwargs["cache_dir"] = cache_dir
            configuration_file = get_configuration_file(config_dict["configuration_files"])
            config_dict, kwargs = cls._get_config_dict(
                pretrained_model_name_or_path, _configuration_file=configuration_file, **original_kwargs
            )

        return config_dict, kwargs

    @classmethod
    def _get_config_dict(
        cls, pretrained_model_name_or_path: Union[str, os.PathLike], **kwargs
    ) -> Tuple[Dict[str, Any], Dict[str, Any]]:
        cache_dir = kwargs.pop("cache_dir", None)
        from_hf_hub = kwargs.pop("from_hf_hub", False)
        subfolder = kwargs.pop("subfolder", None)

        force_download = kwargs.pop("force_download", False)
        pretrained_model_name_or_path = str(pretrained_model_name_or_path)

        resolved_config_file = None

        # 0. init from pretrained_init_configuration
        if pretrained_model_name_or_path in cls.pretrained_init_configuration:
            # which can be: dict or url
            pretrained_model_name_or_path = cls.pretrained_init_configuration[pretrained_model_name_or_path]

            if isinstance(pretrained_model_name_or_path, dict):
                return pretrained_model_name_or_path, kwargs

        # 1. get the configuration file from local file, eg: /cache/path/model_config.json
        if os.path.isfile(pretrained_model_name_or_path):
            resolved_config_file = pretrained_model_name_or_path

        # 2. get the configuration file from url, eg: https://ip/path/to/model_config.json
        elif is_url(pretrained_model_name_or_path):
            resolved_config_file = get_path_from_url_with_filelock(
                pretrained_model_name_or_path, cache_dir, check_exist=not force_download
            )
        # 3. get the configuration file from local dir with default name, eg: /local/path
        elif os.path.isdir(pretrained_model_name_or_path):
            configuration_file = kwargs.pop("_configuration_file", CONFIG_NAME)
            configuration_file = os.path.join(pretrained_model_name_or_path, configuration_file)
            if os.path.exists(configuration_file):
                resolved_config_file = configuration_file
            else:
                # try to detect old-school config file
                configuration_file = os.path.join(pretrained_model_name_or_path, LEGACY_CONFIG_NAME)
                if os.path.exists(configuration_file):
                    resolved_config_file = configuration_file
                else:
                    raise FileNotFoundError(
                        "please make sure there is `model_config.json` under the dir, or you can pass the `_configuration_file` "
                        "param into `from_pretarined` method to specific the configuration file name"
                    )  # 4. load it as the community resource file

        # 4. get the configuration file from HF hub
        elif from_hf_hub:
            resolved_config_file = resolve_hf_config_path(
                repo_id=pretrained_model_name_or_path, cache_dir=cache_dir, subfolder=subfolder
            )
        else:
            community_url = "/".join([COMMUNITY_MODEL_PREFIX, pretrained_model_name_or_path, CONFIG_NAME])
            if url_file_exists(community_url):
                return cls._get_config_dict(community_url, cache_dir=cache_dir, **kwargs)

            community_url = "/".join([COMMUNITY_MODEL_PREFIX, pretrained_model_name_or_path, LEGACY_CONFIG_NAME])
            if url_file_exists(community_url):
                return cls._get_config_dict(community_url, cache_dir=cache_dir, **kwargs)

            raise FileNotFoundError(f"configuration file<{CONFIG_NAME}> or <{LEGACY_CONFIG_NAME}> not found")

        try:
            logger.info(f"loading configuration file {resolved_config_file}")
            # Load config dict
            config_dict = cls._dict_from_json_file(resolved_config_file)
        except (json.JSONDecodeError, UnicodeDecodeError):
            raise EnvironmentError(
                f"It looks like the config file<'{resolved_config_file}'> is not a valid JSON file."
            )

        return config_dict, kwargs

    @classmethod
    def from_dict(cls, config_dict: Dict[str, Any], **kwargs) -> "PretrainedConfig":
        """
        Instantiates a [`PretrainedConfig`] from a Python dictionary of parameters.

        Args:
            config_dict (`Dict[str, Any]`):
                Dictionary that will be used to instantiate the configuration object. Such a dictionary can be
                retrieved from a pretrained checkpoint by leveraging the [`~PretrainedConfig.get_config_dict`] method.
            kwargs (`Dict[str, Any]`):
                Additional parameters from which to initialize the configuration object.

        Returns:
            [`PretrainedConfig`]: The configuration object instantiated from those parameters.
        """
        return_unused_kwargs = kwargs.pop("return_unused_kwargs", False)

        # do standard config map: there are some old-school pretrained-config not refactored.
        config_dict = convert_to_legacy_config(cls.attribute_map, config_dict)

        config_dict = flatten_model_config(config_dict)

        if "model_type" in config_dict and hasattr(cls, "model_type") and config_dict["model_type"] != cls.model_type:
            logger.warning(
                f"You are using a model of type {config_dict['model_type']} to instantiate a model of type "
                f"{cls.model_type}. This is not supported for all configurations of models and can yield errors."
            )

        config = cls(**config_dict)

        if hasattr(config, "pruned_heads"):
            config.pruned_heads = dict((int(key), value) for key, value in config.pruned_heads.items())

        # Update config with kwargs if needed
        if "num_labels" in kwargs and "id2label" in kwargs:
            num_labels = kwargs["num_labels"]
            id2label = kwargs["id2label"] if kwargs["id2label"] is not None else []
            if len(id2label) != num_labels:
                raise ValueError(
                    f"You passed along `num_labels={num_labels }` with an incompatible id to label map: "
                    f"{kwargs['id2label']}. Since those arguments are inconsistent with each other, you should remove "
                    "one of them."
                )
        to_remove = []
        for key, value in kwargs.items():
            if hasattr(config, key):
                setattr(config, key, value)
                if key != "dtype":
                    to_remove.append(key)
        for key in to_remove:
            kwargs.pop(key, None)

        logger.info(f"Model config {config}")
        if return_unused_kwargs:
            return config, kwargs
        else:
            return config

    @classmethod
    def from_json_file(cls, json_file: Union[str, os.PathLike]) -> "PretrainedConfig":
        """
        Instantiates a [`PretrainedConfig`] from the path to a JSON file of parameters.

        Args:
            json_file (`str` or `os.PathLike`):
                Path to the JSON file containing the parameters.

        Returns:
            [`PretrainedConfig`]: The configuration object instantiated from that JSON file.

        """
        config_dict = cls._dict_from_json_file(json_file)
        return cls(**config_dict)

    @classmethod
    def _dict_from_json_file(cls, json_file: Union[str, os.PathLike]):
        with open(json_file, "r", encoding="utf-8") as reader:
            text = reader.read()
        return json.loads(text)

    def __eq__(self, other):
        return self.__dict__ == other.__dict__

    def __repr__(self):
        return f"{self.__class__.__name__} {self.to_json_string()}"

    def to_diff_dict(self) -> Dict[str, Any]:
        """
        Removes all attributes from config which correspond to the default config attributes for better readability and
        serializes to a Python dictionary.

        Returns:
            `Dict[str, Any]`: Dictionary of all the attributes that make up this configuration instance,
        """
        config_dict = self.to_dict()

        # get the default config dict
        default_config_dict = PretrainedConfig().to_dict()

        # get class specific config dict
        class_config_dict = self.__class__().to_dict() if not self.is_composition else {}

        serializable_config_dict = {}

        # only serialize values that differ from the default config
        for key, value in config_dict.items():
            if (
                key not in default_config_dict
                or key == "paddlenlp_version"
                or value != default_config_dict[key]
                or (key in class_config_dict and value != class_config_dict[key])
            ):
                serializable_config_dict[key] = value

        return serializable_config_dict

    def to_dict(self) -> Dict[str, Any]:
        """
        Serializes this instance to a Python dictionary.

        Returns:
            `Dict[str, Any]`: Dictionary of all the attributes that make up this configuration instance.
        """
        output = copy.deepcopy(self.__dict__)
        if hasattr(self.__class__, "model_type"):
            output["model_type"] = self.__class__.model_type
        if "_auto_class" in output:
            del output["_auto_class"]

        return output

    def to_json_string(self, use_diff: bool = True) -> str:
        """
        Serializes this instance to a JSON string.

        Args:
            use_diff (`bool`, *optional*, defaults to `True`):
                If set to `True`, only the difference between the config instance and the default `PretrainedConfig()`
                is serialized to JSON string.

        Returns:
            `str`: String containing all the attributes that make up this configuration instance in JSON format.
        """
        if use_diff is True:
            config_dict = self.to_diff_dict()
        else:
            config_dict = self.to_dict()
        return json.dumps(config_dict, indent=2, sort_keys=True, ensure_ascii=False) + "\n"

    def to_json_file(self, json_file_path: Union[str, os.PathLike], use_diff: bool = True):
        """
        Save this instance to a JSON file.

        Args:
            json_file_path (`str` or `os.PathLike`):
                Path to the JSON file in which this configuration instance's parameters will be saved.
            use_diff (`bool`, *optional*, defaults to `True`):
                If set to `True`, only the difference between the config instance and the default `PretrainedConfig()`
                is serialized to JSON file.
        """
        with open(json_file_path, "w", encoding="utf-8") as writer:
            writer.write(self.to_json_string(use_diff=use_diff))

    def update(self, config_dict: Dict[str, Any]):
        """
        Updates attributes of this class with attributes from `config_dict`.

        Args:
            config_dict (`Dict[str, Any]`): Dictionary of attributes that should be updated for this class.
        """
        for key, value in config_dict.items():
            setattr(self, key, value)

    def update_from_string(self, update_str: str):
        """
        Updates attributes of this class with attributes from `update_str`.

        The expected format is ints, floats and strings as is, and for booleans use `true` or `false`. For example:
        "n_embd=10,resid_pdrop=0.2,scale_attn_weights=false,summary_type=cls_index"

        The keys to change have to already exist in the config object.

        Args:
            update_str (`str`): String with attributes that should be updated for this class.

        """

        d = dict(x.split("=") for x in update_str.split(","))
        for k, v in d.items():
            if not hasattr(self, k):
                raise ValueError(f"key {k} isn't in the original config dict")

            old_v = getattr(self, k)
            if isinstance(old_v, bool):
                if v.lower() in ["true", "1", "y", "yes"]:
                    v = True
                elif v.lower() in ["false", "0", "n", "no"]:
                    v = False
                else:
                    raise ValueError(f"can't derive true or false from {v} (key {k})")
            elif isinstance(old_v, int):
                v = int(v)
            elif isinstance(old_v, float):
                v = float(v)
            elif not isinstance(old_v, str):
                raise ValueError(
                    f"You can only update int, float, bool or string values in the config, got {v} for key {k}"
                )

            setattr(self, k, v)

    @classmethod
    def register_for_auto_class(cls, auto_class="AutoConfig"):
        """
        Register this class with a given auto class. This should only be used for custom configurations as the ones in
        the library are already mapped with `AutoConfig`.

        <Tip warning={true}>

        This API is experimental and may have some slight breaking changes in the next releases.

        </Tip>

        Args:
            auto_class (`str` or `type`, *optional*, defaults to `"AutoConfig"`):
                The auto class to register this new configuration with.
        """
        if not isinstance(auto_class, str):
            auto_class = auto_class.__name__

        import transformers.models.auto as auto_module

        if not hasattr(auto_module, auto_class):
            raise ValueError(f"{auto_class} is not a valid auto class.")

        cls._auto_class = auto_class

    def get(self, key, default=None):
        """
        Return the value for key if config class has the attribute , else default.
        If default is not given, it defaults to None, so that this method never raises a AttributeError.
        """
        try:
            value = self.__getattribute__(key)
        except AttributeError:
            return default
        else:
            return value


def get_configuration_file(configuration_files: List[str]) -> str:
    """
    Get the configuration file to use for this version of paddlenlp.

    # TODO: there is not supported actual application models, but useful.
        this method has not been tested, so be caution to use this feature.

    Args:
        configuration_files (`List[str]`): The list of available configuration files.

    Returns:
        `str`: The configuration file to use.
    """
    configuration_files_map = {}
    for file_name in configuration_files:
        search = _re_configuration_file.search(file_name)
        if search is not None:
            v = search.groups()[0]
            configuration_files_map[v] = file_name
    available_versions = sorted(configuration_files_map.keys())

    # Defaults to FULL_CONFIGURATION_FILE and then try to look at some newer versions.
    configuration_file = CONFIG_NAME

    # FIXME: (wj-Mcat) remove the hard dependency of `packaging` which can compare
    # the version of package, also be uesed in `transfromer`.
    # **But**, we don't support version compare function now. so remove the hard dependency.
    from packaging import version

    paddlenlp_version = version.parse(__version__)
    for v in available_versions:
        if version.parse(v) <= paddlenlp_version:
            configuration_file = configuration_files_map[v]
        else:
            # No point going further since the versions are sorted.
            break

    return configuration_file<|MERGE_RESOLUTION|>--- conflicted
+++ resolved
@@ -585,12 +585,9 @@
         self.eos_token_id = kwargs.pop("eos_token_id", None)
         self.sep_token_id = kwargs.pop("sep_token_id", None)
 
-<<<<<<< HEAD
-=======
         self.fp16_opt_level = kwargs.pop("fp16_opt_level", None)
         self.dtype = kwargs.pop("dtype", None)
 
->>>>>>> caf8720c
         self.decoder_start_token_id = kwargs.pop("decoder_start_token_id", None)
 
         # task specific arguments
