--- conflicted
+++ resolved
@@ -15,6 +15,7 @@
 # limitations under the License.
 
 import collections
+
 import paddle
 import paddle.nn as nn
 import paddle.nn.functional as F
@@ -22,9 +23,12 @@
 from paddle.fluid import layers
 from paddle.nn.layer.transformer import _convert_param_attr_to_list
 
-from .configuration import GPTConfig, GPT_PRETRAINED_INIT_CONFIGURATION, GPT_PRETRAINED_RESOURCE_FILES_MAP
-
 from .. import PretrainedModel, register_base_model
+from .configuration import (
+    GPT_PRETRAINED_INIT_CONFIGURATION,
+    GPT_PRETRAINED_RESOURCE_FILES_MAP,
+    GPTConfig,
+)
 
 __all__ = [
     "GPTModel",
@@ -391,173 +395,13 @@
     See :class:`~paddlenlp.transformers.model_utils.PretrainedModel` for more details.
     """
 
-<<<<<<< HEAD
     pretrained_init_configuration = GPT_PRETRAINED_INIT_CONFIGURATION
     pretrained_resource_files_map = GPT_PRETRAINED_RESOURCE_FILES_MAP
-=======
-    pretrained_init_configuration = {
-        "gpt-cpm-large-cn": {  # 2.6B
-            "vocab_size": 30000,
-            "hidden_size": 2560,
-            "num_hidden_layers": 32,
-            "num_attention_heads": 32,
-            "intermediate_size": 10240,
-            "hidden_act": "gelu",
-            "hidden_dropout_prob": 0.1,
-            "attention_probs_dropout_prob": 0.1,
-            "max_position_embeddings": 1024,
-            "type_vocab_size": 1,  # no use
-            "initializer_range": 0.02,
-            "pad_token_id": 0,
-            "eos_token_id": 7,
-            "bos_token_id": 0,
-            "eol_token_id": 3,
-        },
-        "gpt-cpm-small-cn-distill": {  # 109M
-            "vocab_size": 30000,
-            "hidden_size": 768,
-            "num_hidden_layers": 12,
-            "num_attention_heads": 12,
-            "intermediate_size": 3072,
-            "hidden_act": "gelu",
-            "hidden_dropout_prob": 0.1,
-            "attention_probs_dropout_prob": 0.1,
-            "max_position_embeddings": 1024,
-            "type_vocab_size": 1,  # no use
-            "initializer_range": 0.02,
-            "pad_token_id": 0,
-            "eos_token_id": 7,
-            "bos_token_id": 0,
-            "eol_token_id": 3,
-        },
-        "gpt3-13B-en": {  # 13B
-            "vocab_size": 50304,
-            "hidden_size": 5120,
-            "num_hidden_layers": 40,
-            "num_attention_heads": 128,
-            "intermediate_size": 20480,
-            "hidden_act": "gelu",
-            "hidden_dropout_prob": 0.1,
-            "attention_probs_dropout_prob": 0.1,
-            "max_position_embeddings": 1024,
-            "type_vocab_size": 1,  # no use
-            "initializer_range": 0.02,
-            "eos_token_id": 50256,
-            "eol_token_id": 198,
-        },
-        "gpt3-1.3B-en": {  # 1.3B
-            "vocab_size": 50304,
-            "hidden_size": 2048,
-            "num_hidden_layers": 24,
-            "num_attention_heads": 16,
-            "intermediate_size": 8192,
-            "hidden_act": "gelu",
-            "hidden_dropout_prob": 0.1,
-            "attention_probs_dropout_prob": 0.1,
-            "max_position_embeddings": 1024,
-            "type_vocab_size": 1,  # no use
-            "initializer_range": 0.02,
-            "eos_token_id": 50256,
-            "eol_token_id": 198,
-        },
-        "gpt2-xl-en": {  # 1558M
-            "vocab_size": 50257,
-            "hidden_size": 1600,
-            "num_hidden_layers": 48,
-            "num_attention_heads": 25,
-            "intermediate_size": 6400,
-            "hidden_act": "gelu",
-            "hidden_dropout_prob": 0.1,
-            "attention_probs_dropout_prob": 0.1,
-            "max_position_embeddings": 1024,
-            "type_vocab_size": 1,  # no use
-            "initializer_range": 0.02,
-            "eos_token_id": 50256,
-            "eol_token_id": 198,
-        },
-        "gpt2-large-en": {  # 774M
-            "vocab_size": 50257,
-            "hidden_size": 1280,
-            "num_hidden_layers": 36,
-            "num_attention_heads": 20,
-            "intermediate_size": 5120,
-            "hidden_act": "gelu",
-            "hidden_dropout_prob": 0.1,
-            "attention_probs_dropout_prob": 0.1,
-            "max_position_embeddings": 1024,
-            "type_vocab_size": 1,  # no use
-            "initializer_range": 0.02,
-            "eos_token_id": 50256,
-            "eol_token_id": 198,
-        },
-        "gpt2-medium-en": {  # 345M
-            "vocab_size": 50304,
-            "hidden_size": 1024,
-            "num_hidden_layers": 24,
-            "num_attention_heads": 16,
-            "intermediate_size": 4096,
-            "hidden_act": "gelu",
-            "hidden_dropout_prob": 0.1,
-            "attention_probs_dropout_prob": 0.1,
-            "max_position_embeddings": 1024,
-            "type_vocab_size": 1,  # no use
-            "initializer_range": 0.02,
-            "eos_token_id": 50256,
-            "eol_token_id": 198,
-        },
-        "gpt2-en": {  # 117M
-            "vocab_size": 50257,
-            "hidden_size": 768,
-            "num_hidden_layers": 12,
-            "num_attention_heads": 12,
-            "intermediate_size": 3072,
-            "hidden_act": "gelu",
-            "hidden_dropout_prob": 0.1,
-            "attention_probs_dropout_prob": 0.1,
-            "max_position_embeddings": 1024,
-            "type_vocab_size": 1,  # no use
-            "initializer_range": 0.02,
-            "eos_token_id": 50256,
-            "eol_token_id": 198,
-        },
-        "gpt2-small-en": {  # config for CE
-            "vocab_size": 50304,
-            "hidden_size": 1024,
-            "num_hidden_layers": 4,
-            "num_attention_heads": 4,
-            "intermediate_size": 4096,
-            "hidden_act": "gelu",
-            "hidden_dropout_prob": 0.1,
-            "attention_probs_dropout_prob": 0.1,
-            "max_position_embeddings": 1024,
-            "type_vocab_size": 1,  # no use
-            "initializer_range": 0.02,
-            "eos_token_id": 50256,
-            "eol_token_id": 198,
-        },
-    }
-    pretrained_resource_files_map = {
-        "model_state": {
-            "gpt-cpm-large-cn": "https://bj.bcebos.com/paddlenlp/models/transformers/gpt/gpt-cpm-large-cn.pdparams",
-            "gpt-cpm-small-cn-distill": "https://bj.bcebos.com/paddlenlp/models/transformers/gpt/gpt-cpm-small-cn-distill.pdparams",
-            "gpt2-en": "https://bj.bcebos.com/paddlenlp/models/transformers/gpt/gpt2-en.pdparams",
-            "gpt2-medium-en": "https://bj.bcebos.com/paddlenlp/models/transformers/gpt/gpt2-medium-en.pdparams",
-            "gpt2-large-en": "https://bj.bcebos.com/paddlenlp/models/transformers/gpt/gpt2-large-en.pdparams",
-            "gpt2-xl-en": "https://bj.bcebos.com/paddlenlp/models/transformers/gpt/gpt2-xl-en.pdparams",
-        }
-    }
->>>>>>> d53f6bfe
     base_model_prefix = "gpt"
     config_class = GPTConfig
 
     def init_weights(self, layer):
-<<<<<<< HEAD
-        """ Initialization hook """
-=======
         """Initialization hook"""
-        # no hook
-        return
->>>>>>> d53f6bfe
         if isinstance(layer, (nn.Linear, nn.Embedding)):
             # In the dygraph mode, use the `set_value` to reset the parameter directly,
             # and reset the `state_dict` to update parameter in static mode.
@@ -633,7 +477,6 @@
 
     """
 
-<<<<<<< HEAD
     def __init__(self, config: GPTConfig):
         super(GPTModel, self).__init__(config)
 
@@ -646,59 +489,18 @@
         self.hidden_size = config.hidden_size
         self.vocab_size = config.vocab_size
         self.bias = paddle.tril(
-            paddle.ones([
-                1, 1, config.max_position_embeddings,
-                config.max_position_embeddings
-            ],
-                        dtype="int64"))
-
-        self.embeddings = GPTEmbeddings(config.vocab_size, config.hidden_size,
-                                        config.hidden_dropout_prob,
-                                        config.max_position_embeddings,
-                                        config.type_vocab_size,
-                                        self.initializer_range, config.topo)
-=======
-    def __init__(
-        self,
-        vocab_size,
-        hidden_size=768,
-        num_hidden_layers=12,
-        num_attention_heads=12,
-        intermediate_size=3072,
-        hidden_act="gelu",
-        hidden_dropout_prob=0.1,
-        attention_probs_dropout_prob=0.1,
-        max_position_embeddings=512,
-        type_vocab_size=16,
-        initializer_range=0.02,
-        pad_token_id=0,
-        eos_token_id=7,
-        bos_token_id=0,
-        eol_token_id=3,
-        topo=None,
-    ):
-        super(GPTModel, self).__init__()
-
-        self.pad_token_id = pad_token_id
-        self.eos_token_id = eos_token_id
-        self.bos_token_id = bos_token_id
-        self.eol_token_id = eol_token_id
-        self.initializer_range = initializer_range
-        self.topo = topo
-        self.hidden_size = hidden_size
-        self.vocab_size = vocab_size
-        self.bias = paddle.tril(paddle.ones([1, 1, max_position_embeddings, max_position_embeddings], dtype="int64"))
+            paddle.ones([1, 1, config.max_position_embeddings, config.max_position_embeddings], dtype="int64")
+        )
 
         self.embeddings = GPTEmbeddings(
-            vocab_size,
-            hidden_size,
-            hidden_dropout_prob,
-            max_position_embeddings,
-            type_vocab_size,
+            config.vocab_size,
+            config.hidden_size,
+            config.hidden_dropout_prob,
+            config.max_position_embeddings,
+            config.type_vocab_size,
             self.initializer_range,
-            topo,
-        )
->>>>>>> d53f6bfe
+            config.topo,
+        )
 
         decoder_layers = nn.LayerList()
         for i in range(config.num_hidden_layers):
@@ -715,23 +517,17 @@
                         initializer=nn.initializer.Normal(mean=0.0, std=self.initializer_range)
                     ),
                     bias_attr=None,
-<<<<<<< HEAD
-                    topo=config.topo))
-
-        self.decoder = TransformerDecoder(decoder_layers,
-                                          config.num_hidden_layers,
-                                          norm="LayerNorm",
-                                          hidden_size=config.hidden_size,
-                                          topo=config.topo)
-=======
-                    topo=topo,
+                    topo=config.topo,
                 )
             )
 
         self.decoder = TransformerDecoder(
-            decoder_layers, num_hidden_layers, norm="LayerNorm", hidden_size=hidden_size, topo=topo
-        )
->>>>>>> d53f6bfe
+            decoder_layers,
+            config.num_hidden_layers,
+            norm="LayerNorm",
+            hidden_size=config.hidden_size,
+            topo=config.topo,
+        )
 
         self.apply(self.init_weights)
         self.checkpoints = []
@@ -951,20 +747,11 @@
 
     """
 
-<<<<<<< HEAD
     def __init__(self, config: GPTConfig):
         super(GPTForGreedyGeneration, self).__init__(config)
         self.gpt = GPTModel(config)
-        self.max_predict_len = paddle.to_tensor(config.max_predict_len,
-                                                dtype='int32')
+        self.max_predict_len = paddle.to_tensor(config.max_predict_len, dtype="int32")
         self.eol_token_id = config.eol_token_id
-=======
-    def __init__(self, gpt, max_predict_len, eol_token_id=3):
-        super(GPTForGreedyGeneration, self).__init__()
-        self.gpt = gpt
-        self.max_predict_len = paddle.to_tensor(max_predict_len, dtype="int32")
-        self.eol_token_id = eol_token_id
->>>>>>> d53f6bfe
         self.apply(self.init_weights)
 
     def model(
@@ -1057,22 +844,13 @@
 
     """
 
-<<<<<<< HEAD
     def __init__(self, config: GPTConfig):
         super(GPTLMHeadModel, self).__init__(config)
         self.gpt = GPTModel(config)
 
-        self.lm_head = GPTLMHead(self.gpt.config["hidden_size"],
-                                 self.gpt.config["vocab_size"],
-                                 self.gpt.embeddings.word_embeddings.weight)
-=======
-    def __init__(self, gpt):
-        super(GPTLMHeadModel, self).__init__()
-        self.gpt = gpt
         self.lm_head = GPTLMHead(
             self.gpt.config["hidden_size"], self.gpt.config["vocab_size"], self.gpt.embeddings.word_embeddings.weight
         )
->>>>>>> d53f6bfe
         self.apply(self.init_weights)
 
     def forward(self, input_ids, position_ids=None, attention_mask=None, use_cache=False, cache=None):
@@ -1196,7 +974,6 @@
             instance `gpt`. Defaults to None.
     """
 
-<<<<<<< HEAD
     def __init__(self, config: GPTConfig):
         super(GPTForTokenClassification, self).__init__(config)
         self.num_classes = config.num_labels
@@ -1206,14 +983,6 @@
         self.dropout = nn.Dropout(dropout_p)
         self.classifier = nn.Linear(config.hidden_size, config.num_labels)
 
-=======
-    def __init__(self, gpt, num_classes=2, dropout=None):
-        super(GPTForTokenClassification, self).__init__()
-        self.num_classes = num_classes
-        self.gpt = gpt  # allow gpt to be config
-        self.dropout = nn.Dropout(dropout if dropout is not None else self.gpt.config["hidden_dropout_prob"])
-        self.classifier = nn.Linear(self.gpt.config["hidden_size"], num_classes)
->>>>>>> d53f6bfe
         self.apply(self.init_weights)
 
     def forward(self, input_ids, position_ids=None, attention_mask=None):
@@ -1266,20 +1035,11 @@
 
     """
 
-<<<<<<< HEAD
     def __init__(self, config: GPTConfig):
         super(GPTForSequenceClassification, self).__init__(config)
 
         self.gpt = GPTModel(config)  # allow gpt to be config
-        self.score = nn.Linear(config.hidden_size,
-                               config.num_labels,
-                               bias_attr=False)
-=======
-    def __init__(self, gpt, num_classes=2):
-        super(GPTForSequenceClassification, self).__init__()
-        self.gpt = gpt  # allow gpt to be config
-        self.score = nn.Linear(self.gpt.config["hidden_size"], num_classes, bias_attr=False)
->>>>>>> d53f6bfe
+        self.score = nn.Linear(config.hidden_size, config.num_labels, bias_attr=False)
         self.apply(self.init_weights)
 
     def forward(self, input_ids, position_ids=None, attention_mask=None):
