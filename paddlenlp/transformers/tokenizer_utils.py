# coding=utf-8
# Copyright 2018 The Google AI Language Team Authors and The HuggingFace Inc. team.
# Copyright (c) 2018, NVIDIA CORPORATION.  All rights reserved.
# Copyright (c) 2020 PaddlePaddle Authors. All Rights Reserved.
#
# Licensed under the Apache License, Version 2.0 (the "License");
# you may not use this file except in compliance with the License.
# You may obtain a copy of the License at
#
#     http://www.apache.org/licenses/LICENSE-2.0
#
# Unless required by applicable law or agreed to in writing, software
# distributed under the License is distributed on an "AS IS" BASIS,
# WITHOUT WARRANTIES OR CONDITIONS OF ANY KIND, either express or implied.
# See the License for the specific language governing permissions and
# limitations under the License.
from __future__ import annotations

import bisect
import io
import itertools
import json
import os
import re
import unicodedata
from collections import OrderedDict
from dataclasses import asdict, dataclass
from typing import Dict, List, Optional, Tuple, Union

import numpy
import numpy as np
import paddle
import six
from jinja2.exceptions import TemplateError
from jinja2.sandbox import ImmutableSandboxedEnvironment
from paddle.utils import try_import

from paddlenlp.utils.env import CHAT_TEMPLATE_CONFIG_NAME
from paddlenlp.utils.log import logger

try:
    from functools import lru_cache
except ImportError:
    from backports.functools_lru_cache import lru_cache

from ..data.vocab import Vocab
from .tokenizer_utils_base import (
    AddedToken,
    BatchEncoding,
    EncodedInput,
    EncodedInputPair,
    PaddingStrategy,
    PreTokenizedInput,
    PreTokenizedInputPair,
    PretrainedTokenizerBase,
    TensorType,
    TextInput,
    TextInputPair,
    TruncationStrategy,
)
from .utils import InitTrackerMeta, fn_args_to_dict, resolve_cache_dir

__all__ = [
    "PretrainedTokenizer",
    "BPETokenizer",
    "tokenize_chinese_chars",
    "is_chinese_char",
    "normalize_chars",
    "tokenize_special_chars",
    "convert_to_unicode",
]


def convert_to_unicode(text):
    """
    Converts `text` to Unicode (if it's not already), assuming utf-8 input.
    Args:
        text (str|bytes): Text to be converted to unicode.
    Returns:
        str: converted text.
    """
    if isinstance(text, str):
        return text
    elif isinstance(text, bytes):
        return text.decode("utf-8", "ignore")
    else:
        raise ValueError("Unsupported string type: %s" % (type(text)))


def whitespace_tokenize(text):
    """
    Runs basic whitespace cleaning and splitting on a peice of text.
    Args:
        text (str): Text to be tokenized.
    Returns:
        list(str): Token list.
    """
    text = text.strip()
    if not text:
        return []
    tokens = text.split()
    return tokens


def _is_whitespace(char):
    """
    Checks whether `chars` is a whitespace character.
    """
    # \t, \n, and \r are technically contorl characters but we treat them
    # as whitespace since they are generally considered as such.
    if char == " " or char == "\t" or char == "\n" or char == "\r":
        return True
    cat = unicodedata.category(char)
    if cat == "Zs":
        return True
    return False


def _is_control(char):
    """Checks whether `chars` is a control character."""
    # These are technically control characters but we count them as whitespace
    # characters.
    if char == "\t" or char == "\n" or char == "\r":
        return False
    cat = unicodedata.category(char)
    if cat.startswith("C"):
        return True
    return False


def _is_punctuation(char):
    """Checks whether `chars` is a punctuation character."""
    cp = ord(char)
    # We treat all non-letter/number ASCII as punctuation.
    # Characters such as "^", "$", and "`" are not in the Unicode
    # Punctuation class but we treat them as punctuation anyways, for
    # consistency.
    if (cp >= 33 and cp <= 47) or (cp >= 58 and cp <= 64) or (cp >= 91 and cp <= 96) or (cp >= 123 and cp <= 126):
        return True
    cat = unicodedata.category(char)
    if cat.startswith("P"):
        return True
    return False


def _is_end_of_word(text):
    """Checks whether the last character in text is one of a punctuation, control or whitespace character."""
    last_char = text[-1]
    return bool(_is_control(last_char) | _is_punctuation(last_char) | _is_whitespace(last_char))


def _is_start_of_word(text):
    """Checks whether the first character in text is one of a punctuation, control or whitespace character."""
    first_char = text[0]
    return bool(_is_control(first_char) | _is_punctuation(first_char) | _is_whitespace(first_char))


def _insert_one_token_to_ordered_list(token_list: List[str], new_token: str):
    """
    Inserts one token to an ordered list if it does not already exist. Note: token_list must be sorted.
    """
    insertion_idx = bisect.bisect_left(token_list, new_token)
    # Checks if new_token is already in the ordered token_list
    if insertion_idx < len(token_list) and token_list[insertion_idx] == new_token:
        # new_token is in token_list, don't add
        return
    else:
        token_list.insert(insertion_idx, new_token)


def is_chinese_char(cp):
    """Checks whether CP is the codepoint of a CJK character."""
    # This defines a "chinese character" as anything in the CJK Unicode block:
    #     https://en.wikipedia.org/wiki/CJK_Unified_Ideographs_(Unicode_block)
    #
    # Note that the CJK Unicode block is NOT all Japanese and Korean characters,
    # despite its name. The modern Korean Hangul alphabet is a different block,
    # as is Japanese Hiragana and Katakana. Those alphabets are used to write
    # space-separated words, so they are not treated specially and handled
    # like the all of the other languages.
    if (
        (cp >= 0x4E00 and cp <= 0x9FFF)
        or (cp >= 0x3400 and cp <= 0x4DBF)  #
        or (cp >= 0x20000 and cp <= 0x2A6DF)  #
        or (cp >= 0x2A700 and cp <= 0x2B73F)  #
        or (cp >= 0x2B740 and cp <= 0x2B81F)  #
        or (cp >= 0x2B820 and cp <= 0x2CEAF)  #
        or (cp >= 0xF900 and cp <= 0xFAFF)
        or (cp >= 0x2F800 and cp <= 0x2FA1F)  #
    ):  #
        return True

    return False


def _is_nonnormalized_char(char):
    """Check whther `chars` is a non-normalized character."""
    cp = ord(char)
    if (
        (0xFF00 <= cp <= 0xFFEF)
        or (0xFE50 <= cp <= 0xFE6B)  # Halfwidth and Fullwidth Forms
        or (0x3358 <= cp <= 0x33FF)  # Small Form Variants
        or (0x249C <= cp <= 0x24E9)  # CJK Compatibility
        or (0x3200 <= cp <= 0x32FF)  # Enclosed Alphanumerics: Ⓛ ⒰
    ):  # Enclosed CJK Letters and Months
        return True

    return False


def _is_nonnormalized_numeric(char):
    """Check whether `chars` is a non-normalized numeric character."""
    cp = ord(char)
    if (
        (0x2460 <= cp <= 0x249B)
        or (0x24EA <= cp <= 0x24FF)  #
        or (0x2776 <= cp <= 0x2793)  #
        or (0x2160 <= cp <= 0x217F)  # Enclosed Alphanumerics
    ):  # Number Forms
        return True

    return False


def normalize_chars(text):
    """
    Normalize the text for multiligual and chinese models. Unicode range:
    https://www.ling.upenn.edu/courses/Spring_2003/ling538/UnicodeRanges.html
    """
    output = []
    for char in text:
        if _is_nonnormalized_char(char):
            for c in unicodedata.normalize("NFKC", char):
                output.append(c)
        elif _is_nonnormalized_numeric(char):
            output.append(" ")
            for c in str(int(unicodedata.numeric(char))):
                output.append(c)
            output.append(" ")
        elif ord(char) == 0xF979:  # https://www.zhihu.com/question/20697984
            output.append("凉")
        else:
            output.append(char)
    return "".join(output)


def _is_symbol(char):
    """Check whether CP is the codepoint of a Symbol character."""
    cp = ord(char)
    if unicodedata.category(char).startswith("S") or (
        cp in [0x00AD, 0x00B2, 0x00BA, 0x3007, 0x00B5, 0x00D8, 0x014B, 0x01B1]
    ):
        return True
    return False


def tokenize_special_chars(text):
    """Adds whitespace around any special character."""
    output = []
    for char in text:
        cp = ord(char)
        if (
            (0x3040 <= cp <= 0x30FF)
            or (0x0370 <= cp <= 0x04FF)  # Japanese
            or (0x0250 <= cp <= 0x02AF)  # Greek/Coptic & Cyrillic
            or _is_symbol(char)  # IPA
        ):
            output.append(" ")
            output.append(char)
            output.append(" ")
        else:
            output.append(char)
    return "".join(output)


class Trie:
    """
    Trie in Python. Creates a Trie out of a list of words. The trie is used to split on `added_tokens` in one pass
    Loose reference https://en.wikipedia.org/wiki/Trie
    """

    def __init__(self):
        self.data = {}

    def add(self, word: str):
        """
        Passes over every char (utf-8 char) on word and recursively adds it to the internal `data` trie representation.
        The special key `""` is used to represent termination.

        This function is idempotent, adding twice the same word will leave the trie unchanged

        Example:

        ```python
        >>> trie = Trie()
        >>> trie.add("Hello 友達")
        >>> trie.data
        {"H": {"e": {"l": {"l": {"o": {" ": {"友": {"達": {"": 1}}}}}}}}}

        >>> trie.add("Hello")
        >>> trie.data
        {"H": {"e": {"l": {"l": {"o": {"": 1, " ": {"友": {"達": {"": 1}}}}}}}}}
        ```
        """
        if not word:
            # Prevent empty string
            return
        ref = self.data
        for char in word:
            ref[char] = char in ref and ref[char] or {}
            ref = ref[char]
        ref[""] = 1

    def split(self, text: str) -> List[str]:
        """
        Will look for the words added to the trie within `text`. Output is the original string splitted along the
        boundaries of the words found.

        This trie will match the longest possible word first !

        Example:

        ```python
        >>> trie = Trie()
        >>> trie.split("[CLS] This is a extra_id_100")
        ["[CLS] This is a extra_id_100"]

        >>> trie.add("[CLS]")
        >>> trie.add("extra_id_1")
        >>> trie.add("extra_id_100")
        >>> trie.split("[CLS] This is a extra_id_100")
        ["[CLS]", " This is a ", "extra_id_100"]
        ```
        """
        # indexes are counted left of the chars index.
        # "hello", index 0, is left of h, index 1 is between h and e.
        # index 5 is right of the "o".

        # States are going to capture every possible start (indexes as above)
        # as keys, and have as values, a pointer to the position in the trie
        # where we're at. This is a partial match for now.
        # This enables to keep track of multiple matches while we're iterating
        # the string
        # If the trie contains, "blowing", and "lower" and we encounter the
        # string "blower", we need to split into ["b", "lower"].
        # This is where we need to keep track of multiple possible starts.
        states = OrderedDict()

        # This will contain every indices where we need
        # to cut.
        # We force to cut at offset 0 and len(text) (added later)
        offsets = [0]

        # This is used by the lookahead which needs to skip over
        # some text where the full match exceeded the place in the initial
        # for loop
        skip = 0
        # Main loop, Giving this algorithm O(n) complexity
        for current, current_char in enumerate(text):
            if skip and current < skip:
                # Prevents the lookahead for matching twice
                # like extra_id_100 and id_100
                continue

            # This will track every state
            # that stop matching, we need to stop tracking them.
            # If we look at "lowball", we're going to match "l" (add it to states), "o", "w", then
            # fail on "b", we need to remove 0 from the valid states.
            to_remove = set()
            # Whenever we found a match, we need to drop everything
            # this is a greedy algorithm, it will match on the first found token
            reset = False

            # In this case, we already have partial matches (But unfinished)
            for start, trie_pointer in states.items():
                if "" in trie_pointer:
                    # This is a final match, we need to reset and
                    # store the results in `offsets`.

                    # Lookahead to match longest first
                    # Important in case of extra_id_1 vs extra_id_100
                    # Here we are also actively looking for other earlier partial
                    # matches
                    # "[CLS]", "L", we need to match CLS even if L is special
                    for lookstart, looktrie_pointer in states.items():
                        if lookstart > start:
                            # This partial match is later, we can stop looking
                            break
                        elif lookstart < start:
                            # This partial match is earlier, the trie pointer
                            # was already updated, so index is + 1
                            lookahead_index = current + 1
                            end = current + 1
                        else:
                            # Here lookstart == start and
                            #      looktrie_pointer == trie_pointer
                            # It wasn't updated yet so indices are current ones
                            lookahead_index = current
                            end = current
                        next_char = text[lookahead_index] if lookahead_index < len(text) else None
                        if "" in looktrie_pointer:
                            start = lookstart
                            end = lookahead_index
                            skip = lookahead_index

                        while next_char in looktrie_pointer:
                            looktrie_pointer = looktrie_pointer[next_char]
                            lookahead_index += 1
                            if "" in looktrie_pointer:
                                start = lookstart
                                end = lookahead_index
                                skip = lookahead_index

                            if lookahead_index == len(text):
                                # End of string
                                break
                            next_char = text[lookahead_index]
                        # End lookahead

                        # Storing and resetting
                    offsets.append(start)
                    offsets.append(end)
                    reset = True
                    break
                elif current_char in trie_pointer:
                    # The current character being looked at has a match within the trie
                    # update the pointer (it will be stored back into states later).
                    trie_pointer = trie_pointer[current_char]

                    # Storing back the new pointer into the states.
                    # Partial matches got longer by one.
                    states[start] = trie_pointer
                else:
                    # The new character has not match in the trie, we need
                    # to stop keeping track of this partial match.
                    # We can't do it directly within the loop because of how
                    # python iteration works
                    to_remove.add(start)

            # Either clearing the full start (we found a real match)
            # Or clearing only the partial matches that didn't work.
            if reset:
                states = {}
            else:
                for start in to_remove:
                    del states[start]

            # If this character is a starting character within the trie
            # start keeping track of this partial match.
            if current >= skip and current_char in self.data:
                states[current] = self.data[current_char]

        # We have a cut at the end with states.
        for start, trie_pointer in states.items():
            if "" in trie_pointer:
                # This is a final match, we need to reset and
                # store the results in `offsets`.
                end = len(text)
                offsets.append(start)
                offsets.append(end)
                # Longest cut is always the one with lower start so the first
                # item so we need to break.
                break

        return self.cut_text(text, offsets)

    def cut_text(self, text, offsets):
        # We have all the offsets now, we just need to do the actual splitting.
        # We need to eventually add the first part of the string and the eventual
        # last part.
        offsets.append(len(text))
        tokens = []
        start = 0
        for end in offsets:
            if start > end:
                logger.error(
                    "There was a bug in Trie algorithm in tokenization. Attempting to recover. Please report it anyway."
                )
                continue
            elif start == end:
                # This might happen if there's a match at index 0
                # we're also preventing zero-width cuts in case of two
                # consecutive matches
                continue
            tokens.append(text[start:end])
            start = end

        return tokens


def tokenize_chinese_chars(text):
    """Adds whitespace around any CJK character."""
    output = []
    buff = ""
    for char in text:
        cp = ord(char)
        if is_chinese_char(cp):
            if buff != "":
                output.append(buff)
                buff = ""
            output.append(char)
        else:
            buff += char

    if buff != "":
        output.append(buff)

    return output


@dataclass
class ChatTemplate:
    conversation: list[str] | None = None
    system: str | None = None
    query: str = None

    @staticmethod
<<<<<<< HEAD
    @lru_cache
    def _compile_jinja_template(chat_template):
        try:
            from jinja2.exceptions import TemplateError
            from jinja2.sandbox import ImmutableSandboxedEnvironment
        except ImportError:
            raise ImportError("apply_chat_template requires jinja2 to be installed.")

=======
    @lru_cache()
    def _compile_jinja_template(chat_template):
>>>>>>> d9f26035
        def raise_exception(message):
            raise TemplateError(message)

        jinja_env = ImmutableSandboxedEnvironment(trim_blocks=True, lstrip_blocks=True, keep_trailing_newline=True)
        jinja_env.globals["raise_exception"] = raise_exception
        return jinja_env.from_string(chat_template)

<<<<<<< HEAD
    def render_conversation(self, conversation_data: list[str] | dict[str, str]) -> list[str]:
=======
    def render_conversation(self, conversation_data: list[str] | dict[str, str], index: int = 0) -> str:
>>>>>>> d9f26035
        """
        Args:
            conversation_data (list[str]): _description_

        Returns:
            _type_: _description_
        """
        if self.conversation is None:
            raise ValueError(
<<<<<<< HEAD
                "the template for multi-turns is invalid, please check `conversation` filed in your chat-template."
            )

        if isinstance(conversation_data, list):
            assert len(conversation_data) == 2, "only support two type of conversation, eg: [user-query, bot-query]"

            conversation_data = {"user": conversation_data[0], "bot": conversation_data[1]}
=======
                "The template for multi-turns is invalid, please check `conversation` filed in your chat-template."
            )

        if isinstance(conversation_data, list):
            assert (
                len(conversation_data) == 2
            ), "Each round/turn of conversation must be two participants, eg: [user-query, bot-query]"

            conversation_data = {"user": conversation_data[0], "bot": conversation_data[1], "index": index}
>>>>>>> d9f26035

        one_turn_conversation = []
        for conversation in self.conversation:
            template = self._compile_jinja_template(conversation)
            result = template.render(conversation_data)
            one_turn_conversation.append(result)
<<<<<<< HEAD
        return one_turn_conversation

    def render_query(self, query: str):
=======
        return "".join(one_turn_conversation)

    def render_query(self, query: str, index: int = 0):
>>>>>>> d9f26035
        if self.query is None:
            return query

        template = self._compile_jinja_template(self.query)
<<<<<<< HEAD
        return template.render(query=query)
=======
        return template.render(query=query, index=index)
>>>>>>> d9f26035

    def __call__(self, conversations: list[list[str]] | str):
        """render the conversations by chat-template

        Args:
            conversations (list[list[str]]): the conversations of use and bot

        Returns:
            str: the result of conversation
        """
<<<<<<< HEAD

=======
>>>>>>> d9f26035
        if isinstance(conversations, str):
            conversations = [[conversations]]

        # [1 ... n-1] conversation
        final_query = self.system or ""
<<<<<<< HEAD

        for conversation in conversations[:-1]:
            final_query += "".join(self.render_conversation(conversation))

        if not isinstance(conversations[-1], list) and not len(conversations[-1]) != 1:
            raise ValueError(
                "the length of last conversation must be one, eg: [[user-query, bot-answer], [user-query, bot-answer], ..., [user-query]]"
            )

        final_query += self.render_query(conversations[-1][0])
=======
        for index, conversation in enumerate(conversations[:-1]):
            final_query += self.render_conversation(conversation, index=index)

        if not isinstance(conversations[-1], list) and not len(conversations[-1]) != 1:
            raise ValueError(
                "The length of last conversation must be one, eg: [[user-query, bot-answer], [user-query, bot-answer], ..., [user-query]]"
            )

        final_query += self.render_query(conversations[-1][0], index=len(conversations) - 1)
>>>>>>> d9f26035
        return final_query

    @classmethod
    def from_dict(cls, config: dict):
        return cls(**config)

    @classmethod
    def from_file(cls, file: str):
        with open(file, "r", encoding="utf-8") as f:
            config = json.load(f)
        return cls.from_dict(config)


class ChatTemplateMixin:
    chat_template: Optional[ChatTemplate] = None

    def apply_chat_template(
        self, conversation: List[List[str, str]] | str, tokenize: bool = True, **tokenizer_kwargs
    ) -> str | dict[str, numpy.ndarray | paddle.Tensor]:
        if isinstance(conversation, str):
            conversation = [[conversation]]

        query = self.chat_template(conversation)
        if not tokenize:
            return query

        return self(query, **tokenizer_kwargs)

<<<<<<< HEAD
    def encode_chat_inputs(self, conversations: List[List[str, str]]):
=======
    def encode_chat_inputs(self, conversation: List[List[str, str]]):
>>>>>>> d9f26035
        """Encodes conversation to pairs of token ids.
        Turn 0: bos + system + sep + user     bot + eos
        Turn t: sep + bot + query             bot + eos

        Args:
            conversation (List[List[str, str]]): the conversation of data

        Returns:
            List[list[int], list[int]]: the pair of input_ids and target_ids
        """
<<<<<<< HEAD
        # encode system
        result = {}
        if self.chat_template.system:
            result["system_ids"] = self.encode(self.chat_template.system)

        # encode conversation
        conversation_ids = []
        for conversation in conversations:
            user_input, bot_output = self.chat_template.render_conversation(conversation)
            user_ids = self.encode(user_input, add_special_tokens=False)
            bot_ids = self.encode(bot_output, add_special_tokens=False)
            conversation_ids.append([user_ids, bot_ids])

        result["conversations"] = conversation_ids
        return result

    @classmethod
    def from_pretrained(cls, pretrained_model_name_or_path, *args, from_hf_hub=False, subfolder=None, **kwargs):
        cache_dir = kwargs.get("cache_dir", None)
        tokenizer = super().from_pretrained(
            pretrained_model_name_or_path, *args, from_hf_hub=from_hf_hub, subfolder=subfolder, **kwargs
        )
=======
        # TODO(wj-Mcat): complete in next pr
        pass
        # encode_ids = []
        # for index, (user, bot) in enumerate(conversation):
        #     pass

    @classmethod
    def from_pretrained(cls, pretrained_model_name_or_path, *args, **kwargs):
        cache_dir = kwargs.get("cache_dir", None)
        from_hf_hub = kwargs.get("from_hf_hub", None)

        tokenizer = super().from_pretrained(pretrained_model_name_or_path, *args, **kwargs)
>>>>>>> d9f26035

        # load chat-template
        pretrained_model_name_or_path = str(pretrained_model_name_or_path)
        cache_dir = resolve_cache_dir(pretrained_model_name_or_path, from_hf_hub, cache_dir)

        chat_template_file = os.path.join(cache_dir, CHAT_TEMPLATE_CONFIG_NAME)
        if not os.path.exists(chat_template_file):
            return tokenizer

        tokenizer.init_chat_template(chat_template_file)
        return tokenizer

    def init_chat_template(self, chat_template: str | dict):
        """init chat_tempalte by file_path or template dict data

        Args:
            chat_template (str | dict): file_path or template dict data
        """
        if isinstance(chat_template, str):
            if not os.path.exists(chat_template):
<<<<<<< HEAD
                raise FileNotFoundError("the chat-template file does not exist: {}".format(chat_template))
=======
                raise FileNotFoundError("The chat-template file does not exist: {}".format(chat_template))
>>>>>>> d9f26035

            self.chat_template = ChatTemplate.from_file(chat_template)
        elif isinstance(chat_template, dict):
            self.chat_template = ChatTemplate.from_dict(chat_template)
        elif isinstance(chat_template, ChatTemplate):
            self.chat_template = chat_template
        else:
<<<<<<< HEAD
            raise ValueError("receive error chat_template data: ", chat_template)
=======
            raise ValueError("Receive error chat_template data: ", chat_template)
>>>>>>> d9f26035

    def save_resources(self, save_directory):
        super().save_resources(save_directory)

        if self.chat_template is not None:
            chat_template_file = os.path.join(save_directory, CHAT_TEMPLATE_CONFIG_NAME)
            with open(chat_template_file, "w", encoding="utf-8") as f:
                json.dump(asdict(self.chat_template), f, ensure_ascii=False, indent=4)
<<<<<<< HEAD
            logger.info("chat-template config file saved in " + chat_template_file)
=======
            logger.info("Chat-template config file saved in " + chat_template_file)
>>>>>>> d9f26035


@six.add_metaclass(InitTrackerMeta)
class PretrainedTokenizer(ChatTemplateMixin, PretrainedTokenizerBase):
    """
    Base class for all tokenizers.

    Inherits from [`~tokenizer_utils_base.PretrainedTokenizerBase`].

    Handle all the shared methods for tokenization and special tokens as well as methods downloading/caching/loading
    pretrained tokenizers as well as adding tokens to the vocabulary.

    This class also contain the added tokens in a unified way on top of all tokenizers so we don't have to handle the
    specific vocabulary augmentation methods of the various underlying dictionary structures (BPE, sentencepiece...).

    - **resource_files_names** (`Dict[str, str]`) -- A dictionary with, as keys, the `__init__` keyword name of each
        vocabulary file required by the model, and as associated values, the filename for saving the associated file
        (string).
    - **pretrained_resource_files_map** (`Dict[str, Dict[str, str]]`) -- A dictionary of dictionaries, with the
        high-level keys being the `__init__` keyword name of each vocabulary file required by the model, the
        low-level being the `short-cut-names` of the pretrained models with, as associated values, the `url` to the
        associated pretrained vocabulary file.
    - **max_model_input_sizes** (`Dict[str, Optional[int]]`) -- A dictionary with, as keys, the `short-cut-names`
        of the pretrained models, and as associated values, the maximum length of the sequence inputs of this model,
        or `None` if the model has no maximum input size.
    - **pretrained_init_configuration** (`Dict[str, Dict[str, Any]]`) -- A dictionary with, as keys, the
        `short-cut-names` of the pretrained models, and as associated values, a dictionary of specific arguments to
        pass to the `__init__` method of the tokenizer class for this pretrained model when loading the tokenizer
        with the [`~tokenizer_utils_base.PretrainedTokenizerBase.from_pretrained`] method.
    - **model_input_names** (`List[str]`) -- A list of inputs expected in the forward pass of the model.
    - **padding_side** (`str`) -- The default value for the side on which the model should have padding applied.
        Should be `'right'` or `'left'`.
    - **truncation_side** (`str`) -- The default value for the side on which the model should have truncation
        applied. Should be `'right'` or `'left'`.

    Moreover, methods common to tokenizers for tokenization, token/id conversion
    and encoding as model inputs are also provided here.

    Besides, metaclass `InitTrackerMeta` is used to create `PretrainedTokenizer`,
    by which subclasses can track arguments for initialization automatically
    and expose special tokens initialization used as attributes.
    """

    added_tokens_encoder: Dict[str, int] = {}
    added_tokens_decoder: Dict[int, str] = {}
    unique_no_split_tokens: List[str] = []
    tokens_trie = Trie()

    _decode_use_source_tokenizer = False

    def _pre_init(self, original_init, *args, **kwargs):
        """
        It would be hooked before `__init__` to add specials tokens (arguments of
        `__init__` whose name ends with `_token`) as attributes of the tokenizer
        instance.
        """
        init_dict = fn_args_to_dict(original_init, *((self,) + args), **kwargs)
        init_dict.pop("self", None)
        super(PretrainedTokenizer, self).__init__(**init_dict)

        self.added_tokens_encoder: Dict[str, int] = {}
        self.added_tokens_decoder: Dict[int, str] = {}
        self.unique_no_split_tokens: List[str] = []
        self.tokens_trie = Trie()

        self._decode_use_source_tokenizer = False

    def _build_special_tokens_map_extended(self, **kwargs):
        for key, value in kwargs.items():
            if value is None:
                continue
            if key in self.SPECIAL_TOKENS_ATTRIBUTES:
                if key == "additional_special_tokens":
                    assert isinstance(value, (list, tuple)), f"Value {value} is not a list or tuple"
                    assert all(
                        isinstance(t, (str, AddedToken)) for t in value
                    ), "One of the tokens is not a string or an AddedToken"
                    setattr(self, key, value)
                elif isinstance(value, (str, AddedToken)):
                    setattr(self, key, value)
                else:
                    raise TypeError(f"special token {key} has to be either str or AddedToken but got: {type(value)}")

    @property
    def vocab_size(self) -> int:
        """
        `int`: Size of the base vocabulary (without the added tokens).
        """
        raise NotImplementedError

    @property
    def is_fast(self) -> bool:
        return False

    def get_added_vocab(self) -> Dict[str, int]:
        """
        Returns the added tokens in the vocabulary as a dictionary of token to index.

        Returns:
            `Dict[str, int]`: The added tokens.
        """
        return self.added_tokens_encoder

    def __len__(self):
        """
        Size of the full vocabulary with the added tokens.
        """
        return self.vocab_size + len(self.added_tokens_encoder)

    def _add_tokens(self, new_tokens: Union[List[str], List[AddedToken]], special_tokens: bool = False) -> int:
        """
        Add a list of new tokens to the tokenizer class. If the new tokens are not in the vocabulary, they are added to
        it with indices starting from length of the current vocabulary.

        Args:
            new_tokens (`List[str]`or `List[AddedToken]`):
                Token(s) to add in vocabulary. A token is only added if it's not already in the vocabulary (tested by
                checking if the tokenizer assign the index of the `unk_token` to them).
            special_tokens (`bool`, *optional*, defaults to `False`):
                Whether or not the tokens should be added as special tokens.

        Returns:
            `int`: The number of tokens actually added to the vocabulary.

        Examples:

        ```python
        # Let's see how to increase the vocabulary of Bert model and tokenizer
        tokenizer = BertTokenizer.from_pretrained("bert-base-uncased")
        model = BertModel.from_pretrained("bert-base-uncased")

        num_added_toks = tokenizer.add_tokens(["new_tok1", "my_new-tok2"])
        print("We have added", num_added_toks, "tokens")
        ```"""
        new_tokens = [str(tok) for tok in new_tokens]

        tokens_to_add = []
        for token in new_tokens:
            if not isinstance(token, str):
                raise TypeError(f"Token {token} is not a string but a {type(token)}.")
            if not special_tokens and hasattr(self, "do_lower_case") and self.do_lower_case:
                token = token.lower()
            if (
                token != self.unk_token
                and self.convert_tokens_to_ids(token) == self.convert_tokens_to_ids(self.unk_token)
                and token not in tokens_to_add
            ):
                tokens_to_add.append(token)
                if self.verbose:
                    logger.info(f"Adding {token} to the vocabulary")

        added_tok_encoder = dict((tok, len(self) + i) for i, tok in enumerate(tokens_to_add))
        added_tok_decoder = {v: k for k, v in added_tok_encoder.items()}
        self.added_tokens_encoder.update(added_tok_encoder)
        self.added_tokens_decoder.update(added_tok_decoder)

        # Make sure we don't split on any special tokens (even they were already in the vocab before e.g. for Albert)
        if special_tokens:
            if len(new_tokens) == 1:
                _insert_one_token_to_ordered_list(self.unique_no_split_tokens, new_tokens[0])
            else:
                self.unique_no_split_tokens = sorted(set(self.unique_no_split_tokens).union(set(new_tokens)))
        else:
            # Or on the newly added tokens
            if len(tokens_to_add) == 1:
                _insert_one_token_to_ordered_list(self.unique_no_split_tokens, tokens_to_add[0])
            else:
                self.unique_no_split_tokens = sorted(set(self.unique_no_split_tokens).union(set(tokens_to_add)))
        self._create_trie(self.unique_no_split_tokens)

        return len(tokens_to_add)

    def _create_trie(self, unique_no_split_tokens):
        trie = Trie()
        for token in unique_no_split_tokens:
            if hasattr(self, "do_lower_case") and self.do_lower_case and token not in self.all_special_tokens:
                trie.add(token.lower())
            else:
                trie.add(token)
        self.tokens_trie = trie

    def prepare_for_tokenization(self, text, is_split_into_words=False, **kwargs):
        """
        Performs any necessary transformations before tokenization.

        This method should pop the arguments from kwargs and return the remaining `kwargs` as well. We test the
        `kwargs` at the end of the encoding process to be sure all the arguments have been used.

        Args:
            text (`str`):
                The text to prepare.
            is_split_into_words (`bool`, *optional*, defaults to `False`):
                Whether or not the input is already pre-tokenized (e.g., split into words). If set to `True`, the
                tokenizer assumes the input is already split into words (for instance, by splitting it on whitespace)
                which it will tokenize. This is useful for NER or token classification.
            kwargs:
                Keyword arguments to use for the tokenization.

        Returns:
            `Tuple[str, Dict[str, Any]]`: The prepared text and the unused kwargs.
        """

        return (text, kwargs)

    def tokenize(self, text: TextInput, **kwargs) -> List[str]:
        """
        Converts a string in a sequence of tokens, using the tokenizer.

        Split in words for word-based vocabulary or sub-words for sub-word-based vocabularies
        (BPE/SentencePieces/WordPieces). Takes care of added tokens.

        Args:
            text (`str`):
                The sequence to be encoded.
            **kwargs (additional keyword arguments):
                Passed along to the model-specific `prepare_for_tokenization` preprocessing method.

        Returns:
            `List[str]`: The list of tokens.
        """
        # Simple mapping string => AddedToken for special tokens with specific tokenization behaviors
        all_special_tokens_extended = dict(
            (str(t), t) for t in self.all_special_tokens_extended if isinstance(t, AddedToken)
        )

        text, kwargs = self.prepare_for_tokenization(text, **kwargs)

        # TODO: should this be in the base class?
        if hasattr(self, "do_lower_case") and self.do_lower_case:
            # convert non-special tokens to lowercase
            escaped_special_toks = [
                re.escape(s_tok) for s_tok in (self.unique_no_split_tokens + self.all_special_tokens)
            ]
            pattern = r"(" + r"|".join(escaped_special_toks) + r")|" + r"(.+?)"
            text = re.sub(pattern, lambda m: m.groups()[0] or m.groups()[1].lower(), text)

        no_split_token = set(self.unique_no_split_tokens)
        tokens = self.tokens_trie.split(text)

        # ["This is something", "<special_token_1>", "  else"]
        for i, token in enumerate(tokens):
            if token in no_split_token:
                tok_extended = all_special_tokens_extended.get(token, None)
                left = tokens[i - 1] if i > 0 else None
                right = tokens[i + 1] if i < len(tokens) - 1 else None
                if isinstance(tok_extended, AddedToken):
                    if tok_extended.rstrip and right:
                        # A bit counter-intuitive but we strip the left of the string
                        # since tok_extended.rstrip means the special token is eating all white spaces on its right
                        tokens[i + 1] = right.lstrip()
                    # Strip white spaces on the left
                    if tok_extended.lstrip and left:
                        tokens[i - 1] = left.rstrip()  # Opposite here
                else:
                    # We strip left and right by default
                    if right:
                        tokens[i + 1] = right.lstrip()
                    if left:
                        tokens[i - 1] = left.rstrip()
        # ["This is something", "<special_token_1>", "else"]
        tokenized_text = []
        for token in tokens:
            # Need to skip eventual empty (fully stripped) tokens
            if not token:
                continue
            if token in no_split_token:
                tokenized_text.append(token)
            else:
                tokenized_text.extend(self._tokenize(token))
        # ["This", " is", " something", "<special_token_1>", "else"]
        return tokenized_text

    def _tokenize(self, text, **kwargs):
        """
        Converts a string in a sequence of tokens (string), using the tokenizer. Split in words for word-based
        vocabulary or sub-words for sub-word-based vocabularies (BPE/SentencePieces/WordPieces).

        Do NOT take care of added tokens.
        """
        raise NotImplementedError

    def convert_tokens_to_ids(self, tokens):
        if tokens is None:
            return None

        if isinstance(tokens, str):
            return self._convert_token_to_id_with_added_voc(tokens)

        ids = []
        for token in tokens:
            ids.append(self._convert_token_to_id_with_added_voc(token))

        return ids

    def _convert_token_to_id_with_added_voc(self, token):
        if token is None:
            return None

        if token in self.added_tokens_encoder:
            return self.added_tokens_encoder[token]
        return self._convert_token_to_id(token)

    def _convert_token_to_id(self, token):

        return self.vocab.to_indices(token)

    def convert_tokens_to_string(self, tokens):
        """
        Converts a sequence of tokens (list of string) to a single string by
        using ``' '.join(tokens)`` .

        Args:
            tokens (list[str]): A sequence of tokens.

        Returns:
            str: Converted string.
        """
        return " ".join(tokens)

    def convert_ids_to_tokens(self, ids, skip_special_tokens=False):
        if isinstance(ids, int):
            if ids in self.added_tokens_decoder:
                return self.added_tokens_decoder[ids]
            else:
                return self._convert_id_to_token(ids)
        tokens = []
        for index in ids:
            index = int(index)
            if skip_special_tokens and index in self.all_special_ids:
                continue
            if index in self.added_tokens_decoder:
                tokens.append(self.added_tokens_decoder[index])
            else:
                tokens.append(self._convert_id_to_token(index))
        return tokens

    def _convert_id_to_token(self, index):

        return self.vocab.to_tokens(index)

    @staticmethod
    def load_vocabulary(filepath, unk_token=None, pad_token=None, bos_token=None, eos_token=None, **kwargs):
        """
        Instantiate an instance of `Vocab` from a file reserving all tokens
        by using `Vocab.from_dict`. The file contains a token per line, and the
        line number would be the index of corresponding token.

        Args:
            filepath (str): path of file to construct vocabulary.
            unk_token (str): special token for unknown token. If no need, it also
                could be `None`. Defaults to `None`.
            pad_token (str): special token for padding token. If no need, it also
                could be `None`. Defaults to `None`.
            bos_token (str): special token for bos token. If no need, it also
                could be `None`. Defaults to `None`.
            eos_token (str): special token for eos token. If no need, it also
                could be `None`. Defaults to `None`.
            **kwargs (dict): keyword arguments for `Vocab.from_dict`.

        Returns:
            Vocab: An instance of `Vocab`.
        """
        token_to_idx = {}
        with io.open(filepath, "r", encoding="utf-8") as f:
            for index, line in enumerate(f):
                token = line.rstrip("\n")
                token_to_idx[token] = int(index)
        vocab = Vocab.from_dict(
            token_to_idx, unk_token=unk_token, pad_token=pad_token, bos_token=bos_token, eos_token=eos_token, **kwargs
        )
        return vocab

    @staticmethod
    def save_vocabulary(filepath, vocab):
        """
        Save all tokens to a vocabulary file. The file contains a token per line,
        and the line number would be the index of corresponding token.

        Args:
            filepath (str): File path to be saved to.
            vocab (Vocab|dict): The `Vocab` or `dict` instance to be saved.
        """
        if isinstance(vocab, Vocab):
            tokens = vocab.idx_to_token
        else:
            tokens = sorted(vocab.keys(), key=lambda token: vocab[token])
        with io.open(filepath, "w", encoding="utf-8") as f:
            for token in tokens:
                f.write(token + "\n")

    def get_special_tokens_mask(self, token_ids_0, token_ids_1=None, already_has_special_tokens=False):
        """
        Retrieves sequence ids from a token list that has no special tokens added. This method is called when adding
        special tokens using the tokenizer ``encode`` methods.

        Args:
            token_ids_0 (List[int]): List of ids of the first sequence.
            token_ids_1 (List[int], optional): List of ids of the second sequence.
            already_has_special_tokens (bool, optional): Whether or not the token list is already
                formatted with special tokens for the model. Defaults to None.

        Returns:
            results (List[int]): The list of integers in the range [0, 1]:
                1 for a special token, 0 for a sequence token.
        """
        if already_has_special_tokens:
            if token_ids_1 is not None:
                raise ValueError(
                    "You should not supply a second sequence if the provided sequence of "
                    "ids is already formatted with special tokens for the model."
                )

            return super().get_special_tokens_mask(
                token_ids_0=token_ids_0, token_ids_1=token_ids_1, already_has_special_tokens=True
            )
        return [0] * ((len(token_ids_1) if token_ids_1 else 0) + len(token_ids_0))

    def num_special_tokens_to_add(self, pair):
        """
        Returns the number of added tokens when encoding a sequence with special tokens.

        Args:
            pair (bool, optional):
                Whether the number of added tokens should be computed in the case of a sequence pair or a single
                sequence. Defaults to `False`.
        Returns:
            int: Number of special tokens added to sequences.
        """
        token_ids_0 = []
        token_ids_1 = []
        return len(self.build_inputs_with_special_tokens(token_ids_0, token_ids_1 if pair else None))

    def _encode_plus(
        self,
        text: Union[TextInput, PreTokenizedInput, EncodedInput],
        text_pair: Optional[Union[TextInput, PreTokenizedInput, EncodedInput]] = None,
        add_special_tokens: bool = True,
        padding_strategy: PaddingStrategy = PaddingStrategy.DO_NOT_PAD,
        truncation_strategy: TruncationStrategy = TruncationStrategy.DO_NOT_TRUNCATE,
        max_length: Optional[int] = None,
        stride: int = 0,
        is_split_into_words: bool = False,
        pad_to_multiple_of: Optional[int] = None,
        return_tensors: Optional[Union[str, TensorType]] = None,
        return_position_ids: Optional[bool] = None,
        return_token_type_ids: Optional[bool] = None,
        return_attention_mask: Optional[bool] = None,
        return_overflowing_tokens: bool = False,
        return_special_tokens_mask: bool = False,
        return_offsets_mapping: bool = False,
        return_length: bool = False,
        verbose: bool = True,
        **kwargs
    ) -> BatchEncoding:
        def get_input_ids(text):
            if isinstance(text, str):
                tokens = self.tokenize(text, **kwargs)
                return self.convert_tokens_to_ids(tokens)
            elif isinstance(text, (list, tuple)) and len(text) > 0 and isinstance(text[0], str):
                if is_split_into_words:
                    tokens = list(
                        itertools.chain(*(self.tokenize(t, is_split_into_words=True, **kwargs) for t in text))
                    )
                    return self.convert_tokens_to_ids(tokens)
                else:
                    return self.convert_tokens_to_ids(text)
            elif isinstance(text, (list, tuple)) and len(text) > 0 and isinstance(text[0], int):
                return text
            else:
                if is_split_into_words:
                    raise ValueError(
                        f"Input {text} is not valid. Should be a string or a list/tuple of strings when `is_split_into_words=True`."
                    )
                else:
                    raise ValueError(
                        f"Input {text} is not valid. Should be a string, a list/tuple of strings or a list/tuple of integers."
                    )

        first_ids = get_input_ids(text)
        second_ids = get_input_ids(text_pair) if text_pair is not None else None

        if return_offsets_mapping:
            kwargs["text"] = text
            kwargs["text_pair"] = text_pair

        return self.prepare_for_model(
            first_ids,
            pair_ids=second_ids,
            add_special_tokens=add_special_tokens,
            padding=padding_strategy.value,
            truncation=truncation_strategy.value,
            max_length=max_length,
            stride=stride,
            pad_to_multiple_of=pad_to_multiple_of,
            return_tensors=return_tensors,
            prepend_batch_axis=True,
            return_position_ids=return_position_ids,
            return_attention_mask=return_attention_mask,
            return_token_type_ids=return_token_type_ids,
            return_overflowing_tokens=return_overflowing_tokens,
            return_special_tokens_mask=return_special_tokens_mask,
            return_offsets_mapping=return_offsets_mapping,
            return_length=return_length,
            verbose=verbose,
            **kwargs,
        )

    def _batch_encode_plus(
        self,
        batch_text_or_text_pairs: Union[
            List[TextInput],
            List[TextInputPair],
            List[PreTokenizedInput],
            List[PreTokenizedInputPair],
            List[EncodedInput],
            List[EncodedInputPair],
        ],
        add_special_tokens: bool = True,
        padding_strategy: PaddingStrategy = PaddingStrategy.DO_NOT_PAD,
        truncation_strategy: TruncationStrategy = TruncationStrategy.DO_NOT_TRUNCATE,
        max_length: Optional[int] = None,
        stride: int = 0,
        is_split_into_words: bool = False,
        pad_to_multiple_of: Optional[int] = None,
        return_position_ids: Optional[bool] = None,
        return_tensors: Optional[Union[str, TensorType]] = None,
        return_token_type_ids: Optional[bool] = None,
        return_attention_mask: Optional[bool] = None,
        return_overflowing_tokens: bool = False,
        return_special_tokens_mask: bool = False,
        return_dict: bool = True,
        return_offsets_mapping: bool = False,
        return_length: bool = False,
        verbose: bool = True,
        **kwargs
    ) -> BatchEncoding:
        def get_input_ids(text):
            if isinstance(text, str):
                tokens = self.tokenize(text, **kwargs)
                return self.convert_tokens_to_ids(tokens)
            elif isinstance(text, (list, tuple)) and len(text) > 0 and isinstance(text[0], str):
                if is_split_into_words:
                    tokens = list(
                        itertools.chain(*(self.tokenize(t, is_split_into_words=True, **kwargs) for t in text))
                    )
                    return self.convert_tokens_to_ids(tokens)
                else:
                    return self.convert_tokens_to_ids(text)
            elif isinstance(text, (list, tuple)) and len(text) > 0 and isinstance(text[0], int):
                return text
            else:
                raise ValueError(
                    "Input is not valid. Should be a string, a list/tuple of strings or a list/tuple of integers."
                )

        input_ids = []
        for ids_or_pair_ids in batch_text_or_text_pairs:
            if not isinstance(ids_or_pair_ids, (list, tuple)):
                ids, pair_ids = ids_or_pair_ids, None
            elif is_split_into_words and not isinstance(ids_or_pair_ids[0], (list, tuple)):
                ids, pair_ids = ids_or_pair_ids, None
            else:
                ids, pair_ids = ids_or_pair_ids

            first_ids = get_input_ids(ids)
            second_ids = get_input_ids(pair_ids) if pair_ids is not None else None
            input_ids.append((first_ids, second_ids))

        if stride > 0 and second_ids is not None:
            kwargs["batch_text_or_text_pairs"] = batch_text_or_text_pairs
        else:
            if return_offsets_mapping:
                has_pair = False
                if len(batch_text_or_text_pairs) > 0:
                    if isinstance(batch_text_or_text_pairs[0], (list, tuple)):
                        has_pair = True
                kwargs["texts"] = None
                kwargs["text_pairs"] = None
                if has_pair:
                    kwargs["texts"] = [text[0] for text in batch_text_or_text_pairs]
                    kwargs["text_pairs"] = [text[1] for text in batch_text_or_text_pairs]
                else:
                    kwargs["texts"] = [text for text in batch_text_or_text_pairs]

        batch_outputs = self._batch_prepare_for_model(
            input_ids,
            add_special_tokens=add_special_tokens,
            padding_strategy=padding_strategy,
            truncation_strategy=truncation_strategy,
            max_length=max_length,
            stride=stride,
            pad_to_multiple_of=pad_to_multiple_of,
            return_position_ids=return_position_ids,
            return_attention_mask=return_attention_mask,
            return_token_type_ids=return_token_type_ids,
            return_overflowing_tokens=return_overflowing_tokens,
            return_special_tokens_mask=return_special_tokens_mask,
            return_dict=return_dict,
            return_offsets_mapping=return_offsets_mapping,
            return_length=return_length,
            return_tensors=return_tensors,
            verbose=verbose,
            **kwargs,
        )

        return batch_outputs

    def _batch_prepare_for_model(
        self,
        batch_ids_pairs: List[Union[PreTokenizedInputPair, Tuple[List[int], None]]],
        add_special_tokens: bool = True,
        padding_strategy: PaddingStrategy = PaddingStrategy.DO_NOT_PAD,
        truncation_strategy: TruncationStrategy = TruncationStrategy.DO_NOT_TRUNCATE,
        max_length: Optional[int] = None,
        stride: int = 0,
        pad_to_multiple_of: Optional[int] = None,
        return_position_ids: Optional[bool] = None,
        return_tensors: Optional[str] = None,
        return_token_type_ids: Optional[bool] = None,
        return_attention_mask: Optional[bool] = None,
        return_overflowing_tokens: bool = False,
        return_special_tokens_mask: bool = False,
        return_dict: bool = True,
        return_offsets_mapping: bool = False,
        return_length: bool = False,
        verbose: bool = True,
        **kwargs
    ) -> BatchEncoding:
        """
        Prepares a sequence of input id, or a pair of sequences of inputs ids so that it can be used by the model. It
        adds special tokens, truncates sequences if overflowing while taking into account the special tokens and
        manages a moving window (with user defined stride) for overflowing tokens

        Args:
            batch_ids_pairs: list of tokenized input ids or input ids pairs
        """
        if return_token_type_ids and not add_special_tokens:
            raise ValueError(
                "Asking to return token_type_ids while setting add_special_tokens to False "
                "results in an undefined behavior. Please set add_special_tokens to True or "
                "set return_token_type_ids to None."
            )

        batch_outputs = {}
        batch_outputs_list = []
        for example_id, (first_ids, second_ids) in enumerate(batch_ids_pairs):
            if stride > 0 and second_ids is not None:
                if return_token_type_ids is None:
                    return_token_type_ids = "token_type_ids" in self.model_input_names
                if return_attention_mask is None:
                    return_attention_mask = "attention_mask" in self.model_input_names

                max_len_for_pair = (
                    max_length
                    - len(first_ids)
                    - (self.num_special_tokens_to_add(pair=True) if add_special_tokens else 0)
                )

                text, text_pair = kwargs["batch_text_or_text_pairs"][example_id]
                token_offset_mapping = self.get_offset_mapping(text)
                token_pair_offset_mapping = self.get_offset_mapping(text_pair)

                offset = 0
                while offset < len(second_ids):
                    encoded_inputs = {}
                    length = len(second_ids) - offset
                    if length > max_len_for_pair:
                        length = max_len_for_pair

                    ids = first_ids
                    pair_ids = second_ids[offset : offset + length]
                    pair = bool(pair_ids is not None)
                    mapping = token_offset_mapping
                    pair_mapping = token_pair_offset_mapping[offset : offset + length]
                    if add_special_tokens:
                        offset_mapping = self.build_offset_mapping_with_special_tokens(mapping, pair_mapping)
                        sequence = self.build_inputs_with_special_tokens(ids, pair_ids)
                        token_type_ids = self.create_token_type_ids_from_sequences(ids, pair_ids)
                    else:
                        offset_mapping = mapping + pair_mapping
                        sequence = ids + pair_ids if pair else ids
                        token_type_ids = [0] * len(ids) + ([0] * len(pair_ids) if pair else [])
                    encoded_inputs["offset_mapping"] = offset_mapping
                    # Build output dictionnary
                    encoded_inputs["input_ids"] = sequence
                    if return_token_type_ids:
                        encoded_inputs["token_type_ids"] = token_type_ids
                    if return_special_tokens_mask:
                        if add_special_tokens:
                            encoded_inputs["special_tokens_mask"] = self.get_special_tokens_mask(ids, pair_ids)
                        else:
                            encoded_inputs["special_tokens_mask"] = [0] * len(sequence)

                    # Check lengths
                    self._eventual_warn_about_too_long_sequence(encoded_inputs["input_ids"], max_length, verbose)
                    if return_position_ids:
                        encoded_inputs["position_ids"] = list(range(len(encoded_inputs["input_ids"])))

                    if return_length:
                        encoded_inputs["length"] = len(encoded_inputs["input_ids"])
                        encoded_inputs["seq_len"] = encoded_inputs["length"]

                    encoded_inputs["overflow_to_sample"] = example_id

                    for key, value in encoded_inputs.items():
                        if key not in batch_outputs:
                            batch_outputs[key] = []
                        batch_outputs[key].append(value)

                    if offset + length == len(second_ids):
                        break
                    offset += min(length, stride)
            else:
                if return_offsets_mapping:
                    kwargs["text"] = kwargs["texts"][example_id]
                    kwargs["text_pair"] = None
                    if kwargs["text_pairs"] is not None:
                        kwargs["text_pair"] = kwargs["text_pairs"][example_id]

                encoded_inputs = self.prepare_for_model(
                    first_ids,
                    second_ids,
                    add_special_tokens=add_special_tokens,
                    padding=PaddingStrategy.DO_NOT_PAD.value,  # we pad in batch afterward
                    truncation=truncation_strategy.value,
                    max_length=max_length,
                    stride=stride,
                    pad_to_multiple_of=None,  # we pad in batch afterward
                    return_position_ids=return_position_ids,  # we pad in batch afterward
                    return_attention_mask=False,  # we pad in batch afterward
                    return_token_type_ids=return_token_type_ids,
                    return_overflowing_tokens=return_overflowing_tokens,
                    return_special_tokens_mask=return_special_tokens_mask,
                    return_offsets_mapping=return_offsets_mapping,
                    return_length=return_length,
                    return_tensors=None,  # We convert the whole batch to tensors at the end
                    prepend_batch_axis=False,
                    verbose=verbose,
                    **kwargs,
                )
                for key, value in encoded_inputs.items():
                    if key not in batch_outputs:
                        batch_outputs[key] = []
                    batch_outputs[key].append(value)

        batch_outputs = self.pad(
            batch_outputs,
            padding=padding_strategy.value,
            max_length=max_length,
            pad_to_multiple_of=pad_to_multiple_of,
            return_attention_mask=return_attention_mask,
        )
        if return_dict:
            batch_outputs = BatchEncoding(batch_outputs, tensor_type=return_tensors)
            return batch_outputs
        else:
            for k, v in batch_outputs.items():
                for i in range(len(v)):
                    if i >= len(batch_outputs_list):
                        batch_outputs_list.append({k: v[i]})
                    else:
                        batch_outputs_list[i][k] = v[i]
            return batch_outputs_list

    def _get_bert_like_offset_mapping(self, text: str):
        """
        Returns the map of tokens and the start and end index of their start and end character.
        Modified from https://github.com/bojone/bert4keras/blob/master/bert4keras/tokenizers.py#L372
        Args:
            text (str):
                Input text.
        Returns:
            list: The offset map of input text.

        """
        if text is None:
            return None
        split_tokens = self.tokenize(text)

        normalized_text, char_mapping = "", []

        for i, ch in enumerate(text):
            if hasattr(self, "do_lower_case") and self.do_lower_case:
                ch = ch.lower()
                if self.basic_tokenizer.strip_accents is not False:
                    ch = unicodedata.normalize("NFD", ch)
                    ch = "".join([c for c in ch if unicodedata.category(c) != "Mn"])
            elif self.basic_tokenizer.strip_accents:
                ch = unicodedata.normalize("NFD", ch)
                ch = "".join([c for c in ch if unicodedata.category(c) != "Mn"])

            ch = "".join([c for c in ch if not (ord(c) == 0 or ord(c) == 0xFFFD or _is_control(c))])
            normalized_text += ch

            char_mapping.extend([i] * len(ch))
        text, token_mapping, offset = normalized_text, [], 0

        char_mapping_indexes = []
        for index, token in enumerate(split_tokens):
            if token[:2] == "##":
                token = token[2:]
            if token in self.all_special_tokens:
                token = token.lower() if hasattr(self, "do_lower_case") and self.do_lower_case else token
            # The greek letter "sigma" has 2 forms of lowercase, σ and ς respectively.
            # When used as a final letter of a word, the final form (ς) is used. Otherwise, the form (σ) is used.
            # https://latin.stackexchange.com/questions/6168/how-and-when-did-we-get-two-forms-of-sigma
            if "σ" in token or "ς" in token:
                start = text[offset:].replace("ς", "σ").index(token.replace("ς", "σ")) + offset
            else:

                # try to fix: https://github.com/PaddlePaddle/PaddleNLP/issues/3985
                if token not in text[offset:]:
                    # check whether there are consecutive UNK tokens, eg: ['好', '[UNK]', '[UNK]', 'good']
                    if index < len(split_tokens) - 1 and split_tokens[index + 1] in self.all_special_tokens:
                        start = offset
                        token = " "  # only contains one char
                    else:
                        start = -1
                else:
                    start = text[offset:].index(token) + offset

            end = start + len(token)
            char_mapping_indexes.append([start, end])

            if start != -1:
                offset = end

        token_mapping = []
        for index, (start, end) in enumerate(char_mapping_indexes):
            if start == -1:
                # init start
                if index == 0:
                    start = 0
                else:
                    start = char_mapping_indexes[index - 1][1]

                # init end
                if index == len(char_mapping_indexes) - 1:
                    end = len(char_mapping)
                else:
                    # next start
                    end = char_mapping_indexes[index + 1][0]

            token_mapping.append((char_mapping[start], char_mapping[end - 1] + 1))

        return token_mapping

    def get_offset_mapping(self, text: str, split_tokens: Optional[List[str]] = None):
        """
        Returns the map of tokens and the start and end index of their start and end character.
        Modified from https://github.com/bojone/bert4keras/blob/master/bert4keras/tokenizers.py#L372
        Args:
            text (str):
                Input text.
            split_tokens (Optional[List[str]]):
                the tokens which has been split which can accelerate the operation.

        Returns:
            list: The offset map of input text.

        """
        if text is None:
            return None
        split_tokens = self.tokenize(text)

        # bert-like tokenizer use the old-school code block
        if hasattr(self, "basic_tokenizer") or hasattr(self, "wordpiece_tokenizer"):
            return self._get_bert_like_offset_mapping(text)

        if not split_tokens:
            split_tokens = self.tokenize(text)

        normalized_text, char_mapping = "", []

        for i, ch in enumerate(text):
            normalized_text += normalize_chars(ch)
            char_mapping.extend([i] * len(ch))

        text, token_mapping, offset = normalized_text, [], 0
        do_lower_case = getattr(self, "do_lower_case", False)

        # lower the text if the token is lower-cased
        # keep align with token
        if do_lower_case:
            text = text.lower()

        char_mapping_indexes = []
        for token in split_tokens:

            # convert tokens into original string
            token: str = self.convert_tokens_to_string(token).strip()

            if token in self.all_special_tokens:
                if do_lower_case:
                    token = token.lower()

            # The greek letter "sigma" has 2 forms of lowercase, σ and ς respectively.
            # When used as a final letter of a word, the final form (ς) is used. Otherwise, the form (σ) is used.
            # https://latin.stackexchange.com/questions/6168/how-and-when-did-we-get-two-forms-of-sigma
            if "σ" in token or "ς" in token:
                start = text[offset:].replace("ς", "σ").index(token.replace("ς", "σ")) + offset
            else:

                # try to fix: https://github.com/PaddlePaddle/PaddleNLP/issues/3985
                if token not in text[offset:]:
                    start = -1
                else:
                    start = text[offset:].index(token) + offset

            end = start + len(token)
            char_mapping_indexes.append([start, end])

            if start != -1:
                offset = end

        token_mapping = []
        for index, (start, end) in enumerate(char_mapping_indexes):
            if start == -1:
                # init start
                if index == 0:
                    start = 0
                else:
                    start = char_mapping_indexes[index - 1][1]

                # init end
                if index == len(char_mapping_indexes) - 1:
                    end = len(char_mapping)
                else:
                    # next start
                    end = char_mapping_indexes[index + 1][0]

            token_mapping.append((char_mapping[start], char_mapping[end - 1] + 1))

        return token_mapping

    def _decode(
        self,
        token_ids: List[int],
        skip_special_tokens: bool = False,
        clean_up_tokenization_spaces: bool = True,
        spaces_between_special_tokens: bool = True,
        **kwargs
    ) -> str:
        if isinstance(token_ids, np.ndarray):
            token_ids = token_ids.tolist()
        self._decode_use_source_tokenizer = kwargs.pop("use_source_tokenizer", False)
        filtered_tokens = self.convert_ids_to_tokens(token_ids, skip_special_tokens=skip_special_tokens)

        # To avoid mixing byte-level and unicode for byte-level BPT
        # we need to build string separately for added tokens and byte-level tokens
        # cf. https://github.com/huggingface/transformers/issues/1133
        sub_texts = []
        current_sub_text = []
        for token in filtered_tokens:
            if skip_special_tokens and token in self.all_special_ids:
                continue
            if token in self.added_tokens_encoder:
                if current_sub_text:
                    sub_texts.append(self.convert_tokens_to_string(current_sub_text))
                    current_sub_text = []
                sub_texts.append(token)
            else:
                current_sub_text.append(token)
        if current_sub_text:
            sub_texts.append(self.convert_tokens_to_string(current_sub_text))

        if spaces_between_special_tokens:
            text = " ".join(sub_texts)
        else:
            text = "".join(sub_texts)

        if clean_up_tokenization_spaces:
            clean_text = self.clean_up_tokenization(text)
            return clean_text
        else:
            return text

    def decode_token(
        self,
        all_input_ids: List[int],
        prefix_offset: int = 0,
        read_offset: int = 0,
    ) -> Tuple[str, int, int]:
        """tokenizer decoding for the streaming generation use case. This method can be overrided for tokenizer that doesn't follow this API"""
        # The prefix text is necessary only to defeat cleanup algorithms in the decode
        # which decide to add a space or not depending on the surrounding ids.
        prefix_text = self.decode(all_input_ids[prefix_offset:read_offset], skip_special_tokens=False)
        new_text = self.decode(all_input_ids[prefix_offset:], skip_special_tokens=False)

        if len(new_text) > len(prefix_text) and not new_text.endswith("�"):
            # utf-8 char at the end means it's a potential unfinished byte sequence
            # from byte fallback tokenization.
            # If it's in the middle, it's probably a real invalid id generated
            # by the model
            new_text = new_text[len(prefix_text) :]
            return new_text, read_offset, len(all_input_ids)
        else:
            return "", prefix_offset, read_offset


class BPETokenizer(PretrainedTokenizer):
    """
    The base class for all bpe tokenizers. It mainly provides common tokenize
    methods for bpe type tokenizer.

    Args:
        vocab_file (str):
            file path of the vocabulary.
        encoder_json_path (str, optional):
            file path of the id to vocab.
        vocab_bpe_path (str, optional):
            file path of word merge text.
        unk_token (str, optional):
            The special token for unknown words.
            Defaults to "[UNK]".
        sep_token (str, optional):
            The special token for separator token.
            Defaults to "[SEP]".
        pad_token (str, optional):
            The special token for padding.
            Defaults to "[PAD]".
        cls_token (str, optional):
            The special token for cls.
            Defaults to "[CLS]".
        mask_token (str, optional):
            The special token for mask.
            Defaults to "[MASK]".

    """

    class Encoder(object):
        def __init__(self, encoder, bpe_merges, errors="replace", special_tokens=["[SEP]", "[p]", "[q]", "[/q]"]):
            self.encoder = encoder
            self.decoder = {v: k for k, v in self.encoder.items()}
            self.errors = errors  # how to handle errors in decoding
            self.byte_encoder = self._bytes_to_unicode()
            self.byte_decoder = {v: k for k, v in self.byte_encoder.items()}
            self.bpe_ranks = dict(zip(bpe_merges, range(len(bpe_merges))))
            self.cache = {}
            self.re = try_import("regex")
            self.special_tokens = special_tokens

            # Should haved added re.IGNORECASE so BPE merges can happen for capitalized versions of contractions
            self.pat = self.re.compile(
                r"""'s|'t|'re|'ve|'m|'ll|'d| ?\p{L}+| ?\p{N}+| ?[^\s\p{L}\p{N}]+|\s+(?!\S)|\s+"""
            )

        @lru_cache()
        def _bytes_to_unicode(self):
            """
            Returns list of utf-8 byte and a corresponding list of unicode strings.
            The reversible bpe codes work on unicode strings.
            This means you need a large # of unicode characters in your vocab if you want to avoid UNKs.
            When you're at something like a 10B token dataset you end up needing around 5K for decent coverage.
            This is a signficant percentage of your normal, say, 32K bpe vocab.
            To avoid that, we want lookup tables between utf-8 bytes and unicode strings.
            And avoids mapping to whitespace/control characters the bpe code barfs on.
            """

            bs = (
                list(range(ord("!"), ord("~") + 1))
                + list(range(ord("¡"), ord("¬") + 1))
                + list(range(ord("®"), ord("ÿ") + 1))
            )
            cs = bs[:]

            n = 0
            for b in range(2**8):
                if b not in bs:
                    bs.append(b)
                    cs.append(2**8 + n)
                    n += 1

            cs = [chr(n) for n in cs]

            return dict(zip(bs, cs))

        def _get_pairs(self, word):
            """Return set of symbol pairs in a word.
            Word is represented as tuple of symbols (symbols being variable-length strings).
            """
            pairs = set()
            prev_char = word[0]
            for char in word[1:]:
                pairs.add((prev_char, char))
                prev_char = char
            return pairs

        def bpe(self, token):
            if token in self.cache:
                return self.cache[token]
            word = tuple(token)
            pairs = self._get_pairs(word)

            if not pairs:
                return token

            while True:
                bigram = min(pairs, key=lambda pair: self.bpe_ranks.get(pair, float("inf")))
                if bigram not in self.bpe_ranks:
                    break
                first, second = bigram
                new_word = []
                i = 0
                while i < len(word):
                    try:
                        j = word.index(first, i)
                        new_word.extend(word[i:j])
                        i = j
                    except:  # noqa: E722
                        new_word.extend(word[i:])
                        break

                    if word[i] == first and i < len(word) - 1 and word[i + 1] == second:
                        new_word.append(first + second)
                        i += 2
                    else:
                        new_word.append(word[i])
                        i += 1
                new_word = tuple(new_word)
                word = new_word
                if len(word) == 1:
                    break
                else:
                    pairs = self._get_pairs(word)
            word = " ".join(word)
            self.cache[token] = word

            return word

        def tokenize(self, text):
            tokens = text.split(" ")
            sub_tokens = []
            for token_i, token in enumerate(tokens):
                if self.is_special_token(token):
                    if token_i == 0:
                        sub_tokens.extend([token])
                    else:
                        sub_tokens.extend([" " + token])
                else:
                    if token_i == 0:
                        sub_tokens.extend(self.re.findall(self.pat, token))
                    else:
                        sub_tokens.extend(self.re.findall(self.pat, " " + token))
            return sub_tokens

        def tokenize_old(self, text):
            return self.re.findall(self.pat, text)

        def is_special_token(self, tok):
            if isinstance(tok, int):
                return False
            res = False
            for t in self.special_tokens:
                # if tok.find(t) != -1:
                if tok.strip() == t:
                    res = True
                    break
            return res

        def tokenize_bpe(self, token):

            if self.is_special_token(token):
                return [token.strip()]  # remove space for convert_to_ids
            else:

                token = "".join(self.byte_encoder[b] for b in token.encode("utf-8"))
                return [self.encoder[bpe_token] for bpe_token in self.bpe(token).split(" ")]

        def encode(self, text):
            bpe_tokens = []
            for token in self.tokenize(text):
                bpe_tokens.extend(self.tokenize_bpe(token))
            return bpe_tokens

        def decode(self, tokens):
            pre_token_i = 0
            texts = []
            for token_i, token in enumerate(tokens):
                if self.is_special_token(token):
                    # proprecess tokens before token_i
                    if token_i - pre_token_i > 0:
                        text = "".join([self.decoder[int(tok)] for tok in tokens[pre_token_i:token_i]])
                        text = bytearray([self.byte_decoder[c] for c in text]).decode("utf-8", errors=self.errors)
                        texts.append(text)
                    # texts.append(token)
                    if token_i == 0:
                        texts.append(token)  # in the beginning, there is no space before special tokens
                    else:
                        texts.extend([" ", token])  # in middle sentence, there must be a space before special tokens
                    pre_token_i = token_i + 1

            if pre_token_i < len(tokens):
                text = "".join([self.decoder[int(tok)] for tok in tokens[pre_token_i:]])
                text = bytearray([self.byte_decoder[c] for c in text]).decode("utf-8", errors=self.errors)
                texts.append(text)

            return "".join(texts)

    def __init__(
        self,
        vocab_file,
        encoder_json_path="./configs/encoder.json",
        vocab_bpe_path="./configs/vocab.bpe",
        unk_token="[UNK]",
        sep_token="[SEP]",
        pad_token="[PAD]",
        cls_token="[CLS]",
        mask_token="[MASK]",
    ):
        self.vocab = self.load_vocabulary(
            vocab_file, unk_token=unk_token, sep_token=sep_token, cls_token=cls_token, mask_token=mask_token
        )
        self.encoder_json_path = encoder_json_path
        self.vocab_bpe_path = vocab_bpe_path
        self.encoder = self._get_encoder(encoder_json_path, vocab_bpe_path)
        self.nltk = try_import("nltk")

    def _tokenize(self, text, is_sentencepiece=True):
        text = convert_to_unicode(text)
        text = " ".join(text.split())  # remove duplicate whitespace
        if is_sentencepiece:
            sents = self.nltk.tokenize.sent_tokenize(text)
            bpe_ids = sum([self.encoder.encode(sent) for sent in sents], [])
        else:
            bpe_ids = self.encoder.encode(text)
        tokens = [str(bpe_id) for bpe_id in bpe_ids]
        return tokens

    def _get_encoder(self, encoder_json_path, vocab_bpe_path):
        with open(encoder_json_path, "r") as f:
            encoder = json.load(f)
        with open(vocab_bpe_path, "r", encoding="utf-8") as f:
            bpe_data = f.read()
        bpe_merges = [tuple(merge_str.split()) for merge_str in bpe_data.split("\n")[1:-1]]

        return self.Encoder(
            encoder=encoder,
            bpe_merges=bpe_merges,
        )<|MERGE_RESOLUTION|>--- conflicted
+++ resolved
@@ -515,19 +515,8 @@
     query: str = None
 
     @staticmethod
-<<<<<<< HEAD
-    @lru_cache
-    def _compile_jinja_template(chat_template):
-        try:
-            from jinja2.exceptions import TemplateError
-            from jinja2.sandbox import ImmutableSandboxedEnvironment
-        except ImportError:
-            raise ImportError("apply_chat_template requires jinja2 to be installed.")
-
-=======
     @lru_cache()
     def _compile_jinja_template(chat_template):
->>>>>>> d9f26035
         def raise_exception(message):
             raise TemplateError(message)
 
@@ -535,11 +524,7 @@
         jinja_env.globals["raise_exception"] = raise_exception
         return jinja_env.from_string(chat_template)
 
-<<<<<<< HEAD
-    def render_conversation(self, conversation_data: list[str] | dict[str, str]) -> list[str]:
-=======
-    def render_conversation(self, conversation_data: list[str] | dict[str, str], index: int = 0) -> str:
->>>>>>> d9f26035
+    def render_conversation(self, conversation_data: list[str] | dict[str, str], index: int = 0) -> list[str]:
         """
         Args:
             conversation_data (list[str]): _description_
@@ -549,15 +534,6 @@
         """
         if self.conversation is None:
             raise ValueError(
-<<<<<<< HEAD
-                "the template for multi-turns is invalid, please check `conversation` filed in your chat-template."
-            )
-
-        if isinstance(conversation_data, list):
-            assert len(conversation_data) == 2, "only support two type of conversation, eg: [user-query, bot-query]"
-
-            conversation_data = {"user": conversation_data[0], "bot": conversation_data[1]}
-=======
                 "The template for multi-turns is invalid, please check `conversation` filed in your chat-template."
             )
 
@@ -567,31 +543,20 @@
             ), "Each round/turn of conversation must be two participants, eg: [user-query, bot-query]"
 
             conversation_data = {"user": conversation_data[0], "bot": conversation_data[1], "index": index}
->>>>>>> d9f26035
 
         one_turn_conversation = []
         for conversation in self.conversation:
             template = self._compile_jinja_template(conversation)
             result = template.render(conversation_data)
             one_turn_conversation.append(result)
-<<<<<<< HEAD
         return one_turn_conversation
 
-    def render_query(self, query: str):
-=======
-        return "".join(one_turn_conversation)
-
     def render_query(self, query: str, index: int = 0):
->>>>>>> d9f26035
         if self.query is None:
             return query
 
         template = self._compile_jinja_template(self.query)
-<<<<<<< HEAD
-        return template.render(query=query)
-=======
         return template.render(query=query, index=index)
->>>>>>> d9f26035
 
     def __call__(self, conversations: list[list[str]] | str):
         """render the conversations by chat-template
@@ -602,29 +567,13 @@
         Returns:
             str: the result of conversation
         """
-<<<<<<< HEAD
-
-=======
->>>>>>> d9f26035
         if isinstance(conversations, str):
             conversations = [[conversations]]
 
         # [1 ... n-1] conversation
         final_query = self.system or ""
-<<<<<<< HEAD
-
-        for conversation in conversations[:-1]:
-            final_query += "".join(self.render_conversation(conversation))
-
-        if not isinstance(conversations[-1], list) and not len(conversations[-1]) != 1:
-            raise ValueError(
-                "the length of last conversation must be one, eg: [[user-query, bot-answer], [user-query, bot-answer], ..., [user-query]]"
-            )
-
-        final_query += self.render_query(conversations[-1][0])
-=======
         for index, conversation in enumerate(conversations[:-1]):
-            final_query += self.render_conversation(conversation, index=index)
+            final_query += "".join(self.render_conversation(conversation, index=index))
 
         if not isinstance(conversations[-1], list) and not len(conversations[-1]) != 1:
             raise ValueError(
@@ -632,7 +581,6 @@
             )
 
         final_query += self.render_query(conversations[-1][0], index=len(conversations) - 1)
->>>>>>> d9f26035
         return final_query
 
     @classmethod
@@ -661,11 +609,7 @@
 
         return self(query, **tokenizer_kwargs)
 
-<<<<<<< HEAD
     def encode_chat_inputs(self, conversations: List[List[str, str]]):
-=======
-    def encode_chat_inputs(self, conversation: List[List[str, str]]):
->>>>>>> d9f26035
         """Encodes conversation to pairs of token ids.
         Turn 0: bos + system + sep + user     bot + eos
         Turn t: sep + bot + query             bot + eos
@@ -676,7 +620,6 @@
         Returns:
             List[list[int], list[int]]: the pair of input_ids and target_ids
         """
-<<<<<<< HEAD
         # encode system
         result = {}
         if self.chat_template.system:
@@ -684,27 +627,36 @@
 
         # encode conversation
         conversation_ids = []
-        for conversation in conversations:
-            user_input, bot_output = self.chat_template.render_conversation(conversation)
+        for index, conversation in enumerate(conversations):
+            user_input, bot_output = self.chat_template.render_conversation(conversation, index=index)
             user_ids = self.encode(user_input, add_special_tokens=False)
             bot_ids = self.encode(bot_output, add_special_tokens=False)
-            conversation_ids.append([user_ids, bot_ids])
+            conversation_ids.append(self.encode_chat_inputs_post_process(user_ids, bot_ids, index=index))
 
         result["conversations"] = conversation_ids
         return result
 
-    @classmethod
-    def from_pretrained(cls, pretrained_model_name_or_path, *args, from_hf_hub=False, subfolder=None, **kwargs):
-        cache_dir = kwargs.get("cache_dir", None)
-        tokenizer = super().from_pretrained(
-            pretrained_model_name_or_path, *args, from_hf_hub=from_hf_hub, subfolder=subfolder, **kwargs
-        )
-=======
-        # TODO(wj-Mcat): complete in next pr
-        pass
-        # encode_ids = []
-        # for index, (user, bot) in enumerate(conversation):
-        #     pass
+    def encode_chat_inputs_post_process(self, user_ids: list[int], bot_ids: list[int], index=0):
+        """Round 0: bos + system + sep + user    bot + eos [there is valid system prompt]
+           Round 0: bos + user                   bot + eos
+           Round t: sep + bos + user             bot + eos
+        Args:
+            user_ids (list[int]): the ids of user query
+            bot_ids (list[int]): the ids of bot answer
+
+        Returns:
+            the final round conversation_ids
+        """
+        if index == 0:
+            if self.chat_template.system:
+                user_ids = [self.sep_token_id] + user_ids
+            else:
+                user_ids = [self.bos_token_id] + user_ids
+        else:
+            user_ids = [self.sep_token_id, self.bos_token_id] + user_ids
+
+        bot_ids = bot_ids + [self.eos_token_id]
+        return [user_ids, bot_ids]
 
     @classmethod
     def from_pretrained(cls, pretrained_model_name_or_path, *args, **kwargs):
@@ -712,7 +664,6 @@
         from_hf_hub = kwargs.get("from_hf_hub", None)
 
         tokenizer = super().from_pretrained(pretrained_model_name_or_path, *args, **kwargs)
->>>>>>> d9f26035
 
         # load chat-template
         pretrained_model_name_or_path = str(pretrained_model_name_or_path)
@@ -733,11 +684,7 @@
         """
         if isinstance(chat_template, str):
             if not os.path.exists(chat_template):
-<<<<<<< HEAD
-                raise FileNotFoundError("the chat-template file does not exist: {}".format(chat_template))
-=======
                 raise FileNotFoundError("The chat-template file does not exist: {}".format(chat_template))
->>>>>>> d9f26035
 
             self.chat_template = ChatTemplate.from_file(chat_template)
         elif isinstance(chat_template, dict):
@@ -745,11 +692,7 @@
         elif isinstance(chat_template, ChatTemplate):
             self.chat_template = chat_template
         else:
-<<<<<<< HEAD
-            raise ValueError("receive error chat_template data: ", chat_template)
-=======
             raise ValueError("Receive error chat_template data: ", chat_template)
->>>>>>> d9f26035
 
     def save_resources(self, save_directory):
         super().save_resources(save_directory)
@@ -758,11 +701,7 @@
             chat_template_file = os.path.join(save_directory, CHAT_TEMPLATE_CONFIG_NAME)
             with open(chat_template_file, "w", encoding="utf-8") as f:
                 json.dump(asdict(self.chat_template), f, ensure_ascii=False, indent=4)
-<<<<<<< HEAD
-            logger.info("chat-template config file saved in " + chat_template_file)
-=======
             logger.info("Chat-template config file saved in " + chat_template_file)
->>>>>>> d9f26035
 
 
 @six.add_metaclass(InitTrackerMeta)
