# Copyright (c) 2020 PaddlePaddle Authors. All Rights Reserved.
#
# Licensed under the Apache License, Version 2.0 (the "License");
# you may not use this file except in compliance with the License.
# You may obtain a copy of the License at
#
#     http://www.apache.org/licenses/LICENSE-2.0
#
# Unless required by applicable law or agreed to in writing, software
# distributed under the License is distributed on an "AS IS" BASIS,
# WITHOUT WARRANTIES OR CONDITIONS OF ANY KIND, either express or implied.
# See the License for the specific language governing permissions and
# limitations under the License.
from __future__ import annotations

import copy
import inspect
import io
import json
import os
import re
import shutil
from typing import Any, Dict, List, Optional, Tuple, Type, Union

import numpy as np
import paddle
import paddle.nn as nn
import six
from huggingface_hub import hf_hub_download
from paddle import Tensor
from paddle.nn import Embedding, Layer
# TODO(fangzeyang) Temporary fix and replace by paddle framework downloader later
from paddle.utils.download import is_url

<<<<<<< HEAD
from paddlenlp.utils.downloader import COMMUNITY_MODEL_PREFIX, download_check, hf_file_exists
from paddlenlp.utils.env import MODEL_HOME
=======
from paddlenlp import __version__
from paddlenlp.utils.downloader import (COMMUNITY_MODEL_PREFIX, download_check,
                                        get_path_from_url_with_filelock)
from paddlenlp.utils.env import HF_CACHE_HOME, LOCK_FILE_HOME, MODEL_HOME
from paddlenlp.utils.file_lock import FileLock
>>>>>>> 08978b23
from paddlenlp.utils.log import logger

from .configuration_utils import PretrainedConfig
from .generation_utils import GenerationMixin
from .utils import (InitTrackerMeta, adapt_stale_fwd_patch, fn_args_to_dict,
                    resolve_cache_dir)

__all__ = [
    'PretrainedModel',
    'register_base_model',
]


def unwrap_model(model, *args, **kwargs):
    raw_model = model._layers if isinstance(model,
                                            paddle.DataParallel) else model
    return raw_model


def get_parameter_dtype(parameter: nn.Layer) -> paddle.dtype:
    """get dtype of parameter which should be sub-class of nn.Layer

    Args:
        parameter (nn.Layer): the instance of layer

    Returns:
        paddle.dtype: the dtype of tensor
    """

    last_dtype = None
    for t in parameter.parameters():
        last_dtype = t.dtype
        if t.is_floating_point():
            return t.dtype

    # TODO(wj-Mcat): get dtype of model when it's in DataParallel Mode.
    return last_dtype


def _find_weight_file_path(cache_dir: str,
                           model_class: Type[PretrainedModel],
                           resource_uri: Optional[str] = None) -> str:
    """find the target weight file under the cache dir, because there are some conflicts about weight file names.

    Args:
        cache_dir (str): the cache dir of pretrained weighted files
        model_class (Type[PretrainedModel]): the class of pretrained model
        resource_uri (Optional[str], optional): the weight file resource file uri to help find the target file name. Defaults to None.
    """
    # 1. if the weight file is the name of resource_uri, eg: 'bert-base-uncased.pdparams'
    if resource_uri is not None:
        resouce_uri_file_name = os.path.split(resource_uri)[-1]
        weight_file_path = os.path.join(cache_dir, resouce_uri_file_name)
        if os.path.isfile(weight_file_path):
            return weight_file_path

    # 2. find the target weight file name under the `resource_files_names` attribute of `PretrainedModel`
    resource_weight_file_name = model_class.resource_files_names.get(
        'model_state', None)
    weight_file_path = os.path.join(cache_dir, resource_weight_file_name)
    if os.path.isfile(weight_file_path):
        return weight_file_path

    # 3. find the target weight file if there is only one weight file
    weight_file_names = [
        file for file in os.listdir(cache_dir) if file.endswith('.pdparams')
    ]
    if len(weight_file_names) == 1:
        logger.warning(
            f"there is no <{resource_weight_file_name}> which is the expected weight file name "
            f"under dir<{cache_dir}>, but the file<{weight_file_names[0]}> is found, and it will "
            f"be used to init model weights. We suggest that you rename it to <{resource_weight_file_name}>"
        )
        return os.path.join(cache_dir, weight_file_names[0])

    raise ValueError(
        'can"t find the target weight files<%s> or <%s> under the cache_dir<%s>',
        resouce_uri_file_name, resource_weight_file_name, cache_dir)


def register_base_model(cls):
    """
    A decorator for `PretrainedModel` class. It first retrieves the parent class
    of the class being decorated, then sets the `base_model_class` attribute
    of that parent class to be the class being decorated. In summary, the decorator registers
    the decorated class as the base model class in all derived classes under the same architecture.

    Args:
        cls (PretrainedModel): The class (inherited from PretrainedModel) to be decorated .

    Returns:
        PretrainedModel: The input class `cls` after decorating.

    Example:
        .. code-block::

            from paddlenlp.transformers import BertModel, register_base_model

            BertModel = register_base_model(BertModel)
            assert BertModel.base_model_class == BertModel
    """
    base_cls = cls.__bases__[0]
    assert issubclass(
        base_cls, PretrainedModel
    ), "`register_base_model` should be used on subclasses of PretrainedModel."
    base_cls.base_model_class = cls
    return cls


def load_hf_model_config_file(cls: Type[PretrainedModel],
                              pretrained_model_name: str,
                              cache_dir: str) -> str:
    """load config file from huggingface style

    Args:
        cls (Type[PretrainedModel]): the model class
        pretrained_model_name (str): the model-name or dir of pretrained_model
        cache_dir (str): cache_dir of pretrained-model

    Returns:
        str: the path of config file
    """

    def map_hf_config(config: Union[str, dict], _cache_dir: str) -> dict:
        """map the hf config to paddle config"""
        if isinstance(config, str):
            with open(config, 'r', encoding='utf-8') as f:
                config = json.load(f)

        hf_config_map = {}
        if cls.config_class is not None:
            hf_config_map = cls.config_class.hf_config_map
        else:
            hf_config_map = cls.hf_config_map

        for hf_key, paddle_key in hf_config_map.items():
            config[paddle_key] = config.pop(paddle_key, None) or config.pop(
                hf_key, None)

        config_file = os.path.join(_cache_dir, "model_config.json")

        with open(config_file, "w", encoding='utf-8') as f:
            json.dump(config, f, ensure_ascii=False)

        return config_file

    # 1. if pretrained_model_name is directory
    if os.path.isdir(pretrained_model_name):
        config_file = os.path.join(cache_dir, 'model_config.json')
        if os.path.exists(config_file):
            return config_file

        config_file = os.path.join(cache_dir, 'config.json')
        if os.path.exists(config_file):
            config_file = map_hf_config(config_file, pretrained_model_name)
            return config_file

        raise FileNotFoundError(
            "`model_config.json` and `config.json` file not found under the "
            f"{pretrained_model_name}")

    # 2. is name, fetch from hf
    if hf_file_exists(pretrained_model_name,
                      "model_config.json",
                      cache_dir=cache_dir):
        config_file = hf_hub_download(repo_id=pretrained_model_name,
                                      filename="model_config.json",
                                      cache_dir=cache_dir)
    else:
        # try to load huggingface config.json file
        config_file = hf_hub_download(repo_id=pretrained_model_name,
                                      filename="config.json",
                                      cache_dir=cache_dir)

        config_file = map_hf_config(config_file, cache_dir)
    return config_file


@six.add_metaclass(InitTrackerMeta)
class PretrainedModel(Layer, GenerationMixin):
    """
    The base class for all pretrained models. It mainly provides common methods
    for loading (construction and loading) and saving pretrained models. Loading
    and saving also rely on the following class attributes which should be overridden
    by derived classes accordingly:

    - **model_config_file** (str): Represents the file name of model configuration
      for configuration saving and loading in local file system. The value is
      `model_config.json`.
    - **resource_files_names** (dict): Name of local file where the model configuration
      can be saved and loaded locally. Currently, resources only include the model state,
      thus the dict only includes `'model_state'` as key with corresponding
      value `'model_state.pdparams'` for model weights saving and loading.
    - **pretrained_init_configuration** (dict): Provides the model configurations
      of built-in pretrained models (contrasts to models in local file system).
      It has pretrained model names as keys (such as `bert-base-uncased`), and
      the values are dict preserving corresponding configuration for model initialization.
    - **pretrained_resource_files_map** (dict): Provides resource URLs of built-in
      pretrained models (contrasts to models in local file system).
      It has the same key as resource_files_names (that is "model_state"),
      and the corresponding value is a dict with specific model name to model weights URL mapping
      (such as "bert-base-uncased" ->
      "https://bj.bcebos.com/paddlenlp/models/transformers/bert-base-uncased.pdparams").
    - **base_model_prefix** (str): Represents the attribute associated to the
      base model in derived classes of the same architecture adding layers on
      top of the base model. Note: A base model class is pretrained model class
      decorated by `register_base_model`, such as `BertModel`; A derived model
      class is a pretrained model class adding layers on top of the base model,
      and it has a base model as attribute, such as `BertForSequenceClassification`.

    Methods common to models for text generation are defined in `GenerationMixin`
    and also inherited here.

    Besides, metaclass `InitTrackerMeta` is used to create `PretrainedModel`,
    by which subclasses can track arguments for initialization automatically.
    """
    model_config_file = "model_config.json"
    pretrained_init_configuration = {}
    # TODO: more flexible resource handle, namedtuple with fields as:
    # resource_name, saved_file, handle_name_for_load(None for used as __init__
    # arguments), handle_name_for_save
    resource_files_names = {"model_state": "model_state.pdparams"}
    pretrained_resource_files_map = {}
    base_model_prefix = ""
    main_input_name = "input_ids"
    config_class = None

    # map hf attribute to paddle attribute, only work for no PretrainedConfig models
    hf_config_map: Dict[str, str] = {}

    # a list of `re` patterns of `state_dict` keys that should be removed from the list of missing
    # keys we find (keys inside the model but not in the checkpoint) and avoid unnecessary warnings.
    _keys_to_ignore_on_load_missing = None
    # a list of `re` patterns of `state_dict` keys that should be removed from the list of
    # unexpected keys we find (keys inside the checkpoint but not the model) and avoid unnecessary
    # warnings.
    _keys_to_ignore_on_load_unexpected = None
    # a list of `state_dict` keys to ignore when saving the model (useful for keys that aren't
    # trained, but which are either deterministic or tied variables)
    _keys_to_ignore_on_save = None

    def __init__(self, *args, **kwargs):
        super(PretrainedModel, self).__init__()

        if not self.constructed_from_pretrained_config():
            return

        # extract config from args
        config = None
        for arg in args:
            if isinstance(arg, PretrainedConfig):
                config = arg
                break
        if config is not None:
            self.config: PretrainedConfig = config
            return

        # extract config from kwargs
        if 'config' not in kwargs:
            raise ValueError(
                'PretarinedConfig instance not found in the arguments, you can set it as args or kwargs with config field'
            )

        config = kwargs['config']
        if not isinstance(config, PretrainedConfig):
            raise TypeError(
                'config parameter should be the instance of PretraiendConfig')

        self.config: PretrainedConfig = kwargs['config']
        self.warnings_issued = {}

    def _post_init(self, original_init, *args, **kwargs):
        """
        It would be hooked after `__init__` to add a dict including arguments of
        `__init__` as a attribute named `config` of the pretrained model instance.
        """
        if not self.constructed_from_pretrained_config():
            init_dict = fn_args_to_dict(original_init, *((self, ) + args),
                                        **kwargs)
            self.config = init_dict

    @property
    def base_model(self):
        """
        PretrainedModel: The body of the same model architecture. It is the base
            model itself for base model or the base model attribute for derived
            model.
        """
        return getattr(self, self.base_model_prefix, self)

    @property
    def model_name_list(self):
        """
        list: Contains all supported built-in pretrained model names of the
            current PretrainedModel class.
        """
        # Todo: return all model name
        return list(self.pretrained_init_configuration.keys())

    def get_input_embeddings(self) -> nn.Embedding:
        """get input embedding of model

        Returns:
            nn.Embedding: embedding of model
        """
        base_model = getattr(self, self.base_model_prefix, self)
        if base_model is not self:
            return base_model.get_input_embeddings()

        raise NotImplementedError(
            f'model of {type(base_model)} has not implemented the `get_input_embeddings`'
            ' or `set_input_embeddings` method')

    def set_input_embeddings(self, value: Embedding):
        """set new input embedding for model

        Args:
            value (Embedding): the new embedding of model

        Raises:
            NotImplementedError: Model has not implement `set_input_embeddings` method
        """
        base_model = getattr(self, self.base_model_prefix, self)
        if base_model is not self:
            return base_model.set_input_embeddings(value)
        raise NotImplementedError(
            f'model of {type(base_model)} has not implemented the `get_input_embeddings`'
            ' or `set_input_embeddings` method')

    def get_output_embeddings(self) -> Optional[Embedding]:
        """To be overwrited for models with output embeddings

        Returns:
            Optional[Embedding]: the otuput embedding of model
        """
        return None

    def resize_position_embeddings(self, new_num_position_embeddings: int):
        """resize position embedding, this method should be overrited overwrited by downstream models

        Args:
            new_num_position_embeddings (int): the new position size

        Raises:
            NotImplementedError: when called and not be implemented
        """
        raise NotImplementedError(
            f"`resize_position_embeddings` is not implemented for {self.__class__}`. To implement it, you should "
            f"overwrite this method in the class {self.__class__} in `{self.__class__.__module__}.py`"
        )

    @classmethod
    def constructed_from_pretrained_config(cls, init_func=None) -> bool:
        """check if the model is constructed from `PretrainedConfig`

        Returns:
            bool: if the model is constructed from `PretrainedConfig`
        """
        return cls.config_class is not None and issubclass(
            cls.config_class, PretrainedConfig)

    @classmethod
    def from_pretrained(cls,
                        pretrained_model_name_or_path: str,
                        *args,
                        from_hf_hub: bool = False,
                        load_state_as_np: bool = False,
                        **kwargs):
        """
        Creates an instance of `PretrainedModel`. Model weights are loaded
        by specifying name of a built-in pretrained model, or a community contributed model,
        or a local file directory path.

        Args:
            pretrained_model_name_or_path (str): Name of pretrained model or dir path
                to load from. The string can be:

                - Name of a built-in pretrained model
                - Name of a pretrained model from HF hub
                - Name of a community-contributed pretrained model.
                - Local directory path which contains model weights file("model_state.pdparams")
                  and model config file ("model_config.json").
            *args (tuple): Position arguments for model `__init__`. If provided,
                use these as position argument values for model initialization.
            **kwargs (dict): Keyword arguments for model `__init__`. If provided,
                use these to update pre-defined keyword argument values for model
                initialization. If the keyword is in `__init__` argument names of
                base model, update argument values of the base model; else update
                argument values of derived model.
            load_state_as_np (bool, optional): The weights read in can be choosed
                to place on CPU or GPU though the model is on the default device.
                If `True`, load the model weights as `numpy.ndarray` on CPU.
                Otherwise, weights would be loaded as tensors on the default
                device. Note that if on GPU, the latter would creates extra
                temporary tensors in addition to the model weights, which
                doubles the memory usage . Thus it is suggested to use `True`
                for big models on GPU. Default to `False`.

        Returns:
            PretrainedModel: An instance of `PretrainedModel`.

        Example:
            .. code-block::

                from paddlenlp.transformers import BertForSequenceClassification

                # Name of built-in pretrained model
                model = BertForSequenceClassification.from_pretrained('bert-base-uncased')

                # Name of community-contributed pretrained model
                model = BertForSequenceClassification.from_pretrained('yingyibiao/bert-base-uncased-sst-2-finetuned')

                # Load from local directory path
                model = BertForSequenceClassification.from_pretrained('./my_bert/')
        """
        if cls.constructed_from_pretrained_config():
            return cls.from_pretrained_v2(pretrained_model_name_or_path,
                                          from_hf_hub=from_hf_hub,
                                          *args,
                                          **kwargs)

        resource_files = {}
        init_configuration = {}
        load_state_as_np = kwargs.pop("load_state_as_np", False)
        track_download = True

        # From HF Hub
        if from_hf_hub:
            resource_files = cls.resource_files_names
            resource_files["model_config_file"] = cls.model_config_file

        # From built-in pretrained models
        elif pretrained_model_name_or_path in cls.pretrained_init_configuration:
            for file_id, map_list in cls.pretrained_resource_files_map.items():
                if pretrained_model_name_or_path not in map_list:
                    resource_files[file_id] = None
                else:
                    resource_files[file_id] = map_list[
                        pretrained_model_name_or_path]
            init_configuration = copy.deepcopy(
                cls.pretrained_init_configuration[pretrained_model_name_or_path]
            )

        # From local dir path
        elif os.path.isdir(pretrained_model_name_or_path):
            track_download = False
            for file_id, file_name in cls.resource_files_names.items():
                full_file_name = os.path.join(pretrained_model_name_or_path,
                                              file_name)
                resource_files[file_id] = full_file_name
            resource_files["model_config_file"] = os.path.join(
                pretrained_model_name_or_path, cls.model_config_file)
        else:
            # Assuming from community-contributed pretrained models
            for file_id, file_name in cls.resource_files_names.items():
                full_file_name = "/".join([
                    COMMUNITY_MODEL_PREFIX, pretrained_model_name_or_path,
                    file_name
                ])
                resource_files[file_id] = full_file_name
            resource_files["model_config_file"] = "/".join([
                COMMUNITY_MODEL_PREFIX, pretrained_model_name_or_path,
                cls.model_config_file
            ])

        default_root = os.path.join(MODEL_HOME, pretrained_model_name_or_path)
        resolved_resource_files = {}
        for file_id, file_path in resource_files.items():
            if file_path is None or os.path.isfile(file_path):
                resolved_resource_files[file_id] = file_path
                continue
            # If from_hf_hub, let HF Hub takes care of the cache and the download process
            if from_hf_hub:
<<<<<<< HEAD
                if file_path == cls.model_config_file:
                    resolved_resource_files[
                        file_id] = load_hf_model_config_file(
                            cls=cls,
                            pretrained_model_name=pretrained_model_name_or_path,
                            cache_dir=MODEL_HOME)
                else:
                    resolved_resource_files[file_id] = hf_hub_download(
                        pretrained_model_name_or_path,
                        file_path,
                        cache_dir=MODEL_HOME)

=======
                resolved_resource_files[file_id] = hf_hub_download(
                    repo_id=pretrained_model_name_or_path,
                    filename=file_path,
                    cache_dir=HF_CACHE_HOME,
                    library_name="PaddleNLP",
                    library_version=__version__)
>>>>>>> 08978b23
            else:
                path = os.path.join(default_root, file_path.split('/')[-1])
                if os.path.exists(path):
                    logger.info("Already cached %s" % path)
                    resolved_resource_files[file_id] = path
                else:
                    logger.info("Downloading %s and saved to %s" %
                                (file_path, default_root))
                    try:
                        resolved_resource_files[
                            file_id] = get_path_from_url_with_filelock(
                                file_path, default_root)
                    except RuntimeError as err:
                        logger.error(err)
                        raise RuntimeError(
                            f"Can't load weights for '{pretrained_model_name_or_path}'.\n"
                            f"Please make sure that '{pretrained_model_name_or_path}' is:\n"
                            "- a correct model-identifier of built-in pretrained models,\n"
                            "- or a correct model-identifier of community-contributed pretrained models,\n"
                            "- or the correct path to a directory containing relevant modeling files(model_weights and model_config).\n"
                        )

        # Prepare model initialization kwargs
        # Did we saved some inputs and kwargs to reload ?
        model_config_file = resolved_resource_files.pop("model_config_file",
                                                        None)
        if model_config_file is not None:
            with io.open(model_config_file, encoding="utf-8") as f:
                init_kwargs = json.load(f)
        else:
            init_kwargs = init_configuration

        # position args are stored in kwargs, maybe better not include
        init_args = init_kwargs.pop("init_args", ())
        # class name corresponds to this configuration
        init_class = init_kwargs.pop("init_class",
                                     cls.base_model_class.__name__)
        # Check if the loaded config matches the current model class's __init__
        # arguments. If not match, the loaded config is for the base model class.
        if init_class == cls.base_model_class.__name__:
            base_args = init_args
            base_kwargs = init_kwargs
            derived_args = ()
            derived_kwargs = {}
            base_arg_index = None
        else:  # extract config for base model
            derived_args = list(init_args)
            derived_kwargs = init_kwargs
            base_arg = None
            for i, arg in enumerate(init_args):
                if isinstance(arg, dict) and "init_class" in arg:
                    assert arg.pop(
                        "init_class") == cls.base_model_class.__name__, (
                            "pretrained base model should be {}").format(
                                cls.base_model_class.__name__)
                    base_arg_index = i
                    base_arg = arg
                    break
            for arg_name, arg in init_kwargs.items():
                if isinstance(arg, dict) and "init_class" in arg:
                    assert arg.pop(
                        "init_class") == cls.base_model_class.__name__, (
                            "pretrained base model should be {}").format(
                                cls.base_model_class.__name__)
                    base_arg_index = arg_name
                    base_arg = arg
                    break

            base_args = base_arg.pop("init_args", ())
            base_kwargs = base_arg

        if cls == cls.base_model_class:
            # Update with newly provided args and kwargs for base model
            base_args = base_args if not args else args
            base_kwargs.update(kwargs)
            model = cls(*base_args, **base_kwargs)
        else:
            # Update with newly provided args and kwargs for derived model
            base_parameters_dict = inspect.signature(
                cls.base_model_class.__init__).parameters
            for k, v in kwargs.items():
                if k in base_parameters_dict:
                    base_kwargs[k] = v
            base_model = cls.base_model_class(*base_args, **base_kwargs)
            if base_arg_index is not None:
                derived_args[base_arg_index] = base_model
            else:
                derived_args = (base_model, )  # assume at the first position
            derived_args = derived_args if not args else args
            derived_parameters_dict = inspect.signature(cls.__init__).parameters
            for k, v in kwargs.items():
                if k in derived_parameters_dict:
                    derived_kwargs[k] = v
            model = cls(*derived_args, **derived_kwargs)

        # save the model config file into cache dir
        model_config_file_path = os.path.join(default_root,
                                              cls.model_config_file)
        # check if there is model config file in cache directory
        if pretrained_model_name_or_path in cls.pretrained_init_configuration and init_kwargs is not None and not os.path.exists(
                model_config_file_path):
            model.save_model_config(default_root)

        # Maybe need more ways to load resources.
        weight_path = resolved_resource_files["model_state"]
        if weight_path is None:
            logger.warning(
                "No model weight found for %s, return with random initialization !!!"
                % pretrained_model_name_or_path)
            return model

        assert weight_path.endswith(
            ".pdparams"), "suffix of weight must be .pdparams"

        # NOTE: Allow to load partial model for model parallel.
        # TODO(guosheng): To make model loading for the model parallel automatic,
        # maybe we should make rank 0 worker load weights of the full model on
        # CPU, then split weights into multiple parts and pickle separately.
        # The other workers wait util pickle finish and then load the corresponding
        # partial weights. Also we can directly use separate weight files for
        # simplicity.
        state_dict = paddle.load(weight_path, return_numpy=load_state_as_np)

        # Make sure we are able to load base models as well as derived models
        # (with heads)
        start_prefix = ""
        model_to_load = model
        state_to_load = state_dict
        unexpected_keys = []
        missing_keys = []
        if not hasattr(model, cls.base_model_prefix) and any(
                s.startswith(cls.base_model_prefix) for s in state_dict.keys()):
            # base model
            state_to_load = {}
            start_prefix = cls.base_model_prefix + "."
            for k, v in state_dict.items():
                if k.startswith(cls.base_model_prefix):
                    state_to_load[k[len(start_prefix):]] = v
                else:
                    unexpected_keys.append(k)
        if hasattr(model, cls.base_model_prefix) and not any(
                s.startswith(cls.base_model_prefix) for s in state_dict.keys()):
            # derived model (base model with heads)
            model_to_load = getattr(model, cls.base_model_prefix)
            for k in model.state_dict().keys():
                if not k.startswith(cls.base_model_prefix):
                    missing_keys.append(k)
        if len(missing_keys) > 0:
            logger.info(
                "Weights of {} not initialized from pretrained model: {}".
                format(model.__class__.__name__, missing_keys))
        if len(unexpected_keys) > 0:
            logger.info(
                "Weights from pretrained model not used in {}: {}".format(
                    model.__class__.__name__, unexpected_keys))
        # Allow the float16 model to load float32 weights, which decreases memory
        # usage in model loading stage and is useful to big models.
        dtype_prefix_len = len("paddle.")  # paddle.float16

        for k, v in model_to_load.state_dict().items():
            if not isinstance(v, np.ndarray):
                dtype = str(v.dtype)[dtype_prefix_len:]
            # TODO(guosheng): add warnings for unmatched dtypes
            if k in state_to_load:
                if paddle.in_dynamic_mode():
                    if isinstance(state_to_load[k], np.ndarray):
                        state_to_load[k] = state_to_load[k].astype(dtype)
                    else:
                        state_to_load[k] = paddle.cast(state_to_load[k], dtype)
                else:
                    # there are some latent error when case dtype in static-mode, so let's:
                    # 1. convert fluid.*.Tensor -> numpy.ndarray
                    # 2. cast the dtype with numpy tools
                    # 3. paddle works well with ndarray state-dict
                    state_to_load[k] = np.array(state_to_load[k])
                    state_to_load[k] = state_to_load[k].astype(dtype)

        # For model parallel if FasterGeneration
        # To avoid recursive import temporarily.
        import paddlenlp.ops.faster_transformer.transformer.decoding as ft_decoding
        state_to_load = ft_decoding.get_ft_para_conf().fit_partial_model(
            model_to_load, state_to_load)
        if paddle.in_dynamic_mode():
            model_to_load.set_state_dict(state_to_load)
            if track_download:
                download_check(pretrained_model_name_or_path, "from_pretrained")
            return model
        if track_download:
            download_check(pretrained_model_name_or_path, "from_pretrained")
        return model, state_to_load

    def get_model_config(self):
        """Get model configuration.

        Returns:
            config: The config of the model.
        """

        # If init_config contains a Layer, use the layer's init_config to save
        def get_config(model):
            model_config = model.init_config
            for key, value in model_config.items():
                if key == "init_args":
                    args = []
                    for arg in value:
                        args.append(
                            get_config(arg) if isinstance(arg, PretrainedModel
                                                          ) else arg)
                    model_config[key] = tuple(args)
                elif isinstance(value, PretrainedModel):
                    model_config[key] = value.init_config
            return model_config

        model_config = get_config(self)
        return model_config

    def save_model_config(self, save_dir: str):
        """
        Saves model configuration to a file named "model_config.json" under `save_dir`.

        Args:
            save_dir (str): Directory to save model_config file into.
        """
        # Save model config
        model_config_file = os.path.join(save_dir, self.model_config_file)
        model_config = self.get_model_config()
        with io.open(model_config_file, "w", encoding="utf-8") as f:
            f.write(json.dumps(model_config, ensure_ascii=False, indent=2))

    def save_pretrained(self, save_dir: str):
        """
        Saves model configuration and related resources (model state) as files
        under `save_dir`. The model configuration would be saved into a file named
        "model_config.json", and model state would be saved into a file
        named "model_state.pdparams".

        The `save_dir` can be used in `from_pretrained` as argument value
        of `pretrained_model_name_or_path` to re-load the trained model.

        Args:
            save_dir (str): Directory to save files into.

        Example:
            .. code-block::

                from paddlenlp.transformers import BertForSequenceClassification

                model = BertForSequenceClassification.from_pretrained('bert-base-uncased')
                model.save_pretrained('./trained_model/')
                # reload from save_directory
                model = BertForSequenceClassification.from_pretrained('./trained_model/')
        """
        if self.constructed_from_pretrained_config():
            return self.save_pretrained_v2(save_dir)

        assert not os.path.isfile(
            save_dir
        ), "Saving directory ({}) should be a directory, not a file".format(
            save_dir)
        os.makedirs(save_dir, exist_ok=True)
        # Save model config
        self.save_model_config(save_dir)
        # Save model
        if paddle.in_dynamic_mode():
            file_name = os.path.join(
                save_dir,
                list(self.resource_files_names.values())[0])
            paddle.save(self.state_dict(), file_name)
        else:
            logger.warning(
                "Save pretrained model only supported dygraph mode for now!")

    def resize_token_embeddings(self,
                                new_num_tokens: Optional[int] = None
                                ) -> nn.Embedding:
        """
        Resizes input token embeddings matrix of the model according to new_num_tokens.

        Args:
            new_num_tokens (Optional[int]):
                The number of new tokens in the embedding matrix. Increasing the size will add newly initialized
                vectors at the end. Reducing the size will remove vectors from the end. If not provided or None, just
                returns a pointer to the input tokens embedding module of the model without doing anything.

        Returns:
            paddle.nn.Embedding: The input tokens Embeddings Module of the model.
        """
        old_embeddings: nn.Embedding = self.get_input_embeddings()
        if not new_num_tokens or new_num_tokens == old_embeddings.weight.shape[
                0]:
            return old_embeddings

        new_embeddings = self._get_resized_embeddings(old_embeddings,
                                                      new_num_tokens)
        self.set_input_embeddings(new_embeddings)

        # 2. Update vocab_size
        self.base_model.config['vocab_size'] = new_num_tokens
        self.vocab_size = new_num_tokens

        # update init_config
        self._update_init_config(self.init_config, 'vocab_size', new_num_tokens)

        # TODO(westfish@126.com): add tie_weight.
        # TODO(westfish) Add tie_weight to tie the weights between the input embeddings and the output embeddings if needed.

        return new_embeddings

    def _update_init_config(self, init_config: dict, key: str, value: Any):
        """update init_config by <key, value> pair

        Args:
            init_config (dict): the init_config instance
            key (str): the key field
            value (Any): the new value of instance
        """
        if key in init_config:
            init_config[key] = value
            return

        for arg in init_config.get('init_args', []):
            if not isinstance(arg, PretrainedModel):
                continue
            self._update_init_config(arg.init_config, key, value)

    def _get_resized_embeddings(
            self,
            old_embeddings: nn.Embedding,
            new_num_tokens: Optional[int] = None) -> nn.Embedding:
        """
        Build a resized Embedding Module from a provided token Embedding Module. Increasing the size will add newly
        initialized vectors at the end. Reducing the size will remove vectors from the end

        Args:
            old_embeddings (nn.Embedding):
                Old embeddings to be resized.
            new_num_tokens (Optional[int]):
                New number of tokens in the embedding matrix.
                Increasing the size will add newly initialized vectors at the end. Reducing the size will remove
                vectors from the end.

        Returns:
            paddle.nn.Embedding: The resized Embedding Module or the old Embedding Module if new_num_tokens is None.
        """
        if new_num_tokens is None:
            return old_embeddings

        old_num_tokens, old_embedding_dim = old_embeddings.weight.shape
        if old_num_tokens == new_num_tokens:
            return old_embeddings

        if not isinstance(old_embeddings, nn.Embedding):
            raise TypeError(
                f"Old embeddings are of type {type(old_embeddings)}, which is not an instance of {nn.Embedding}. You"
                " should either use a different resize function or make sure that old_embeddings are an instance of"
                f" {nn.Embedding}.")

        # Build new embeddings
        new_embeddings = nn.Embedding(new_num_tokens, old_embedding_dim)

        # numbers of tokens to copy
        n = min(old_num_tokens, new_num_tokens)
        with paddle.no_grad():
            new_embeddings.weight[:n, :] = old_embeddings.weight[:n, :]

        return new_embeddings

    def __setattr__(self, name, value):
        value = adapt_stale_fwd_patch(self, name, value)
        return super(PretrainedModel, self).__setattr__(name, value)

    @classmethod
    def _resolve_model_file_path(cls: Type[PretrainedModel],
                                 pretrained_model_name_or_path: str,
                                 from_hf_hub: bool = False,
                                 cache_dir: Optional[str] = None) -> str:
        """resolve model target file path from `` and `cache_dir`

        0. when it is file path:
            return the weight file

        1. when it is model-name:
            1.1 check default `MODEL_HOME` + `model-mame` + model_state.pdparams
            1.2 get the url from `pretrained_resource_files_map`, and set it to `pretrained_model_name_or_path`

        2. when it is url:
            fetch the resouce into the `cache_dir` (cache_dir or `MODEL_HOME` + `model-mame`)

        3. when it is local dir:
            check whether the file<local_dir + weight_file> exist

        Args:
            cls (Type[PretrainedModel]): the inherited PretrainedModel class
            pretrained_model_name_or_path (str): the model-name/url/local_dir/local_dir
            cache_dir (Optional[str], optional): cache_dir is used when name_or_path is model-name/url. Defaults to None.

        Returns:
            str: the model weight file path
        """
        # 0. when it is local file
        if os.path.isfile(pretrained_model_name_or_path):
            return pretrained_model_name_or_path

        # 1. when it's from HF
        if from_hf_hub:
            return hf_hub_download(
                repo_id=pretrained_model_name_or_path,
                filename=cls.resource_files_names['model_state'],
                cache_dir=HF_CACHE_HOME,
                library_name="PaddleNLP",
                library_version=__version__)

        # 2. when it is model-name
        if pretrained_model_name_or_path in cls.pretrained_init_configuration:
            # check the cache_dir:
            os.makedirs(cache_dir, exist_ok=True)

            # check the state_dict file
            weight_file_path = os.path.join(
                cache_dir, cls.resource_files_names['model_state'])
            if os.path.exists(weight_file_path):
                return weight_file_path

            # fetch the weight url from the `pretrained_resource_files_map`
            pretrained_model_name_or_path = cls.pretrained_resource_files_map[
                'model_state'][pretrained_model_name_or_path]

        # 3. when it is url
        if is_url(pretrained_model_name_or_path):
            weight_file_path = get_path_from_url_with_filelock(
                pretrained_model_name_or_path, cache_dir)
            # # check the downloaded weight file and registered weight file name

            # make sure that
            new_weight_file_path = os.path.join(
                os.path.split(weight_file_path)[0],
                cls.resource_files_names['model_state'])

            # if the weight file name of url is: `bert-base-uncased.pdparams`, the downloaded file is also of it.
            # and we should convert it to the new weitht file: `model_state.pdparams`
            if weight_file_path != new_weight_file_path:

                # move the `model-name.pdparams` to `model_state.pdparams`
                # get more details from: https://github.com/PaddlePaddle/PaddleNLP/pull/3843
                shutil.move(weight_file_path, new_weight_file_path)

                weight_file_path = new_weight_file_path

            # find the weight file with the above two branch: `bert-base-uncased.pdparams`, `model_state.pdparams`
            weight_file_path = _find_weight_file_path(
                cache_dir=cache_dir,
                model_class=cls,
                resource_uri=pretrained_model_name_or_path)

            return weight_file_path

        # 4. when it is local dir
        if os.path.isdir(pretrained_model_name_or_path):
            # in-order to compatible with old style:
            # file name in pretrained_resouce_file_maps is https://path/to/bert-base-uncased.pdparams, but the registered model-state file name in `resouce_file_maps` is `model_state.pdparams`

            weight_file_path = _find_weight_file_path(
                cache_dir=pretrained_model_name_or_path, model_class=cls)

            if os.path.exists(weight_file_path):
                return weight_file_path
        else:
            # assume that the community-based models, name format: community/model-name
            pretrained_model_name_or_path = os.path.join(
                COMMUNITY_MODEL_PREFIX, pretrained_model_name_or_path,
                cls.resource_files_names['model_state'])
            assert is_url(pretrained_model_name_or_path)
            return cls._resolve_model_file_path(pretrained_model_name_or_path,
                                                cache_dir=cache_dir)

        raise FileNotFoundError(
            "can't resolve the model_state file according to the <%s>",
            pretrained_model_name_or_path)

    @classmethod
    def _load_pretrained_model(
        cls,
        model: PretrainedModel,
        state_dict: Dict[str, Tensor],
        loaded_keys: List[str],
        ignore_mismatched_sizes=False,
        dtype=None,
    ) -> Tuple[List[str]]:
        """load the state_dict into model, and do the following things:

            * check the

        Args:
            model (PretrainedModel): the pretrained model instance
            state_dict (Dict[str, Tensor]): the model state dict data
            loaded_keys (List[str]):
            ignore_mismatched_sizes (bool, optional): whether ignore error when tensor size mismatched. Defaults to False.
            dtype (_type_, optional): the dtype of model state dict. Defaults to None.

        Returns:
            Tuple[List[str]]: _description_
        """

        model_state_dict = model.state_dict()
        expected_keys = list(model_state_dict.keys())
        prefix = model.base_model_prefix

        if len(prefix) > 0:
            has_prefix_module = any(s.startswith(prefix) for s in loaded_keys)
            expects_prefix_module = any(
                s.startswith(prefix) for s in expected_keys)
        else:
            has_prefix_module = False
            expects_prefix_module = False

        # key re-naming operations are never done on the keys
        # that are loaded, but always on the keys of the newly initialized model
        remove_prefix_from_model = not has_prefix_module and expects_prefix_module
        add_prefix_to_model = has_prefix_module and not expects_prefix_module

        if remove_prefix_from_model:
            expected_keys_not_prefixed = [
                s for s in expected_keys if not s.startswith(prefix)
            ]
            expected_keys = [
                ".".join(s.split(".")[1:]) if s.startswith(prefix) else s
                for s in expected_keys
            ]
        elif add_prefix_to_model:
            expected_keys = [".".join([prefix, s]) for s in expected_keys]

        missing_keys = list(set(expected_keys) - set(loaded_keys))
        unexpected_keys = list(set(loaded_keys) - set(expected_keys))

        # Some models may have keys that are not in the state by design, removing them before needlessly warning
        # the user.
        if cls._keys_to_ignore_on_load_missing is not None:
            for pat in cls._keys_to_ignore_on_load_missing:
                missing_keys = [
                    k for k in missing_keys if re.search(pat, k) is None
                ]

        if cls._keys_to_ignore_on_load_unexpected is not None:
            for pat in cls._keys_to_ignore_on_load_unexpected:
                unexpected_keys = [
                    k for k in unexpected_keys if re.search(pat, k) is None
                ]

        # Make sure we are able to load base models as well as derived models (with heads)
        start_prefix = ""
        model_to_load = model
        if len(cls.base_model_prefix) > 0 and not hasattr(
                model, cls.base_model_prefix) and has_prefix_module:
            start_prefix = cls.base_model_prefix + "."

        def _find_mismatched_keys(
            state_dict,
            model_state_dict,
            loaded_keys,
            add_prefix_to_model,
            remove_prefix_from_model,
            ignore_mismatched_sizes,
        ):
            mismatched_keys = []
            if ignore_mismatched_sizes:
                for checkpoint_key in loaded_keys:
                    model_key = checkpoint_key
                    if remove_prefix_from_model:
                        # The model key starts with `prefix` but `checkpoint_key` doesn't so we add it.
                        model_key = f"{prefix}.{checkpoint_key}"
                    elif add_prefix_to_model:
                        # The model key doesn't start with `prefix` but `checkpoint_key` does so we remove it.
                        model_key = ".".join(checkpoint_key.split(".")[1:])

                    if (model_key in model_state_dict
                            and state_dict[checkpoint_key].shape !=
                            model_state_dict[model_key].shape):
                        mismatched_keys.append(
                            (checkpoint_key, state_dict[checkpoint_key].shape,
                             model_state_dict[model_key].shape))
                        del state_dict[checkpoint_key]
            return mismatched_keys

        # Whole checkpoint
        mismatched_keys = _find_mismatched_keys(
            state_dict,
            model_state_dict,
            loaded_keys,
            add_prefix_to_model,
            remove_prefix_from_model,
            ignore_mismatched_sizes,
        )

        start_prefix = prefix + '.'

        # `add_prefix_to_model` and `remove_prefix_from_model` are for different situation,
        # you can check the following matrix, which means:
        # the value of cell: (add_prefix_to_model, remove_prefix_from_model)
        # the load/Init-Base is the state-dict which don't contain `prefix`.
        # the load/Init-DownStream is the state-dict which contain the `prefix`
        #
        # |                 | load-Base | load-DownStream |
        # |-----------------|-----------|-----------------|
        # | Init-Base       | F,F       | T,F             |
        # | Init-DonwStream | F,T       | F,F             |
        #
        # the above value matrix will help you understand the following code.
        if add_prefix_to_model:
            for key in list(state_dict.keys()):
                if key.startswith(start_prefix):
                    state_dict[key.replace(start_prefix,
                                           '')] = state_dict.pop(key)

        if remove_prefix_from_model:
            for key in list(state_dict.keys()):
                state_dict[start_prefix + key] = state_dict.pop(key)

        # convert the dtype of state dict
        if dtype is not None:
            if isinstance(dtype, paddle.dtype):
                dtype = str(dtype)[7:]

            if dtype not in ['float32', 'float16']:
                raise ValueError(
                    f"the value of `dtype` should be one of [`float32`, `float16`], but received {dtype}"
                )
            for key in state_dict.keys():
                state_dict[key] = paddle.cast(state_dict[key], dtype=dtype)
        else:
            dtype_prefix_len = len("paddle.")
            for k, v in model_to_load.state_dict().items():
                if not isinstance(v, np.ndarray):
                    dtype = str(v.dtype)[dtype_prefix_len:]
                if k in state_dict:
                    if paddle.in_dynamic_mode():
                        if isinstance(state_dict[k], np.ndarray):
                            state_dict[k] = state_dict[k].astype(dtype)
                        else:
                            state_dict[k] = paddle.cast(state_dict[k], dtype)
                    else:
                        # there are some latent error when case dtype in static-mode, so let's:
                        # 1. convert fluid.*.Tensor -> numpy.ndarray
                        # 2. cast the dtype with numpy tools
                        # 3. paddle works well with ndarray state-dict
                        state_dict[k] = np.array(state_dict[k])
                        state_dict[k] = state_dict[k].astype(dtype)

        # For model parallel if FasterGeneration
        # To avoid recursive import temporarily.
        import paddlenlp.ops.faster_transformer.transformer.decoding as ft_decoding
        state_to_load = ft_decoding.get_ft_para_conf().fit_partial_model(
            model_to_load, state_dict)
        if paddle.in_dynamic_mode():
            model_to_load.set_state_dict(state_to_load)

        return model_to_load, missing_keys, unexpected_keys, mismatched_keys

    @classmethod
    def from_pretrained_v2(cls,
                           pretrained_model_name_or_path: str,
                           from_hf_hub: bool = False,
                           *args,
                           **kwargs):
        """
        Creates an instance of `PretrainedModel`. Model weights are loaded
        by specifying name of a built-in pretrained model, a pretrained model from HF Hub, a community contributed model,
        or a local file directory path.

        Args:
            pretrained_model_name_or_path (str): Name of pretrained model or dir path
                to load from. The string can be:

                - Name of a built-in pretrained model
                - Name of a pretrained model from HF Hub
                - Name of a community-contributed pretrained model.
                - Local directory path which contains model weights file("model_state.pdparams")
                  and model config file ("model_config.json").
            *args (tuple): Position arguments for model `__init__`. If provided,
                use these as position argument values for model initialization.
            **kwargs (dict): Keyword arguments for model `__init__`. If provided,
                use these to update pre-defined keyword argument values for model
                initialization. If the keyword is in `__init__` argument names of
                base model, update argument values of the base model; else update
                argument values of derived model.
            from_hf_hub (bool): load model from huggingface hub. Default to `False`.
            load_state_as_np (bool, optional): The weights read in can be choosed
                to place on CPU or GPU though the model is on the default device.
                If `True`, load the model weights as `numpy.ndarray` on CPU.
                Otherwise, weights would be loaded as tensors on the default
                device. Note that if on GPU, the latter would creates extra
                temporary tensors in addition to the model weights, which
                doubles the memory usage . Thus it is suggested to use `True`
                for big models on GPU. Default to `False`.

        Returns:
            PretrainedModel: An instance of `PretrainedModel`.

        Example:
            .. code-block::

                from paddlenlp.transformers import BertForSequenceClassification

                # Name of built-in pretrained model
                model = BertForSequenceClassification.from_pretrained('bert-base-uncased')

                # Name of pretrained model from PaddleHub
                model = BertForSequenceClassification.from_pretrained('bert-base-uncased')

                # Name of community-contributed pretrained model
                model = BertForSequenceClassification.from_pretrained('yingyibiao/bert-base-uncased-sst-2-finetuned', num_labels=3)

                # Load from local directory path
                model = BertForSequenceClassification.from_pretrained('./my_bert/'
        """
        load_state_as_np = kwargs.pop("load_state_as_np", False)
        config = kwargs.pop("config", None)
        force_download = kwargs.pop("force_download", False)
        ignore_mismatched_sizes = kwargs.pop("ignore_mismatched_sizes", None)
        dtype = kwargs.pop("dtype", None)
        cache_dir = kwargs.pop('cache_dir', None)

        cache_dir = resolve_cache_dir(
            pretrained_model_name_or_path=pretrained_model_name_or_path,
            cache_dir=cache_dir)

        model_kwargs = kwargs
        # 1. get the PretrainedConfig to init model
        if not isinstance(config, PretrainedConfig):
            config_path = config if config is not None else pretrained_model_name_or_path
            config, model_kwargs = cls.config_class.from_pretrained(
                config_path,
                cache_dir=cache_dir,
                return_unused_kwargs=True,
                force_download=force_download,
                from_hf_hub=from_hf_hub,
                **kwargs,
            )
        config.save_pretrained(cache_dir)

        # 2. init the model
        init_args = config['init_args'] or ()
        model = cls(config, *init_args, **model_kwargs)

        # 3. resolve model_weight file
        model_weight_file = cls._resolve_model_file_path(
            pretrained_model_name_or_path,
            cache_dir=cache_dir,
            from_hf_hub=from_hf_hub)

        # 4. loading the state dict
        model_state_dict = paddle.load(model_weight_file,
                                       return_numpy=load_state_as_np)

        loaded_state_dict_keys = list(model_state_dict.keys())
        # TODO(wj-Mcat): load shard checkpoint weight file, refer to: https://github.com/huggingface/transformers/pull/16343
        model, missing_keys, unexpected_keys, mismatched_keys = cls._load_pretrained_model(
            model=model,
            state_dict=model_state_dict,
            loaded_keys=loaded_state_dict_keys,
            ignore_mismatched_sizes=ignore_mismatched_sizes,
            dtype=dtype)

        if len(unexpected_keys) > 0:
            logger.warning(
                f"Some weights of the model checkpoint at {pretrained_model_name_or_path} were not used when"
                f" initializing {model.__class__.__name__}: {unexpected_keys}\n- This IS expected if you are"
                f" initializing {model.__class__.__name__} from the checkpoint of a model trained on another task or"
                " with another architecture (e.g. initializing a BertForSequenceClassification model from a"
                " BertForPreTraining model).\n- This IS NOT expected if you are initializing"
                f" {model.__class__.__name__} from the checkpoint of a model that you expect to be exactly identical"
                " (initializing a BertForSequenceClassification model from a BertForSequenceClassification model)."
            )
        else:
            logger.info(
                f"All model checkpoint weights were used when initializing {model.__class__.__name__}.\n"
            )

        if len(missing_keys) > 0:
            logger.warning(
                f"Some weights of {model.__class__.__name__} were not initialized from the model checkpoint at"
                f" {pretrained_model_name_or_path} and are newly initialized: {missing_keys}\nYou should probably"
                " TRAIN this model on a down-stream task to be able to use it for predictions and inference."
            )
        elif len(mismatched_keys) == 0:
            logger.info(
                f"All the weights of {model.__class__.__name__} were initialized from the model checkpoint at"
                f" {pretrained_model_name_or_path}.\nIf your task is similar to the task the model of the checkpoint"
                f" was trained on, you can already use {model.__class__.__name__} for predictions without further"
                " training.")
        if len(mismatched_keys) > 0:
            mismatched_warning = "\n".join([
                f"- {key}: found shape {shape1} in the checkpoint and {shape2} in the model instantiated"
                for key, shape1, shape2 in mismatched_keys
            ])
            logger.warning(
                f"Some weights of {model.__class__.__name__} were not initialized from the model checkpoint at"
                f" {pretrained_model_name_or_path} and are newly initialized because the shapes did not"
                f" match:\n{mismatched_warning}\nYou should probably TRAIN this model on a down-stream task to be able"
                " to use it for predictions and inference.")
        if paddle.in_dynamic_mode():
            return model

        return model, model_state_dict

    def save_pretrained_v2(self, save_dir: str):
        """
        Saves model configuration and related resources (model state) as files
        under `save_dir`. The model configuration would be saved into a file named
        "model_config.json", and model state would be saved into a file
        named "model_state.pdparams".

        The `save_dir` can be used in `from_pretrained` as argument value
        of `pretrained_model_name_or_path` to re-load the trained model.

        Args:
            save_dir (str): Directory to save files into.

        Example:
            .. code-block::

                from paddlenlp.transformers import BertForSequenceClassification

                model = BertForSequenceClassification.from_pretrained('bert-base-uncased')
                model.save_pretrained('./trained_model/')
                # reload from save_directory
                model = BertForSequenceClassification.from_pretrained('./trained_model/')
        """
        assert not os.path.isfile(
            save_dir
        ), "Saving directory ({}) should be a directory, not a file".format(
            save_dir)
        os.makedirs(save_dir, exist_ok=True)

        # 1. retrieve the model related config

        # save the string version of dtype to the config, e.g. convert paddle.float32 => "float32"
        # we currently don't use this setting automatically, but may start to use with v5
        model_to_save = unwrap_model(self)
        dtype = get_parameter_dtype(model_to_save)
        model_to_save.config.dtype = str(dtype).split(".")[1]

        # Attach architecture to the config
        model_to_save.config.architectures = [model_to_save.__class__.__name__]

        model_to_save.config.save_pretrained(save_dir)

        # Save model
        if paddle.in_dynamic_mode():
            file_name = os.path.join(save_dir,
                                     self.resource_files_names['model_state'])
            paddle.save(self.state_dict(), file_name)
        else:
            logger.warning(
                "Save pretrained model only supported dygraph mode for now!")<|MERGE_RESOLUTION|>--- conflicted
+++ resolved
@@ -32,16 +32,12 @@
 # TODO(fangzeyang) Temporary fix and replace by paddle framework downloader later
 from paddle.utils.download import is_url
 
-<<<<<<< HEAD
-from paddlenlp.utils.downloader import COMMUNITY_MODEL_PREFIX, download_check, hf_file_exists
-from paddlenlp.utils.env import MODEL_HOME
-=======
+
 from paddlenlp import __version__
 from paddlenlp.utils.downloader import (COMMUNITY_MODEL_PREFIX, download_check,
                                         get_path_from_url_with_filelock)
 from paddlenlp.utils.env import HF_CACHE_HOME, LOCK_FILE_HOME, MODEL_HOME
 from paddlenlp.utils.file_lock import FileLock
->>>>>>> 08978b23
 from paddlenlp.utils.log import logger
 
 from .configuration_utils import PretrainedConfig
@@ -515,7 +511,6 @@
                 continue
             # If from_hf_hub, let HF Hub takes care of the cache and the download process
             if from_hf_hub:
-<<<<<<< HEAD
                 if file_path == cls.model_config_file:
                     resolved_resource_files[
                         file_id] = load_hf_model_config_file(
@@ -528,14 +523,6 @@
                         file_path,
                         cache_dir=MODEL_HOME)
 
-=======
-                resolved_resource_files[file_id] = hf_hub_download(
-                    repo_id=pretrained_model_name_or_path,
-                    filename=file_path,
-                    cache_dir=HF_CACHE_HOME,
-                    library_name="PaddleNLP",
-                    library_version=__version__)
->>>>>>> 08978b23
             else:
                 path = os.path.join(default_root, file_path.split('/')[-1])
                 if os.path.exists(path):
