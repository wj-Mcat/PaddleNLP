# Copyright (c) 2020 PaddlePaddle Authors. All Rights Reserved.
#
# Licensed under the Apache License, Version 2.0 (the "License");
# you may not use this file except in compliance with the License.
# You may obtain a copy of the License at
#
#     http://www.apache.org/licenses/LICENSE-2.0
#
# Unless required by applicable law or agreed to in writing, software
# distributed under the License is distributed on an "AS IS" BASIS,
# WITHOUT WARRANTIES OR CONDITIONS OF ANY KIND, either express or implied.
# See the License for the specific language governing permissions and
# limitations under the License.
from __future__ import annotations

import copy
import gc
import inspect
import json
import os
import re
import shutil
import tempfile
from contextlib import contextmanager
from typing import Any, Callable, Dict, List, Optional, Set, Tuple, Type, Union

import numpy as np
import paddle
import paddle.distributed as dist
import paddle.nn as nn
import six
from huggingface_hub import (
    create_repo,
    get_hf_file_metadata,
    hf_hub_download,
    hf_hub_url,
    repo_type_and_id_from_hf_id,
    upload_folder,
)
from huggingface_hub.utils import EntryNotFoundError
from paddle import Tensor
from paddle.nn import Embedding, Layer

# TODO(fangzeyang) Temporary fix and replace by paddle framework downloader later
from paddle.utils.download import is_url
from tqdm.auto import tqdm

from paddlenlp import __version__
from paddlenlp.utils.downloader import (
    COMMUNITY_MODEL_PREFIX,
    download_check,
    get_path_from_url_with_filelock,
    hf_file_exists,
    url_file_exists,
)
from paddlenlp.utils.env import (
    CONFIG_NAME,
    ENABLE_TORCH_CHECKPOINT,
    LEGACY_CONFIG_NAME,
    PADDLE_WEIGHT_FILE_NAME,
    PADDLE_WEIGHTS_INDEX_NAME,
    PYTORCH_WEIGHT_FILE_NAME,
    PYTORCH_WEIGHTS_INDEX_NAME,
    SAFE_WEIGHT_FILE_NAME,
    SAFE_WEIGHTS_INDEX_NAME,
)
from paddlenlp.utils.import_utils import is_safetensors_available
from paddlenlp.utils.log import logger

from ..utils import device_guard
from .configuration_utils import PretrainedConfig
from .conversion_utils import ConversionMixin
from .generation_utils import GenerationMixin
from .utils import (
<<<<<<< HEAD
    PT_WEIGHTS_INDEX_NAME,
    SAFE_WEIGHTS_INDEX_NAME,
    SAFE_WEIGHTS_NAME,
    WEIGHTS_INDEX_NAME,
    WEIGHTS_NAME,
=======
>>>>>>> 49771bba
    ContextManagers,
    InitTrackerMeta,
    adapt_stale_fwd_patch,
    convert_file_size_to_int,
    fn_args_to_dict,
    get_checkpoint_shard_files,
    is_paddle_support_lazy_init,
    load_state_dict,
    paddlenlp_load,
    resolve_cache_dir,
)

__all__ = [
    "PretrainedModel",
    "register_base_model",
]


if is_safetensors_available():

    from safetensors.paddle import save_file as safe_save_file


def prune_linear_layer(layer: nn.Linear, index: paddle.Tensor, dim: int = 0) -> nn.Linear:
    """
    Prune a linear layer to keep only entries in index.
    Used to remove heads.
    Args:
        layer (`paddle.nn.Linear`): The layer to prune.
        index (`paddle.Tensor`): The indices to keep in the layer.
        dim (`int`, *optional*, defaults to 0): The dimension on which to keep the indices.
    Returns:
        `paddle.nn.Linear`: The pruned layer as a new layer with `stop_gradient=False`.
    """
    index = index.to(layer.weight)
    W = layer.weight.index_select(dim, index).clone().detach()
    if layer.bias is not None:
        if dim == 1:
            b = layer.bias.clone().detach()
        else:
            b = layer.bias[index].clone().detach()
    new_size = list(layer.weight.shape)
    new_size[dim] = len(index)
    new_layer = nn.Linear(new_size[1], new_size[0], bias_attr=layer.bias is not None)
    new_layer.weight.stop_gradient = True
    new_layer.weight.copy_(W)
    new_layer.weight.stop_gradient = False
    if layer.bias is not None:
        new_layer.bias.stop_gradient = True
        new_layer.bias.copy_(b)
        new_layer.bias.stop_gradient = False
    return new_layer


def find_pruneable_heads_and_indices(
    heads: List[int], n_heads: int, head_size: int, already_pruned_heads: Set[int]
) -> Tuple[Set[int], paddle.Tensor]:
    """
    Finds the heads and their indices taking `already_pruned_heads` into account.
    Args:
        heads (`List[int]`): List of the indices of heads to prune.
        n_heads (`int`): The number of heads in the model.
        head_size (`int`): The size of each head.
        already_pruned_heads (`Set[int]`): A set of already pruned heads.
    Returns:
        `Tuple[Set[int], paddle.Tensor]`: A tuple with the remaining heads and their corresponding indices.
    """
    mask = paddle.ones([n_heads, head_size])
    heads = set(heads) - already_pruned_heads  # Convert to set and remove already pruned heads
    for head in heads:
        # Compute how many pruned heads are before the head and move the index accordingly
        head = head - sum(1 if h < head else 0 for h in already_pruned_heads)
        mask[head] = 0
    mask = mask.reshape([-1]).eq(1)
    index: paddle.Tensor = paddle.arange(len(mask))[mask].cast("int64")
    return heads, index


def apply_chunking_to_forward(
    forward_fn: Callable[..., paddle.Tensor], chunk_size: int, chunk_dim: int, *input_tensors
) -> paddle.Tensor:
    """
    This function chunks the `input_tensors` into smaller input tensor parts of size `chunk_size` over the dimension
    `chunk_dim`. It then applies a layer `forward_fn` to each chunk independently to save memory.
    If the `forward_fn` is independent across the `chunk_dim` this function will yield the same result as directly
    applying `forward_fn` to `input_tensors`.
    Args:
        forward_fn (`Callable[..., paddle.Tensor]`):
            The forward function of the model.
        chunk_size (`int`):
            The chunk size of a chunked tensor: `num_chunks = len(input_tensors[0]) / chunk_size`.
        chunk_dim (`int`):
            The dimension over which the `input_tensors` should be chunked.
        input_tensors (`Tuple[paddle.Tensor]`):
            The input tensors of `forward_fn` which will be chunked
    Returns:
        `paddle.Tensor`: A tensor with the same shape as the `forward_fn` would have given if applied`.
    Examples:
    ```python
    # rename the usual forward() fn to forward_chunk()
    def forward_chunk(self, hidden_states):
        hidden_states = self.decoder(hidden_states)
        return hidden_states
    # implement a chunked forward function
    def forward(self, hidden_states):
        return apply_chunking_to_forward(self.forward_chunk, self.chunk_size_lm_head, self.seq_len_dim, hidden_states)
    ```"""

    assert len(input_tensors) > 0, f"{input_tensors} has to be a tuple/list of tensors"

    # inspect.signature exist since python 3.5 and is a python method -> no problem with backward compatibility
    num_args_in_forward_chunk_fn = len(inspect.signature(forward_fn).parameters)
    if num_args_in_forward_chunk_fn != len(input_tensors):
        raise ValueError(
            f"forward_chunk_fn expects {num_args_in_forward_chunk_fn} arguments, but only {len(input_tensors)} input "
            "tensors are given"
        )

    if chunk_size > 0:
        tensor_shape = input_tensors[0].shape[chunk_dim]
        for input_tensor in input_tensors:
            if input_tensor.shape[chunk_dim] != tensor_shape:
                raise ValueError(
                    f"All input tenors have to be of the same shape: {tensor_shape}, "
                    f"found shape {input_tensor.shape[chunk_dim]}"
                )

        if input_tensors[0].shape[chunk_dim] % chunk_size != 0:
            raise ValueError(
                f"The dimension to be chunked {input_tensors[0].shape[chunk_dim]} has to be a multiple of the chunk "
                f"size {chunk_size}"
            )

        num_chunks = input_tensors[0].shape[chunk_dim] // chunk_size

        # chunk input tensor into tuples
        input_tensors_chunks = tuple(input_tensor.chunk(num_chunks, axis=chunk_dim) for input_tensor in input_tensors)
        # apply forward fn to every tuple
        output_chunks = tuple(forward_fn(*input_tensors_chunk) for input_tensors_chunk in zip(*input_tensors_chunks))
        # concatenate output at same dimension
        return paddle.concat(output_chunks, axis=chunk_dim)

    return forward_fn(*input_tensors)


def unwrap_model(model, *args, **kwargs):
    raw_model = model
    while hasattr(raw_model, "_layers") or hasattr(raw_model, "_layer"):
        if hasattr(raw_model, "_layers"):
            # Caused by issue https://github.com/PaddlePaddle/PaddleNLP/issues/5295
            # TODO: remove this after we fix the issue
            if raw_model._layers is None:
                break
            raw_model = raw_model._layers
        else:
            if raw_model._layer is None:
                break
            raw_model = raw_model._layer

    return raw_model


def _add_variant(weights_name: str, variant=None) -> str:
    if variant is not None and len(variant) > 0:
        splits = weights_name.split(".")
        splits = splits[:-1] + [variant] + splits[-1:]
        weights_name = ".".join(splits)

    return weights_name


@contextmanager
def dtype_guard(dtype="float32"):
    origin_dtype = paddle.get_default_dtype()
    paddle.set_default_dtype(dtype)
    try:
        yield
    finally:
        paddle.set_default_dtype(origin_dtype)


_init_weights = True


@contextmanager
def no_init_weights(_enable=True):
    """
    Context manager to globally disable weight initialization to speed up loading large models.

    TODO(Patrick): Delete safety argument `_enable=True` at next major version. .
    """
    global _init_weights
    old_init_weights = _init_weights
    if _enable:
        _init_weights = False
    try:
        yield
    finally:
        _init_weights = old_init_weights


def set_initialized_submodules(layer: Layer, state_dict_keys: dict[str, Tensor]):
    """
    Sets the `_is_initialized` flag in all submodules of a given model when all its weights are in the loaded state
    dict.
    """
    for layer_name, sub_layer in layer.named_sublayers():
        loaded_keys = [k.replace(f"{sub_layer}.", "") for k in state_dict_keys if k.startswith(f"{layer_name}.")]
        if len(set(layer.state_dict().keys()) - set(loaded_keys)) == 0:
            layer._is_initialized = True


def get_parameter_dtype(parameter: nn.Layer) -> paddle.dtype:
    """get dtype of parameter which should be sub-class of nn.Layer

    Args:
        parameter (nn.Layer): the instance of layer

    Returns:
        paddle.dtype: the dtype of tensor
    """

    last_dtype = None
    for t in parameter.parameters():
        last_dtype = t.dtype
        if t.is_floating_point():
            return t.dtype

    # TODO(wj-Mcat): get dtype of model when it's in DataParallel Mode.
    return last_dtype


def _find_weight_file_path(
    cache_dir: str,
    model_class: Type[PretrainedModel],
    config: PretrainedConfig = None,
    resource_uri: Optional[str] = None,
    variant: str | None = None,
) -> str | None:
    """find the target weight file under the cache dir, because there are some conflicts about weight file names.

    Args:
        cache_dir (str): the cache dir of pretrained weighted files
        model_class (Type[PretrainedModel]): the class of pretrained model
        resource_uri (Optional[str], optional): the weight file resource file uri to help find the target file name. Defaults to None.
    """
    # 1. if the weight file is the name of resource_uri, eg: 'bert-base-uncased.pdparams'
    if resource_uri is not None:
        resouce_uri_file_name = os.path.split(resource_uri)[-1]
        weight_file_path = os.path.join(cache_dir, resouce_uri_file_name)
        if os.path.isfile(weight_file_path):
            return weight_file_path

    # 2. find the target weight file name under the `resource_files_names` attribute of `PretrainedModel`
    resource_weight_file_name = model_class.resource_files_names.get("model_state", None)
    weight_file_path = os.path.join(cache_dir, resource_weight_file_name)
    if os.path.isfile(weight_file_path):
        return weight_file_path

    # 3. find the target weight file name for splited tensor parallel
    if config and config.tensor_parallel_degree > 1:
        tensor_parallel_weight_file_path = os.path.join(
            cache_dir, _add_variant(resource_weight_file_name, f"tp{config.tensor_parallel_rank:0>2d}")
        )
        if os.path.isfile(tensor_parallel_weight_file_path):
            return tensor_parallel_weight_file_path

    # 4. find the target weight file if there is only one weight file
    weight_file_names = [file for file in os.listdir(cache_dir) if file.endswith(".pdparams")]
    if len(weight_file_names) == 1:
        logger.warning(
            f"there is no <{resource_weight_file_name}> which is the expected weight file name "
            f"under dir<{cache_dir}>, but the file<{weight_file_names[0]}> is found, and it will "
            f"be used to init model weights. We suggest that you rename it to <{resource_weight_file_name}>"
        )
        return os.path.join(cache_dir, weight_file_names[0])

    # 4. try to find pytorch model weight file under cache_dir
    pytorch_model_weight_file = os.path.join(cache_dir, _add_variant(PYTORCH_WEIGHT_FILE_NAME, variant))
    if os.path.isfile(pytorch_model_weight_file):
        return pytorch_model_weight_file

    raise FileNotFoundError(
        f"can not find paddle weight file<model_state.pdparams> and pytorch weight file<pytorch_model.bin> under <{cache_dir}>"
    )


def resolve_weight_file_from_hf_hub(
    repo_id: str, cache_dir: str, support_conversion: bool, subfolder=None, variant=None
):
    """find the suitable weight file name

    Args:
        repo_id (str): repo name of huggingface hub
        cache_dir (str): cache dir for hf
        support_conversion (bool): whether support converting pytorch weight file to paddle weight file
        subfolder (str, optional) An optional value corresponding to a folder inside the repo.
        weight_file_name (str, optional) the weight file name
        variant (str, optional) the variant of target file
    """
    sharded_metadata, is_sharded = {}, False
    # check paddle related files
    if hf_file_exists(repo_id, _add_variant(PADDLE_WEIGHT_FILE_NAME, variant=variant), subfolder=subfolder):
        file_name = _add_variant(PADDLE_WEIGHT_FILE_NAME, variant=variant)
    elif hf_file_exists(repo_id, _add_variant(PADDLE_WEIGHTS_INDEX_NAME, variant=variant), subfolder=subfolder):
        file_name = _add_variant(PADDLE_WEIGHT_FILE_NAME, variant=variant)
        is_sharded = True

    # check safetensor weight related files
    elif hf_file_exists(repo_id, _add_variant(SAFE_WEIGHT_FILE_NAME, variant=variant), subfolder=subfolder):
        file_name = _add_variant(SAFE_WEIGHT_FILE_NAME, variant=variant)
    elif hf_file_exists(repo_id, _add_variant(SAFE_WEIGHTS_INDEX_NAME, variant=variant), subfolder=subfolder):
        file_name = _add_variant(SAFE_WEIGHTS_INDEX_NAME, variant=variant)
        is_sharded = True

    # check pytorch weight related files
    elif hf_file_exists(repo_id, _add_variant(PYTORCH_WEIGHT_FILE_NAME, variant=variant), subfolder=subfolder):
        file_name = _add_variant(PYTORCH_WEIGHT_FILE_NAME, variant=variant)
    elif hf_file_exists(repo_id, _add_variant(PYTORCH_WEIGHTS_INDEX_NAME, variant=variant), subfolder=subfolder):
        file_name = _add_variant(PYTORCH_WEIGHTS_INDEX_NAME, variant=variant)
        is_sharded = True

    else:
        raise EnvironmentError(
            f"can not find the paddle/pytorch weight file from: https://huggingface.co/{repo_id}",
        )

    download_check(repo_id, file_name, addition="from_hf_hub")
    resolved_archive_file = hf_hub_download(
        repo_id=repo_id,
        filename=file_name,
        cache_dir=cache_dir,
        subfolder=subfolder,
        library_name="PaddleNLP",
        library_version=__version__,
    )

    if is_sharded:
        with open(resolved_archive_file, "r") as f:
            index = json.load(f)

        sharded_metadata = index["metadata"]
        sharded_metadata["all_checkpoint_keys"] = list(index["weight_map"].keys())
        sharded_metadata["weight_map"] = index["weight_map"].copy()
        resolved_archive_file = list(set(list(index["weight_map"].values())))
        resolved_archive_file.sort()

    return resolved_archive_file, sharded_metadata, is_sharded


def register_base_model(cls):
    """
    A decorator for `PretrainedModel` class. It first retrieves the parent class
    of the class being decorated, then sets the `base_model_class` attribute
    of that parent class to be the class being decorated. In summary, the decorator registers
    the decorated class as the base model class in all derived classes under the same architecture.

    Args:
        cls (PretrainedModel): The class (inherited from PretrainedModel) to be decorated .

    Returns:
        PretrainedModel: The input class `cls` after decorating.

    Example:
        .. code-block::

            from paddlenlp.transformers import BertModel, register_base_model

            BertModel = register_base_model(BertModel)
            assert BertModel.base_model_class == BertModel
    """
    base_cls = cls.__bases__[0]
    assert issubclass(
        base_cls, PretrainedModel
    ), "`register_base_model` should be used on subclasses of PretrainedModel."
    base_cls.base_model_class = cls
    return cls


class BackboneMixin:
    def forward_with_filtered_kwargs(self, *args, **kwargs):
        signature = dict(inspect.signature(self.forward).parameters)
        filtered_kwargs = {k: v for k, v in kwargs.items() if k in signature}

        return self(*args, **filtered_kwargs)


def dtype_byte_size(dtype):
    """
    Returns the size (in bytes) occupied by one parameter of type `dtype`.

    Example:

    ```py
    >>> dtype_byte_size(paddle.float32)
    4
    ```
    """
    if dtype == paddle.bool:
        return 1 / 8
    bit_search = re.search(r"[^\d](\d+)$", str(dtype))
    if bit_search is None:
        raise ValueError(f"`dtype` is not a valid dtype: {dtype}.")
    bit_size = int(bit_search.groups()[0])
    return bit_size // 8


_re_layer_prefix = re.compile(r"\.(\d+)\.")


def _partion_for_pipeline_mode(keys):
    # the keys should be sort in networks order
    # todo handle tie_weight
    def layer_prefix(key):
        ret = _re_layer_prefix.search(key)
        if ret is not None:
            return key[0 : ret.end()]
        return ""

    keys = list(keys)
    start_idx = -1
    prefix_str = None
    parttion_map = {}
    for k in keys:
        prefix = layer_prefix(k)
        if prefix != prefix_str:
            prefix_str = prefix
            start_idx += 1
        parttion_map[k] = start_idx

    # if only one parttion, we don't parttion it
    if start_idx < 1:
        return {keys[i]: i for i in range(len(keys))}

    return parttion_map


def shard_checkpoint(
    state_dict: Dict[str, paddle.Tensor],
    max_shard_size: Union[int, str] = "10GB",
    weights_name: str = PADDLE_WEIGHT_FILE_NAME,
    shard_format="naive",
):
    """
    Splits a model state dictionary in sub-checkpoints so that the final size of each sub-checkpoint does not exceed a
    given size.

    The sub-checkpoints are determined by iterating through the `state_dict` in the order of its keys, so there is no
    optimization made to make each sub-checkpoint as close as possible to the maximum size passed. For example, if the
    limit is 10GB and we have weights of sizes [6GB, 6GB, 2GB, 6GB, 2GB, 2GB] they will get sharded as [6GB], [6+2GB],
    [6+2+2GB] and not [6+2+2GB], [6+2GB], [6GB].

    <Tip warning={true}>

    If one of the model's weight is bigger that `max_sahrd_size`, it will end up in its own sub-checkpoint which will
    have a size greater than `max_shard_size`.

    </Tip>

    Args:
        state_dict (`Dict[str, paddle.Tensor]`): The state dictionary of a model to save.
        max_shard_size (`int` or `str`, *optional*, defaults to `"10GB"`):
            The maximum size of each sub-checkpoint. If expressed as a string, needs to be digits followed by a unit
            (like `"5MB"`).
        weights_name (`str`, *optional*, defaults to `"model_state.pdparams"`):
            The name of the model save file.
        shard_format (`str`, *optional*, defaults to `"naive"`):
            support naive or pipeline.
    """
    assert shard_format in [
        "naive",
        "pipeline",
    ], f"Invalid shard_format: {shard_format}, it show be `naive` or `pipeline`."

    max_shard_size = convert_file_size_to_int(max_shard_size)

    sharded_state_dicts = []
    current_block = {}
    current_block_size = 0
    total_size = 0

    if shard_format == "naive":
        for key, weight in state_dict.items():
            weight_size = weight.numel().item() * dtype_byte_size(weight.dtype)
            # If this weight is going to tip up over the maximal size, we split.
            if current_block_size + weight_size > max_shard_size:
                # fix if the first param is large than max_shard_size
                if len(current_block) > 0:
                    sharded_state_dicts.append(current_block)
                current_block = {}
                current_block_size = 0

            current_block[key] = weight
            current_block_size += weight_size
            total_size += weight_size

        # Add the last block
        sharded_state_dicts.append(current_block)

    if shard_format == "pipeline":
        parttion_map = _partion_for_pipeline_mode(state_dict.keys())
        partition_num = max(parttion_map.values())

        for index in range(partition_num + 1):
            weight_names = [k for k, v in parttion_map.items() if v == index]
            weight_size = sum(
                state_dict[key].numel().item() * dtype_byte_size(state_dict[key].dtype) for key in weight_names
            )

            # try to add new block
            if current_block_size + weight_size > max_shard_size:
                # fix if the first param is large than max_shard_size
                if len(current_block) > 0:
                    sharded_state_dicts.append(current_block)
                current_block = {}
                current_block_size = 0
            for key in weight_names:
                current_block[key] = state_dict[key]
            current_block_size += weight_size
            total_size += weight_size

        # Add the last block
        sharded_state_dicts.append(current_block)
        logger.info(f"The average size of partition is around: {total_size//partition_num}")

    # If we only have one shard, we return it
    if len(sharded_state_dicts) == 1:
        return {weights_name: sharded_state_dicts[0]}, None

    # Otherwise, let's build the index
    weight_map = {}
    shards = {}
    for idx, shard in enumerate(sharded_state_dicts):
        shard_file = weights_name.replace(".pdparams", f"-{idx+1:05d}-of-{len(sharded_state_dicts):05d}.pdparams")
        shard_file = shard_file.replace(
            ".safetensors", f"-{idx + 1:05d}-of-{len(sharded_state_dicts):05d}.safetensors"
        )
        shards[shard_file] = shard
        for key in shard.keys():
            weight_map[key] = shard_file

    # Add the metadata
    metadata = {"total_size": total_size}
    index = {"metadata": metadata, "weight_map": weight_map}
    return shards, index


def load_sharded_checkpoint(model, folder, strict=True):
    """
    This is the same as
    but for a sharded checkpoint.

    This load is performed efficiently: each checkpoint shard is loaded one by one in RAM and deleted after being
    loaded in the model.

    Args:
        model (`paddle.nn.Module`): The model in which to load the checkpoint.
        folder (`str` or `os.PathLike`): A path to a folder containing the sharded checkpoint.
        strict (`bool`, *optional`, defaults to `True`):
            Whether to strictly enforce that the keys in the model state dict match the keys in the sharded checkpoint.

    Returns:
        `NamedTuple`: A named tuple with `missing_keys` and `unexpected_keys` fields
            - `missing_keys` is a list of str containing the missing keys
            - `unexpected_keys` is a list of str containing the unexpected keys
    """
    # Load the index
    index_file = os.path.join(folder, PADDLE_WEIGHTS_INDEX_NAME)
    if not os.path.isfile(index_file):
        raise ValueError(f"Can't find a checkpoint index ({PADDLE_WEIGHTS_INDEX_NAME}) in {folder}.")

    with open(index_file, "r", encoding="utf-8") as f:
        index = json.load(f)

    shard_files = list(set(index["weight_map"].values()))

    # If strict=True, error before loading any of the state dicts.
    loaded_keys = index["weight_map"].keys()
    model_keys = model.state_dict().keys()
    missing_keys = [key for key in model_keys if key not in loaded_keys]
    unexpected_keys = [key for key in loaded_keys if key not in model_keys]
    if strict and (len(missing_keys) > 0 or len(unexpected_keys) > 0):
        error_message = f"Error(s) in loading state_dict for {model.__class__.__name__}"
        if len(missing_keys) > 0:
            str_missing_keys = ",".join([f'"{k}"' for k in missing_keys])
            error_message += f"\nMissing key(s): {str_missing_keys}."
        if len(unexpected_keys) > 0:
            str_unexpected_keys = ",".join([f'"{k}"' for k in unexpected_keys])
            error_message += f"\nMissing key(s): {str_unexpected_keys}."
        raise RuntimeError(error_message)

    for shard_file in shard_files:
        state_dict = paddlenlp_load(os.path.join(folder, shard_file), map_location="cpu")
        model.load_state_dict(state_dict, strict=False)

        # Make sure memory is fred before we load the next state dict.
        del state_dict
        gc.collect()

    # Return the same thing as PyTorch load_state_dict function.
    return paddle.nn.modules.module._IncompatibleKeys(missing_keys, unexpected_keys)


def _load_state_dict_into_model(model_to_load, state_dict, start_prefix):
    # Convert old format to new format if needed from a PyTorch state_dict
    error_msgs = []

    if len(start_prefix) > 0:
        for key in list(state_dict.keys()):
            if key.startswith(start_prefix):
                state_dict[key.replace(start_prefix, "")] = state_dict.pop(key)

    # todo add return status to state_dict
    model_to_load.set_state_dict(state_dict)

    del state_dict

    return error_msgs


def _convert_state_dict_dtype(
    dtype: str, state_dict: dict[str, Union[paddle.Tensor, np.ndarray]], model_to_load: PretrainedModel
):
    """convert state_dict by dtype and model_to_load object

    Args:
        dtype (str): the target dtype
        state_dict (dict[str, Union[paddle.Tensor, np.ndarray]]): the state dict to be set
        model_to_load (PretrainedModel): the target pretrained model
    """
    # convert the dtype of state dict
    if dtype is not None:
        if isinstance(dtype, paddle.dtype):
            dtype = str(dtype)[7:]

        if dtype not in ["float32", "float16", "bfloat16"]:
            raise ValueError(
                f"the value of `dtype` should be one of [`float32`, `float16`, `bfloat16`], but received {dtype}"
            )
        for key in state_dict.keys():
            if dtype == "bfloat16":
                # fix fp32/fp16 cast to bfloat16
                # so cast numpy to paddle, let paddle handle dtype casting
                if isinstance(state_dict[key], np.ndarray):
                    with device_guard("cpu"):
                        state_dict[key] = paddle.to_tensor(state_dict[key])

            if isinstance(state_dict[key], np.ndarray):
                if isinstance(state_dict[key].dtype.type, np.floating):
                    state_dict[key] = state_dict[key].astype(dtype=dtype)
                if isinstance(state_dict[key].dtype, np.uint16):
                    # paddle.bfloat16 save as np.uint16.
                    # so cast np to numpy, let paddle handle dtype casting
                    with device_guard("cpu"):
                        state_dict[key] = paddle.to_tensor(state_dict[key])

            if isinstance(state_dict[key], paddle.Tensor) and state_dict[key].is_floating_point():
                state_dict[key] = paddle.cast(state_dict[key], dtype=dtype)
    else:
        dtype_prefix_len = len("paddle.")
        for k, v in model_to_load.state_dict().items():
            if not isinstance(v, np.ndarray):
                dtype = str(v.dtype)[dtype_prefix_len:]
            if k in state_dict:
                if isinstance(state_dict[k], np.ndarray):
                    state_dict[k] = state_dict[k].astype(dtype)
                else:
                    state_dict[k] = paddle.cast(state_dict[k], dtype)


def _load_state_dict_into_meta_model(
    model,
    state_dict,
    loaded_state_dict_keys,  # left for now but could be removed, see below
    start_prefix,
    expected_keys,
    dtype=None,
    is_safetensors=False,
    keep_in_fp32_modules=None,
):
    """
    This is somewhat similar to `_load_state_dict_into_model`, but deals with a model that has some or all of its
    params on a `meta` device. It replaces the model params with the data from the `state_dict`, while moving the
    params back to the normal device, but only for `loaded_state_dict_keys`.

    `start_prefix` is used for models which insert their name into model keys, e.g. `bert` in
    `bert.pooler.dense.weight`

    """
    error_msgs = []

    for param_name, param in state_dict.items():
        # First part of the test is always true as load_state_dict_keys always contains state_dict keys.
        if param_name not in loaded_state_dict_keys or param_name not in expected_keys:
            continue

        if param_name.startswith(start_prefix):
            param_name = param_name[len(start_prefix) :]

        set_module_kwargs = {}

        # We convert floating dtypes to the `dtype` passed. We want to keep the buffers/params
        # in int/uint/bool and not cast them.
        if dtype is not None and paddle.is_floating_point(param):
            if (
                keep_in_fp32_modules is not None
                and any(module_to_keep_in_fp32 in param_name for module_to_keep_in_fp32 in keep_in_fp32_modules)
                and dtype == paddle.float16
            ):
                param = param.astype(paddle.float32)
            else:
                param = param.astype(dtype)

        # For compatibility with PyTorch load_state_dict which converts state dict dtype to existing dtype in model
        if dtype is None:
            old_param = model
            splits = param_name.split(".")
            for split in splits:
                old_param = getattr(old_param, split)
                if old_param is None:
                    break

            if old_param is not None:
                param = param.to(old_param.dtype)

        set_module_kwargs["value"] = param

        # param_device = "cpu"
        with paddle.no_grad():
            model.state_dict()[param_name].set_value(param)

    return error_msgs


@six.add_metaclass(InitTrackerMeta)
class PretrainedModel(Layer, GenerationMixin, ConversionMixin):
    """
    The base class for all pretrained models. It mainly provides common methods
    for loading (construction and loading) and saving pretrained models. Loading
    and saving also rely on the following class attributes which should be overridden
    by derived classes accordingly:

    - **model_config_file** (str): Represents the file name of model configuration
      for configuration saving and loading in local file system. The value is
      `model_config.json`.
    - **resource_files_names** (dict): Name of local file where the model configuration
      can be saved and loaded locally. Currently, resources only include the model state,
      thus the dict only includes `'model_state'` as key with corresponding
      value `'model_state.pdparams'` for model weights saving and loading.
    - **pretrained_init_configuration** (dict): Provides the model configurations
      of built-in pretrained models (contrasts to models in local file system).
      It has pretrained model names as keys (such as `bert-base-uncased`), and
      the values are dict preserving corresponding configuration for model initialization.
    - **pretrained_resource_files_map** (dict): Provides resource URLs of built-in
      pretrained models (contrasts to models in local file system).
      It has the same key as resource_files_names (that is "model_state"),
      and the corresponding value is a dict with specific model name to model weights URL mapping
      (such as "bert-base-uncased" ->
      "https://bj.bcebos.com/paddlenlp/models/transformers/bert-base-uncased.pdparams").
    - **base_model_prefix** (str): Represents the attribute associated to the
      base model in derived classes of the same architecture adding layers on
      top of the base model. Note: A base model class is pretrained model class
      decorated by `register_base_model`, such as `BertModel`; A derived model
      class is a pretrained model class adding layers on top of the base model,
      and it has a base model as attribute, such as `BertForSequenceClassification`.

    Methods common to models for text generation are defined in `GenerationMixin`
    and also inherited here.

    Besides, metaclass `InitTrackerMeta` is used to create `PretrainedModel`,
    by which subclasses can track arguments for initialization automatically.
    """

    # Deprecated(wj-Mcat): after 2.6.* version
    # save the old-school `LEGACY_CONFIG_NAME`, and will be changed to `CONFIG_NAME` after 2.6.* version
    model_config_file = LEGACY_CONFIG_NAME

    pretrained_init_configuration = {}
    # TODO: more flexible resource handle, namedtuple with fields as:
    # resource_name, saved_file, handle_name_for_load(None for used as __init__
    # arguments), handle_name_for_save
    resource_files_names = {"model_state": "model_state.pdparams"}
    pretrained_resource_files_map = {}
    base_model_prefix = ""
    main_input_name = "input_ids"
    config_class = None

    # a list of `re` patterns of `state_dict` keys that should be removed from the list of missing
    # keys we find (keys inside the model but not in the checkpoint) and avoid unnecessary warnings.
    _keys_to_ignore_on_load_missing = None
    # a list of `re` patterns of `state_dict` keys that should be removed from the list of
    # unexpected keys we find (keys inside the checkpoint but not the model) and avoid unnecessary
    # warnings.
    _keys_to_ignore_on_load_unexpected = None
    # a list of `state_dict` keys to ignore when saving the model (useful for keys that aren't
    # trained, but which are either deterministic or tied variables)
    _keys_to_ignore_on_save = None

    def __init__(self, *args, **kwargs):
        super(PretrainedModel, self).__init__()

        if not self.constructed_from_pretrained_config():
            return

        # extract config from args
        config = None
        for arg in args:
            if isinstance(arg, PretrainedConfig):
                config = arg
                break
        if config is not None:
            self.config: PretrainedConfig = config
            self.model_config_file = CONFIG_NAME
            return

        # extract config from kwargs
        if "config" not in kwargs:
            raise ValueError(
                "PretrainedConfig instance not found in the arguments, you can set it as args or kwargs with config field"
            )

        config = kwargs["config"]
        if not isinstance(config, PretrainedConfig):
            raise TypeError("config parameter should be the instance of PretrainedConfig")

        self.config: PretrainedConfig = kwargs["config"]
        self.model_config_file = CONFIG_NAME
        self.warnings_issued = {}

    def _post_init(self, original_init, *args, **kwargs):
        """
        It would be hooked after `__init__` to add a dict including arguments of
        `__init__` as a attribute named `config` of the pretrained model instance.
        """
        if not self.constructed_from_pretrained_config():
            init_dict = fn_args_to_dict(original_init, *((self,) + args), **kwargs)
            self.config = init_dict

        # only execute when it's the base method
        if (
            original_init.__module__ != "paddlenlp.transformers.model_utils"
            and self.__class__.init_weights is PretrainedModel.init_weights
        ):
            self.init_weights()

    def _init_weights(self, layer):
        """
        Initialize the weights. This method should be overridden by derived class.
        """
        pass

    def _initialize_weights(self, layer):
        """
        Initialize the weights if they are not already initialized.
        """
        if getattr(layer, "_is_initialized", False):
            return
        self._init_weights(layer)
        layer._is_initialized = True

    def init_weights(self):
        """
        If needed prunes and maybe initializes weights. If using a custom `PreTrainedModel`, you need to implement any
        initialization logic in `_init_weights`.
        """
        # call pure
        if _init_weights:
            # Initialize weights
            self.apply(self._initialize_weights)

            # Tie weights should be skipped when not initializing all weights
            # since from_pretrained(...) calls tie weights anyways

            # TODO(wj-Mcat): enable all tie-weights later
            # self.tie_weights()

    @property
    def base_model(self):
        """
        PretrainedModel: The body of the same model architecture. It is the base
            model itself for base model or the base model attribute for derived
            model.
        """
        return getattr(self, self.base_model_prefix, self)

    @property
    def model_name_list(self):
        """
        list: Contains all supported built-in pretrained model names of the
            current PretrainedModel class.
        """
        # Todo: return all model name
        return list(self.pretrained_init_configuration.keys())

    def can_generate(self) -> bool:
        """
        Returns whether this model can generate sequences with `.generate()`.
        Returns:
            `bool`: Whether this model can generate sequences with `.generate()`.
        """
        # Detects whether `prepare_inputs_for_generation` has been overwritten, which is a requirement for generation
        if "GenerationMixin" in str(self.prepare_inputs_for_generation):
            return False
        return True

    def get_input_embeddings(self) -> nn.Embedding:
        """get input embedding of model

        Returns:
            nn.Embedding: embedding of model
        """
        base_model = getattr(self, self.base_model_prefix, self)
        if base_model is not self:
            return base_model.get_input_embeddings()

        raise NotImplementedError(
            f"model of {type(base_model)} has not implemented the `get_input_embeddings`"
            " or `set_input_embeddings` method"
        )

    def set_input_embeddings(self, value: Embedding):
        """set new input embedding for model

        Args:
            value (Embedding): the new embedding of model

        Raises:
            NotImplementedError: Model has not implement `set_input_embeddings` method
        """
        base_model = getattr(self, self.base_model_prefix, self)
        if base_model is not self:
            return base_model.set_input_embeddings(value)
        raise NotImplementedError(
            f"model of {type(base_model)} has not implemented the `get_input_embeddings`"
            " or `set_input_embeddings` method"
        )

    def get_output_embeddings(self) -> Optional[Embedding]:
        """To be overwrited for models with output embeddings

        Returns:
            Optional[Embedding]: the otuput embedding of model
        """
        return None

    def tie_weights(self):
        """
        Tie the weights between the input embeddings and the output embeddings.
        """
        if self.config.tie_word_embeddings:
            output_embeddings = self.get_output_embeddings()
            input_embeddings = self.get_input_embeddings()
            if output_embeddings is not None and input_embeddings is not None:
                if input_embeddings.weight.shape != output_embeddings.weight.shape:
                    logger.warning(
                        f"The shape of input embeddings is {input_embeddings.weight.shape} and the shape of output embeddings is {output_embeddings.weight.shape}. "
                        "This is only expected if you are calling the `resize_token_embeddings` method"
                    )
                output_embeddings.weight = input_embeddings.weight
                if getattr(output_embeddings, "bias", None) is not None:
                    # need to pad
                    if output_embeddings.weight.shape[0] > output_embeddings.bias.shape[0]:
                        old_bias = output_embeddings.bias
                        pad_length = output_embeddings.weight.shape[0] - old_bias.shape[0]
                        output_embeddings.bias = output_embeddings.create_parameter(
                            shape=[output_embeddings.weight.shape[0]],
                            attr=output_embeddings._bias_attr,
                            dtype=output_embeddings._dtype,
                            is_bias=True,
                        )
                        new_bias = paddle.concat(
                            [old_bias, paddle.zeros([pad_length], dtype=output_embeddings.bias.dtype)]
                        )
                        output_embeddings.bias.set_value(new_bias)
                    # need to trim
                    elif output_embeddings.weight.shape[0] < output_embeddings.bias.shape[0]:
                        new_bias = output_embeddings.bias[: output_embeddings.weight.shape[0]]
                        output_embeddings.bias = output_embeddings.create_parameter(
                            shape=[output_embeddings.weight.shape[0]],
                            attr=output_embeddings._bias_attr,
                            dtype=output_embeddings._dtype,
                            is_bias=True,
                        )
                        output_embeddings.bias.set_value(new_bias)

    def resize_position_embeddings(self, new_num_position_embeddings: int):
        """resize position embedding, this method should be overrited overwrited by downstream models

        Args:
            new_num_position_embeddings (int): the new position size

        Raises:
            NotImplementedError: when called and not be implemented
        """
        raise NotImplementedError(
            f"`resize_position_embeddings` is not implemented for {self.__class__}`. To implement it, you should "
            f"overwrite this method in the class {self.__class__} in `{self.__class__.__module__}.py`"
        )

    @classmethod
    def constructed_from_pretrained_config(cls, init_func=None) -> bool:
        """check if the model is constructed from `PretrainedConfig`
        Returns:
            bool: if the model is constructed from `PretrainedConfig`
        """
        return cls.config_class is not None and issubclass(cls.config_class, PretrainedConfig)

    def save_model_config(self, save_dir: str):
        """
        Deprecated, please use `.config.save_pretrained()` instead.
        Saves model configuration to a file named "config.json" under `save_dir`.

        Args:
            save_dir (str): Directory to save model_config file into.
        """
        logger.warning("The `save_model_config` is deprecated! Please use `.config.save_pretrained()` instead.")
        self.config.save_pretrained(save_dir)

    def save_pretrained(
        self,
        save_dir: Union[str, os.PathLike],
        is_main_process: bool = True,
        state_dict: Optional[dict] = None,
        save_function: Callable = paddle.save,
        max_shard_size: Union[int, str] = "10GB",
        safe_serialization: bool = False,
        variant: Optional[str] = None,
        *args,
        **kwargs,
    ):
        """
        Saves model configuration and related resources (model state) as files
        under `save_dir`. The model configuration would be saved into a file named
        "model_config.json", and model state would be saved into a file
        named "model_state.pdparams".

        The `save_dir` can be used in `from_pretrained` as argument value
        of `pretrained_model_name_or_path` to re-load the trained model.

        Args:
            save_dir (str): Directory to save files into.

        Example:
            .. code-block::

                from paddlenlp.transformers import BertForSequenceClassification

                model = BertForSequenceClassification.from_pretrained('bert-base-uncased')
                model.save_pretrained('./trained_model/')
                # reload from save_directory
                model = BertForSequenceClassification.from_pretrained('./trained_model/')
        """
        if self.constructed_from_pretrained_config():
            return self.save_pretrained_v2(
                save_dir,
                is_main_process,
                state_dict,
                save_function,
                max_shard_size,
                safe_serialization,
                variant,
                *args,
                **kwargs,
            )

        assert not os.path.isfile(save_dir), "Saving directory ({}) should be a directory, not a file".format(save_dir)
        os.makedirs(save_dir, exist_ok=True)
        # Save model config
        self.save_model_config(save_dir)
        # Save model
        if paddle.in_dynamic_mode():
            file_name = os.path.join(save_dir, list(self.resource_files_names.values())[0])
            paddle.save(self.state_dict(), file_name)
        else:
            logger.warning("Save pretrained model only supported dygraph mode for now!")

    def save_to_hf_hub(
        self,
        repo_id: str,
        private: Optional[bool] = None,
        subfolder: Optional[str] = None,
        commit_message: Optional[str] = None,
        revision: Optional[str] = None,
        create_pr: bool = False,
    ):
        """
        Uploads all elements of this model to a new HuggingFace Hub repository.
        Args:
            repo_id (str): Repository name for your model/tokenizer in the Hub.
            private (bool, optional): Whether the model/tokenizer is set to private
            subfolder (str, optional): Push to a subfolder of the repo instead of the root
            commit_message (str, optional) — The summary / title / first line of the generated commit. Defaults to: f"Upload {path_in_repo} with huggingface_hub"
            revision (str, optional) — The git revision to commit from. Defaults to the head of the "main" branch.
            create_pr (boolean, optional) — Whether or not to create a Pull Request with that commit. Defaults to False.
                If revision is not set, PR is opened against the "main" branch. If revision is set and is a branch, PR is opened against this branch.
                If revision is set and is not a branch name (example: a commit oid), an RevisionNotFoundError is returned by the server.

        Returns: The url of the commit of your model in the given repository.
        """
        repo_url = create_repo(repo_id, private=private, exist_ok=True)

        # Infer complete repo_id from repo_url
        # Can be different from the input `repo_id` if repo_owner was implicit
        _, repo_owner, repo_name = repo_type_and_id_from_hf_id(repo_url)

        repo_id = f"{repo_owner}/{repo_name}"

        # Check if README file already exist in repo
        try:
            get_hf_file_metadata(hf_hub_url(repo_id=repo_id, filename="README.md", revision=revision))
            has_readme = True
        except EntryNotFoundError:
            has_readme = False

        with tempfile.TemporaryDirectory() as root_dir:
            if subfolder is not None:
                save_dir = os.path.join(root_dir, subfolder)
            else:
                save_dir = root_dir
            # save model
            self.save_pretrained(save_dir)
            # Add readme if does not exist
            logger.info("README.md not found, adding the default README.md")
            if not has_readme:
                with open(os.path.join(root_dir, "README.md"), "w") as f:
                    f.write(f"---\nlibrary_name: paddlenlp\n---\n# {repo_id}")

            # Upload model and return
            logger.info(f"Pushing to the {repo_id}. This might take a while")
            return upload_folder(
                repo_id=repo_id,
                repo_type="model",
                folder_path=root_dir,
                commit_message=commit_message,
                revision=revision,
                create_pr=create_pr,
            )

    def resize_token_embeddings(self, new_num_tokens: Optional[int] = None) -> nn.Embedding:
        """
        Resizes input token embeddings matrix of the model according to new_num_tokens.

        Args:
            new_num_tokens (Optional[int]):
                The number of new tokens in the embedding matrix. Increasing the size will add newly initialized
                vectors at the end. Reducing the size will remove vectors from the end. If not provided or None, just
                returns a pointer to the input tokens embedding module of the model without doing anything.

        Returns:
            paddle.nn.Embedding: The input tokens Embeddings Module of the model.
        """
        old_embeddings: nn.Embedding = self.get_input_embeddings()
        if not new_num_tokens or new_num_tokens == old_embeddings.weight.shape[0]:
            return old_embeddings

        new_embeddings = self._get_resized_embeddings(old_embeddings, new_num_tokens)
        self.set_input_embeddings(new_embeddings)

        # 2. Update vocab_size
        self.base_model.config["vocab_size"] = new_num_tokens
        self.vocab_size = new_num_tokens

        # update init_config
        self._update_init_config(self.init_config, "vocab_size", new_num_tokens)

        # Tie the weights between the input embeddings and the output embeddings if needed.
        self.tie_weights()

        return new_embeddings

    def _update_init_config(self, init_config: dict, key: str, value: Any):
        """update init_config by <key, value> pair

        Args:
            init_config (dict): the init_config instance
            key (str): the key field
            value (Any): the new value of instance
        """
        if key in init_config:
            init_config[key] = value
            return

        for arg in init_config.get("init_args", []):
            if not isinstance(arg, PretrainedModel):
                continue
            self._update_init_config(arg.init_config, key, value)

    def _get_resized_embeddings(
        self, old_embeddings: nn.Embedding, new_num_tokens: Optional[int] = None
    ) -> nn.Embedding:
        """
        Build a resized Embedding Module from a provided token Embedding Module. Increasing the size will add newly
        initialized vectors at the end. Reducing the size will remove vectors from the end

        Args:
            old_embeddings (nn.Embedding):
                Old embeddings to be resized.
            new_num_tokens (Optional[int]):
                New number of tokens in the embedding matrix.
                Increasing the size will add newly initialized vectors at the end. Reducing the size will remove
                vectors from the end.

        Returns:
            paddle.nn.Embedding: The resized Embedding Module or the old Embedding Module if new_num_tokens is None.
        """
        if new_num_tokens is None:
            return old_embeddings

        old_num_tokens, old_embedding_dim = old_embeddings.weight.shape
        if old_num_tokens == new_num_tokens:
            return old_embeddings

        if not isinstance(old_embeddings, nn.Embedding):
            raise TypeError(
                f"Old embeddings are of type {type(old_embeddings)}, which is not an instance of {nn.Embedding}. You"
                " should either use a different resize function or make sure that old_embeddings are an instance of"
                f" {nn.Embedding}."
            )

        # Build new embeddings
        new_embeddings = nn.Embedding(new_num_tokens, old_embedding_dim)

        # numbers of tokens to copy
        n = min(old_num_tokens, new_num_tokens)
        with paddle.no_grad():
            new_embeddings.weight[:n, :] = old_embeddings.weight[:n, :]

        return new_embeddings

    def __setattr__(self, name, value):
        value = adapt_stale_fwd_patch(self, name, value)
        return super(PretrainedModel, self).__setattr__(name, value)

    @classmethod
    def _resolve_model_file_path_v2(
        cls: Type[PretrainedModel],
        pretrained_model_name_or_path: str,
        from_hf_hub: bool = False,
        cache_dir: str | None = None,
        subfolder: str = "",
        config: PretrainedConfig = None,
        support_conversion: bool = False,
        variant=None,
        is_shard: bool | None = None,
    ) -> str:

        """resolve model target file path from `` and `cache_dir`

        1. when it is file path:
            return the weight file

        2. when it is model-name:
            2.1 check default `MODEL_HOME` + `model-mame` + model_state.pdparams
            2.2 get the url from `pretrained_resource_files_map`, and set it to `pretrained_model_name_or_path`

        3. when it is local dir:
            check whether the file<local_dir + weight_file> exist

        Args:
            cls (Type[PretrainedModel]): the inherited PretrainedModel class
            pretrained_model_name_or_path (str): the model-name/url/local_dir/local_dir
            cache_dir (Optional[str], optional): cache_dir is used when name_or_path is model-name/url. Defaults to None.
            support_conversion (bool, optional): whether support convert pytorch model to paddle model

        Returns:
            str: the model weight file path
        """
        is_sharded = False
        sharded_metadata = None

        # -1. when it's from HF
        if from_hf_hub:
            # TODO(wj-Mcat): to enable download and convert pytorch shard files
            resolved_archive_file, sharded_metadata, is_sharded = resolve_weight_file_from_hf_hub(
                pretrained_model_name_or_path,
                cache_dir=cache_dir,
                support_conversion=support_conversion,
                subfolder=subfolder,
                variant=variant,
            )
            return resolved_archive_file, sharded_metadata, is_sharded

<<<<<<< HEAD
        if pretrained_model_name_or_path is not None:
            pretrained_model_name_or_path = str(pretrained_model_name_or_path)
            is_local = os.path.isdir(pretrained_model_name_or_path)

            # pretrained_model_name_or_path is dir
            if is_local:

                def local_weight_file_path(weight_file_name: str):
                    return os.path.join(
                        pretrained_model_name_or_path, subfolder, _add_variant(weight_file_name, variant)
                    )

                def local_weight_file_exist(weight_file_name: str):
                    return os.path.isfile(local_weight_file_path(weight_file_name))

                if local_weight_file_exist(WEIGHTS_NAME):
                    # Load from a paddle checkpoint
                    archive_file = local_weight_file_path(WEIGHTS_NAME)
                elif local_weight_file_exist(WEIGHTS_INDEX_NAME):
                    # Load from a sharded paddle checkpoint
                    archive_file = local_weight_file_path(WEIGHTS_INDEX_NAME)
                    is_sharded = True
                elif is_safetensors_available() and local_weight_file_exist(SAFE_WEIGHTS_NAME):
                    # Load from a safetensors checkpoint
                    archive_file = local_weight_file_path(SAFE_WEIGHTS_NAME)
                elif is_safetensors_available() and local_weight_file_exist(SAFE_WEIGHTS_INDEX_NAME):
                    # Load from a sharded safetensors checkpoint
                    archive_file = local_weight_file_path(SAFE_WEIGHTS_INDEX_NAME)
                    is_sharded = True
                # At this stage we don't have a weight file so we will raise an error.
                elif local_weight_file_exist(PT_WEIGHTS_INDEX_NAME):
                    # load from a sharded pytorch checkpoint
                    archive_file = local_weight_file_path(PT_WEIGHTS_INDEX_NAME)
                    is_sharded = True
                elif local_weight_file_exist(PYTORCH_WEIGHT_FILE_NAME):
                    # load from a pytorch checkpoint
                    archive_file = local_weight_file_path(PYTORCH_WEIGHT_FILE_NAME)
                else:
                    raise EnvironmentError(
                        f"Error no file named {_add_variant(WEIGHTS_NAME, variant)}, found in directory"
                        f" {pretrained_model_name_or_path}."
                    )
            # pretrained_model_name_or_path is file
            elif os.path.isfile(os.path.join(subfolder, pretrained_model_name_or_path)):
                archive_file = pretrained_model_name_or_path
                is_local = True
            elif is_url(pretrained_model_name_or_path):
                filename = pretrained_model_name_or_path
                resolved_archive_file = get_path_from_url_with_filelock(
                    pretrained_model_name_or_path, cache_dir=cache_dir
                )
=======
        pretrained_model_name_or_path = str(pretrained_model_name_or_path)
        is_local = os.path.isdir(pretrained_model_name_or_path)

        # pretrained_model_name_or_path is dir
        if is_local:

            def local_weight_file_path(weight_file_name: str):
                return os.path.join(pretrained_model_name_or_path, subfolder, _add_variant(weight_file_name, variant))

            def local_weight_file_exist(weight_file_name: str):
                return os.path.isfile(local_weight_file_path(weight_file_name))

            if local_weight_file_exist(PADDLE_WEIGHT_FILE_NAME):
                # Load from a paddle checkpoint
                resolved_archive_file = local_weight_file_path(PADDLE_WEIGHT_FILE_NAME)
            elif local_weight_file_exist(PADDLE_WEIGHTS_INDEX_NAME):
                # Load from a sharded paddle checkpoint
                resolved_archive_file = local_weight_file_path(PADDLE_WEIGHTS_INDEX_NAME)
                is_sharded = True
            elif local_weight_file_exist(PYTORCH_WEIGHT_FILE_NAME):
                # Load from a sharded paddle checkpoint
                resolved_archive_file = local_weight_file_path(PYTORCH_WEIGHT_FILE_NAME)
            elif local_weight_file_exist(PYTORCH_WEIGHTS_INDEX_NAME):
                # Load from a sharded paddle checkpoint
                resolved_archive_file = local_weight_file_path(PYTORCH_WEIGHTS_INDEX_NAME)
                is_sharded = True
            elif is_safetensors_available() and local_weight_file_exist(SAFE_WEIGHT_FILE_NAME):
                # Load from a safetensors checkpoint
                resolved_archive_file = local_weight_file_path(SAFE_WEIGHT_FILE_NAME)
            elif is_safetensors_available() and local_weight_file_exist(SAFE_WEIGHTS_INDEX_NAME):
                # Load from a sharded safetensors checkpoint
                resolved_archive_file = local_weight_file_path(SAFE_WEIGHTS_INDEX_NAME)
                is_sharded = True
            # At this stage we don't have a weight file so we will raise an error.
>>>>>>> 49771bba
            else:
                raise EnvironmentError(
                    f"Error no file named {_add_variant(PADDLE_WEIGHT_FILE_NAME, variant)}, found in directory"
                    f" {pretrained_model_name_or_path}."
                )
        # pretrained_model_name_or_path is file
        elif os.path.isfile(os.path.join(subfolder, pretrained_model_name_or_path)):
            resolved_archive_file = pretrained_model_name_or_path
            is_local = True
        elif is_url(pretrained_model_name_or_path):
            resolved_archive_file = get_path_from_url_with_filelock(pretrained_model_name_or_path, root_dir=cache_dir)
        else:
            # Load from URL or cache if already cached
            resolved_archive_file = None
            if pretrained_model_name_or_path in cls.pretrained_init_configuration:
                # fetch the weight url from the `pretrained_resource_files_map`
                resolved_archive_file_url = cls.pretrained_resource_files_map["model_state"][
                    pretrained_model_name_or_path
                ]
                assert is_url(
                    resolved_archive_file_url
                ), f"find the model<{pretrained_model_name_or_path}>, but the archive file<{resolved_archive_file_url}> is not url"

                return cls._resolve_model_file_path_v2(
                    resolved_archive_file_url,
                    from_hf_hub=from_hf_hub,
                    cache_dir=cache_dir,
                    subfolder=subfolder,
                    config=config,
                    support_conversion=support_conversion,
                    variant=variant,
                )

            # check whether the safetensor file exist
            def remote_weight_file_path(weight_file_name: str):
                return os.path.join(
                    COMMUNITY_MODEL_PREFIX,
                    pretrained_model_name_or_path,
                    subfolder,
                    _add_variant(weight_file_name, variant),
                )

            def remote_weight_file_exist(weight_file_name: str):
                return url_file_exists(remote_weight_file_path(weight_file_name))

            if remote_weight_file_exist(PADDLE_WEIGHT_FILE_NAME):
                # Load from a paddle checkpoint
                resolved_archive_file = remote_weight_file_path(PADDLE_WEIGHT_FILE_NAME)
            elif remote_weight_file_exist(PADDLE_WEIGHTS_INDEX_NAME):
                # Load from a sharded paddle checkpoint
                resolved_archive_file = remote_weight_file_path(PADDLE_WEIGHTS_INDEX_NAME)
                is_sharded = True
            elif remote_weight_file_exist(PYTORCH_WEIGHT_FILE_NAME):
                # Load from a sharded paddle checkpoint
                resolved_archive_file = remote_weight_file_path(PYTORCH_WEIGHT_FILE_NAME)
            elif remote_weight_file_exist(PYTORCH_WEIGHTS_INDEX_NAME):
                # Load from a sharded paddle checkpoint
                resolved_archive_file = remote_weight_file_path(PYTORCH_WEIGHTS_INDEX_NAME)
                is_sharded = True
            elif is_safetensors_available() and remote_weight_file_exist(SAFE_WEIGHT_FILE_NAME):
                # Load from a safetensors checkpoint
                resolved_archive_file = remote_weight_file_path(SAFE_WEIGHT_FILE_NAME)
            elif is_safetensors_available() and remote_weight_file_exist(SAFE_WEIGHTS_INDEX_NAME):
                # Load from a sharded safetensors checkpoint
                resolved_archive_file = remote_weight_file_path(SAFE_WEIGHTS_INDEX_NAME)
                is_sharded = True
            # At this stage we don't have a weight file so we will raise an error.
            else:
                raise EnvironmentError(
                    f"Error no file named {_add_variant(PADDLE_WEIGHT_FILE_NAME, variant)}, found in directory"
                    f" {pretrained_model_name_or_path}."
                )

            assert is_url(
                resolved_archive_file
            ), f"resolved archive weight file<{resolved_archive_file}> must be the url"
            resolved_archive_file = get_path_from_url_with_filelock(resolved_archive_file, root_dir=cache_dir)

        if is_sharded:
            # rsolved_archive_file becomes a list of files that point to the different checkpoint shards in this case.
            resolved_archive_file, sharded_metadata = get_checkpoint_shard_files(
                pretrained_model_name_or_path,
                resolved_archive_file,
                cache_dir=cache_dir,
                subfolder=subfolder,
            )

        return resolved_archive_file, sharded_metadata, is_sharded

    @classmethod
    def _resolve_model_file_path(
        cls: Type[PretrainedModel],
        pretrained_model_name_or_path: str,
        from_hf_hub: bool = False,
        cache_dir: str | None = None,
        subfolder: str = "",
        config: PretrainedConfig = None,
        support_conversion: bool = False,
        variant=None,
    ) -> str:
        """resolve model target file path from `` and `cache_dir`

        0. when it is file path:
            return the weight file

        1. when it is model-name:
            1.1 check default `MODEL_HOME` + `model-mame` + model_state.pdparams
            1.2 get the url from `pretrained_resource_files_map`, and set it to `pretrained_model_name_or_path`

        2. when it is url:
            fetch the resouce into the `cache_dir` (cache_dir or `MODEL_HOME` + `model-name` or `HF_CACHE_HOME` + `model-mame`)

        3. when it is local dir:
            check whether the file<local_dir + weight_file> exist

        Args:
            cls (Type[PretrainedModel]): the inherited PretrainedModel class
            pretrained_model_name_or_path (str): the model-name/url/local_dir/local_dir
            cache_dir (Optional[str], optional): cache_dir is used when name_or_path is model-name/url. Defaults to None.
            support_conversion (bool, optional): whether support convert pytorch model to paddle model

        Returns:
            str: the model weight file path
        """

        # -1. when it's from HF
        if from_hf_hub:
            resolved_archive_file, _, _ = resolve_weight_file_from_hf_hub(
                pretrained_model_name_or_path,
                cache_dir=cache_dir,
                support_conversion=support_conversion,
                subfolder=subfolder,
            )
            return resolved_archive_file

        # 0. when it is local file
        if os.path.isfile(pretrained_model_name_or_path):
            return pretrained_model_name_or_path

        # 1. when it is model-name
        if pretrained_model_name_or_path in cls.pretrained_init_configuration:
            # check the cache_dir:
            os.makedirs(cache_dir, exist_ok=True)

            # check the state_dict file
            weight_file_path = os.path.join(cache_dir, cls.resource_files_names["model_state"])
            if os.path.exists(weight_file_path):
                logger.info(f"Already cached {weight_file_path}")
                return weight_file_path

            # fetch the weight url from the `pretrained_resource_files_map`
            pretrained_model_name_or_path = cls.pretrained_resource_files_map["model_state"][
                pretrained_model_name_or_path
            ]

        # 2. when it is url
        if is_url(pretrained_model_name_or_path):
            weight_file_path = get_path_from_url_with_filelock(pretrained_model_name_or_path, cache_dir)
            # # check the downloaded weight file and registered weight file name
            download_check(pretrained_model_name_or_path, "from_pretrained_v2")

            # make sure that
            new_weight_file_path = os.path.join(
                os.path.split(weight_file_path)[0], cls.resource_files_names["model_state"]
            )

            # if the weight file name of url is: `bert-base-uncased.pdparams`, the downloaded file is also of it.
            # and we should convert it to the new weitht file: `model_state.pdparams`
            if weight_file_path != new_weight_file_path:
                # move the `model-name.pdparams` to `model_state.pdparams`
                # get more details from: https://github.com/PaddlePaddle/PaddleNLP/pull/3843
                if dist.ParallelEnv().local_rank % 8 == 0 and os.path.exists(weight_file_path):
                    shutil.move(weight_file_path, new_weight_file_path)
                weight_file_path = new_weight_file_path

            # find the weight file with the above two branch: `bert-base-uncased.pdparams`, `model_state.pdparams`
            weight_file_path = _find_weight_file_path(
                cache_dir=cache_dir, model_class=cls, resource_uri=pretrained_model_name_or_path
            )

            return weight_file_path

        # 3. when it is local dir
        if os.path.isdir(pretrained_model_name_or_path):
            # in-order to compatible with old style:
            # file name in pretrained_resouce_file_maps is https://path/to/bert-base-uncased.pdparams, but the registered model-state file name in `resouce_file_maps` is `model_state.pdparams`

            # deal with local files for shard files
            return _find_weight_file_path(cache_dir=pretrained_model_name_or_path, model_class=cls, config=config)

        # 4. download from community or hf-hub
        else:
            # assume that the community-based models, name format: community/model-name
            community_model_file_path = "/".join(
                [COMMUNITY_MODEL_PREFIX, pretrained_model_name_or_path, cls.resource_files_names["model_state"]]
            )
            assert is_url(community_model_file_path)

            # check wether the target file exist in the comunity bos server
            if url_file_exists(community_model_file_path):
                return cls._resolve_model_file_path(community_model_file_path, cache_dir=cache_dir)

        # 6. final error entry, report FileNotFoundError
        logger.warning(
            f"can not find the model<{pretrained_model_name_or_path}> in the community server, "
            f"so try to download model from: https://huggingface.co/{pretrained_model_name_or_path}."
        )

        if ENABLE_TORCH_CHECKPOINT:
            msg = f"weight file<{_add_variant(PADDLE_WEIGHT_FILE_NAME, variant)}> or <{_add_variant(PYTORCH_WEIGHT_FILE_NAME, variant)}> not found"
        else:
            msg = f"weight file<{_add_variant(PADDLE_WEIGHT_FILE_NAME, variant)}> not found"

        raise FileNotFoundError(msg)

    @classmethod
    def _load_pretrained_model(
        cls,
        model: PretrainedModel,
        state_dict: Dict[str, Tensor],
        loaded_keys: List[str],
        resolved_archive_file,
        pretrained_model_name_or_path,
        ignore_mismatched_sizes=False,
        low_cpu_mem_usage=False,
        dtype=None,
        keep_in_fp32_modules=None,
    ) -> Tuple[List[str]]:
        """load the state_dict into model, and do the following things:

            * check the

        Args:
            model (PretrainedModel): the pretrained model instance
            state_dict (Dict[str, Tensor]): the model state dict data
            loaded_keys (List[str]):
            ignore_mismatched_sizes (bool, optional): whether ignore error when tensor size mismatched. Defaults to False.
            dtype (_type_, optional): the dtype of model state dict. Defaults to None.

        Returns:
            Tuple[List[str]]: _description_
        """
        model_state_dict = model.state_dict()

        expected_keys = list(model_state_dict.keys())
        prefix = model.base_model_prefix

        if len(prefix) > 0:
            has_prefix_module = any(s.startswith(prefix) for s in loaded_keys)
            expects_prefix_module = any(s.startswith(prefix) for s in expected_keys)
        else:
            has_prefix_module = False
            expects_prefix_module = False

        # key re-naming operations are never done on the keys
        # that are loaded, but always on the keys of the newly initialized model
        remove_prefix_from_model = not has_prefix_module and expects_prefix_module
        add_prefix_to_model = has_prefix_module and not expects_prefix_module

        if remove_prefix_from_model:
            _prefix = f"{prefix}."
            expected_keys_not_prefixed = [s for s in expected_keys if not s.startswith(_prefix)]
            expected_keys = [s[len(_prefix) :] if s.startswith(_prefix) else s for s in expected_keys]
        elif add_prefix_to_model:
            expected_keys = [".".join([prefix, s]) for s in expected_keys]

        original_loaded_keys = loaded_keys
        missing_keys = list(set(expected_keys) - set(loaded_keys))
        unexpected_keys = list(set(loaded_keys) - set(expected_keys))

        # Some models may have keys that are not in the state by design, removing them before needlessly warning
        # the user.
        if cls._keys_to_ignore_on_load_missing is not None:
            for pat in cls._keys_to_ignore_on_load_missing:
                missing_keys = [k for k in missing_keys if re.search(pat, k) is None]

        if cls._keys_to_ignore_on_load_unexpected is not None:
            for pat in cls._keys_to_ignore_on_load_unexpected:
                unexpected_keys = [k for k in unexpected_keys if re.search(pat, k) is None]

        # Make sure we are able to load base models as well as derived models (with heads)
        start_prefix = ""
        model_to_load = model
        if len(cls.base_model_prefix) > 0 and not hasattr(model, cls.base_model_prefix) and has_prefix_module:
            start_prefix = cls.base_model_prefix + "."
        if len(cls.base_model_prefix) > 0 and hasattr(model, cls.base_model_prefix) and not has_prefix_module:
            model_to_load = getattr(model, cls.base_model_prefix)
            base_model_expected_keys = list(model_to_load.state_dict().keys())
            if any(key in expected_keys_not_prefixed and key not in base_model_expected_keys for key in loaded_keys):
                raise ValueError(
                    "The state dictionary of the model you are trying to load is corrupted. Are you sure it was "
                    "properly saved?"
                )

        def _find_mismatched_keys(
            state_dict,
            model_state_dict,
            loaded_keys,
            add_prefix_to_model,
            remove_prefix_from_model,
            ignore_mismatched_sizes,
        ):
            mismatched_keys = []
            if ignore_mismatched_sizes:
                for checkpoint_key in loaded_keys:
                    model_key = checkpoint_key
                    if remove_prefix_from_model:
                        # The model key starts with `prefix` but `checkpoint_key` doesn't so we add it.
                        model_key = f"{prefix}.{checkpoint_key}"
                    elif add_prefix_to_model:
                        # The model key doesn't start with `prefix` but `checkpoint_key` does so we remove it.
                        model_key = ".".join(checkpoint_key.split(".")[1:])

                    if (
                        model_key in model_state_dict
                        and state_dict[checkpoint_key].shape != model_state_dict[model_key].shape
                    ):
                        mismatched_keys.append(
                            (checkpoint_key, state_dict[checkpoint_key].shape, model_state_dict[model_key].shape)
                        )
                        del state_dict[checkpoint_key]
            return mismatched_keys

        # convert the dtype of state dict
        if dtype is not None:
            if isinstance(dtype, paddle.dtype):
                dtype = str(dtype)[7:]

            if dtype not in ["float32", "float16", "bfloat16"]:
                raise ValueError(
                    f"the value of `dtype` should be one of [`float32`, `float16`, `bfloat16`], but received {dtype}"
                )

        if state_dict is not None:
            # Whole checkpoint
            mismatched_keys = _find_mismatched_keys(
                state_dict,
                model_state_dict,
                loaded_keys,
                add_prefix_to_model,
                remove_prefix_from_model,
                ignore_mismatched_sizes,
            )

            # Whole checkpoint
            # For model parallel if FastGeneration
            # To avoid recursive import temporarily.
            import paddlenlp.ops.fast_transformer.transformer.decoding as ft_decoding

            state_to_load = ft_decoding.get_ft_para_conf().fit_partial_model(model_to_load, state_dict)
            if paddle.in_dynamic_mode():
                model_to_load.set_state_dict(state_to_load)

            mismatched_keys = _find_mismatched_keys(
                state_dict,
                model_state_dict,
                loaded_keys,
                add_prefix_to_model,
                remove_prefix_from_model,
                ignore_mismatched_sizes,
            )
            _convert_state_dict_dtype(dtype, state_dict, model_to_load)
            error_msgs = _load_state_dict_into_model(model_to_load, state_dict, start_prefix)
        else:
            # Sharded checkpoint or whole but low_cpu_mem_usage==True
            # This should always be a list but, just to be sure.
            if not isinstance(resolved_archive_file, list):
                resolved_archive_file = [resolved_archive_file]

            if len(resolved_archive_file) > 1:
                resolved_archive_file = tqdm(resolved_archive_file, desc="Loading checkpoint shards")

            mismatched_keys, error_msgs = [], []
            for shard_file in resolved_archive_file:
                state_dict = load_state_dict(shard_file)

                # if it's not paddle tensor, should convert it to paddle

                # Mistmatched keys contains tuples key/shape1/shape2 of weights in the checkpoint that have a shape not
                # matching the weights in the model.
                mismatched_keys += _find_mismatched_keys(
                    state_dict,
                    model_state_dict,
                    original_loaded_keys,
                    add_prefix_to_model,
                    remove_prefix_from_model,
                    ignore_mismatched_sizes,
                )

                error_msgs += _load_state_dict_into_model(model_to_load, state_dict, start_prefix)

                # force memory release
                del state_dict
                gc.collect()

        if len(unexpected_keys) > 0:
            logger.warning(
                f"Some weights of the model checkpoint at {pretrained_model_name_or_path} were not used when"
                f" initializing {model.__class__.__name__}: {unexpected_keys}\n- This IS expected if you are"
                f" initializing {model.__class__.__name__} from the checkpoint of a model trained on another task or"
                " with another architecture (e.g. initializing a BertForSequenceClassification model from a"
                " BertForPreTraining model).\n- This IS NOT expected if you are initializing"
                f" {model.__class__.__name__} from the checkpoint of a model that you expect to be exactly identical"
                " (initializing a BertForSequenceClassification model from a BertForSequenceClassification model)."
            )
        else:
            logger.info(f"All model checkpoint weights were used when initializing {model.__class__.__name__}.\n")

        if len(missing_keys) > 0:
            logger.warning(
                f"Some weights of {model.__class__.__name__} were not initialized from the model checkpoint at"
                f" {pretrained_model_name_or_path} and are newly initialized: {missing_keys}\nYou should probably"
                " TRAIN this model on a down-stream task to be able to use it for predictions and inference."
            )
        elif len(mismatched_keys) == 0:
            logger.info(
                f"All the weights of {model.__class__.__name__} were initialized from the model checkpoint at"
                f" {pretrained_model_name_or_path}.\nIf your task is similar to the task the model of the checkpoint"
                f" was trained on, you can already use {model.__class__.__name__} for predictions without further"
                " training."
            )
        if len(mismatched_keys) > 0:
            mismatched_warning = "\n".join(
                [
                    f"- {key}: found shape {shape1} in the checkpoint and {shape2} in the model instantiated"
                    for key, shape1, shape2 in mismatched_keys
                ]
            )
            logger.warning(
                f"Some weights of {model.__class__.__name__} were not initialized from the model checkpoint at"
                f" {pretrained_model_name_or_path} and are newly initialized because the shapes did not"
                f" match:\n{mismatched_warning}\nYou should probably TRAIN this model on a down-stream task to be able"
                " to use it for predictions and inference."
            )

        return model_to_load, missing_keys, unexpected_keys, mismatched_keys

    @classmethod
    def from_pretrained(
        cls, pretrained_model_name_or_path, from_hf_hub: bool = False, subfolder: str | None = None, *args, **kwargs
    ):
        """
        Creates an instance of `PretrainedModel`. Model weights are loaded
        by specifying name of a built-in pretrained model, a pretrained model from HF Hub, a community contributed model,
        or a local file directory path.

        Args:
            pretrained_model_name_or_path (str): Name of pretrained model or dir path
                to load from. The string can be:

                - Name of a built-in pretrained model
                - Name of a pretrained model from HF Hub
                - Name of a community-contributed pretrained model.
                - Local directory path which contains model weights file("model_state.pdparams")
                  and model config file ("model_config.json").
            from_hf_hub (bool): load model from huggingface hub. Default to `False`.
            subfolder (str, optional) An optional value corresponding to a folder inside the repo.
                Only works when loading from Huggingface Hub.
            *args (tuple): Position arguments for model `__init__`. If provided,
                use these as position argument values for model initialization.
            **kwargs (dict): Keyword arguments for model `__init__`. If provided,
                use these to update pre-defined keyword argument values for model
                initialization. If the keyword is in `__init__` argument names of
                base model, update argument values of the base model; else update
                argument values of derived model.
            load_state_as_np (bool, optional): The weights read in can be choosed
                to place on CPU or GPU though the model is on the default device.
                If `True`, load the model weights as `numpy.ndarray` on CPU.
                Otherwise, weights would be loaded as tensors on the default
                device. Note that if on GPU, the latter would creates extra
                temporary tensors in addition to the model weights, which
                doubles the memory usage . Thus it is suggested to use `True`
                for big models on GPU. Default to `False`.

        Returns:
            PretrainedModel: An instance of `PretrainedModel`.

        Example:
            .. code-block::

                from paddlenlp.transformers import BertForSequenceClassification

                # Name of built-in pretrained model
                model = BertForSequenceClassification.from_pretrained('bert-base-uncased')

                # Name of pretrained model from PaddleHub
                model = BertForSequenceClassification.from_pretrained('bert-base-uncased')

                # Name of community-contributed pretrained model
                model = BertForSequenceClassification.from_pretrained('yingyibiao/bert-base-uncased-sst-2-finetuned', num_labels=3)

                # Load from local directory path
                model = BertForSequenceClassification.from_pretrained('./my_bert/')
        """

        config = kwargs.pop("config", None)
        state_dict = kwargs.pop("state_dict", None)
        cache_dir = kwargs.pop("cache_dir", None)
        load_state_as_np = kwargs.pop("load_state_as_np", False)
        force_download = kwargs.pop("force_download", False)
        ignore_mismatched_sizes = kwargs.pop("ignore_mismatched_sizes", None)
        dtype = kwargs.pop("dtype", None)
        subfolder = kwargs.pop("subfolder", "")
        low_cpu_mem_usage = kwargs.pop("low_cpu_mem_usage", False)
<<<<<<< HEAD
=======
        dtype = kwargs.pop("dtype", None)
        variant = kwargs.pop("variant", None)
>>>>>>> 49771bba

        cache_dir = resolve_cache_dir(pretrained_model_name_or_path, from_hf_hub, cache_dir)

        # 1. get the PretrainedConfig to init model
        if not isinstance(config, PretrainedConfig):
            config_path = config if config is not None else pretrained_model_name_or_path
            config, model_kwargs = cls.config_class.from_pretrained(
                config_path,
                cache_dir=cache_dir,
                return_unused_kwargs=True,
                force_download=force_download,
                from_hf_hub=from_hf_hub,
                **kwargs,
            )

        if dtype is None:
            dtype = config.dtype

        if not os.path.exists(os.path.join(cache_dir, CONFIG_NAME)):
            config.save_pretrained(cache_dir)

        init_contexts = []
        if low_cpu_mem_usage:
            load_state_as_np = True
            # Instantiate model.
            init_contexts.append(no_init_weights(_enable=True))
            if is_paddle_support_lazy_init():
                init_contexts.append(paddle.LazyGuard())

        if dtype:
            init_contexts.append(dtype_guard(dtype))

        # 2. resolve model_weight file
        support_conversion = cls.support_conversion(config) and ENABLE_TORCH_CHECKPOINT

        resolved_archive_file, sharded_metadata, is_sharded = cls._resolve_model_file_path_v2(
            pretrained_model_name_or_path,
            cache_dir=cache_dir,
            subfolder=subfolder,
            from_hf_hub=from_hf_hub,
            config=config,
            support_conversion=support_conversion,
            variant=variant,
        )

        if resolved_archive_file is None:
            resolved_archive_file = cls._resolve_model_file_path(
                pretrained_model_name_or_path,
                cache_dir=cache_dir,
                subfolder=subfolder,
                from_hf_hub=from_hf_hub,
                config=config,
                support_conversion=support_conversion,
                variant=variant,
            )

        # load pt weights early so that we know which dtype to init the model under
        if not is_sharded and state_dict is None:
            # Time to load the checkpoint
            # state_dict = load_state_dict(resolved_archive_file)
            if resolved_archive_file.endswith(_add_variant(PYTORCH_WEIGHT_FILE_NAME, variant)):
                if support_conversion:
                    # try to get the name-mapping info
                    logger.info(
                        f"start to convert pytorch weight file<{resolved_archive_file}> to "
                        f"paddle weight file<{os.path.join(cache_dir, _add_variant(PYTORCH_WEIGHT_FILE_NAME, variant))}> ..."
                    )
                    state_dict = cls.convert(resolved_archive_file, config, cache_dir)
                else:
                    raise ValueError(
                        f"download the {_add_variant(PYTORCH_WEIGHT_FILE_NAME, variant)} weight file, but model<{cls}> "
                        "don't support conversion from pytorch weight file to paddle weight file "
                        "or conversion is been disabled by `ENABLE_TORCH_CHECKPOINT` environment variable"
                    )
            else:
                # 4. loading the state dict
                if config.tensor_parallel_degree > 1 and resolved_archive_file.endswith("model_state.pdparams"):
                    state_dict = cls.convert_tensor_parallel(resolved_archive_file, config)
                else:
                    state_dict = paddlenlp_load(resolved_archive_file, "numpy" if load_state_as_np else "cpu")

        if is_sharded:
            loaded_state_dict_keys = sharded_metadata["all_checkpoint_keys"]
        else:
            loaded_state_dict_keys = [k for k in state_dict.keys()]

        if low_cpu_mem_usage:
            state_dict = None

        # 3. init the model
        init_args = config["init_args"] or ()
        with ContextManagers(init_contexts):
            model = cls(config, *init_args, **model_kwargs)

        model, missing_keys, unexpected_keys, mismatched_keys = cls._load_pretrained_model(
            model=model,
            state_dict=state_dict,
            loaded_keys=loaded_state_dict_keys,
            resolved_archive_file=resolved_archive_file,
            pretrained_model_name_or_path=pretrained_model_name_or_path,
            ignore_mismatched_sizes=ignore_mismatched_sizes,
            low_cpu_mem_usage=low_cpu_mem_usage,
            dtype=dtype,
            keep_in_fp32_modules=None,
        )

        if paddle.in_dynamic_mode():
            return model

        return model, state_dict

    def save_pretrained_v2(
        self,
        save_dir: Union[str, os.PathLike],
        is_main_process: bool = True,
        state_dict: Optional[dict] = None,
        save_function: Callable = paddle.save,
        max_shard_size: Union[int, str] = "10GB",
        safe_serialization: bool = False,
        variant: Optional[str] = None,
        *args,
        **kwargs,
    ):
        """
        Saves model configuration and related resources (model state) as files
        under `save_dir`. The model configuration would be saved into a file named
        "model_config.json", and model state would be saved into a file
        named "model_state.pdparams".

        The `save_dir` can be used in `from_pretrained` as argument value
        of `pretrained_model_name_or_path` to re-load the trained model.

        Args:
            save_dir (str): Directory to save files into.

        Example:
            .. code-block::

                from paddlenlp.transformers import BertForSequenceClassification

                model = BertForSequenceClassification.from_pretrained('bert-base-uncased')
                model.save_pretrained('./trained_model/')
                # reload from save_directory
                model = BertForSequenceClassification.from_pretrained('./trained_model/')
        """

        assert not os.path.isfile(save_dir), "Saving directory ({}) should be a directory, not a file".format(save_dir)
        os.makedirs(save_dir, exist_ok=True)

        merge_tensor_parallel = kwargs.get("merge_tensor_parallel", False)
        shard_format = kwargs.get("shard_format", "naive")  # support naive pipeline

        # 1. retrieve the model related config

        # save the string version of dtype to the config, e.g. convert paddle.float32 => "float32"
        # we currently don't use this setting automatically, but may start to use with v5
        # model_to_save = unwrap_model(self)
        # dtype = get_parameter_dtype(model_to_save)
        # model_to_save.config.dtype = str(dtype).split(".")[1]

        # # Attach architecture to the config
        # model_to_save.config.architectures = [model_to_save.__class__.__name__]

        # model_to_save.config.save_pretrained(save_dir)

        save_directory = save_dir

        if safe_serialization and not is_safetensors_available():
            raise ImportError("`safe_serialization` requires the `safetensors library: `pip install safetensors`.")

        if os.path.isfile(save_directory):
            logger.error(f"Provided path ({save_directory}) should be a directory, not a file")
            return

        os.makedirs(save_directory, exist_ok=True)
        # Save model config

        # Only save the model itself if we are using distributed training
        model_to_save = unwrap_model(self)

        # save the string version of dtype to the config, e.g. convert paddle.float32 => "float32"
        # we currently don't use this setting automatically, but may start to use with v5

        WEIGHTS_NAME = model_to_save.resource_files_names["model_state"]

        dtype = get_parameter_dtype(model_to_save)
        # model_to_save.config.paddle_dtype = str(dtype).split(".")[1]
        model_to_save.config.dtype = str(dtype).split(".")[1]

        state_dict_to_save = state_dict
        config_to_save = copy.deepcopy(model_to_save.config)
        if merge_tensor_parallel and config_to_save.tensor_parallel_degree > 1:
            state_dict_to_save = model_to_save.merge_tensor_parallel(model_to_save.state_dict(), config_to_save)
            config_to_save.tensor_parallel_degree = 1
            if config_to_save.tensor_parallel_rank != 0:
                logger.info("Saving with merge_tensor_parallel, tensor_parallel_rank > 0 don't need save")
                return
        else:
            if config_to_save.tensor_parallel_degree > 1:
                WEIGHTS_NAME = _add_variant(PADDLE_WEIGHT_FILE_NAME, f"tp{config_to_save.tensor_parallel_rank:0>2d}")

        config_to_save = model_to_save.config

        # Save the model
        if state_dict_to_save is None:
            if merge_tensor_parallel and config_to_save.tensor_parallel_degree > 1:
                state_dict_to_save = model_to_save.merge_tensor_parallel(model_to_save.state_dict(), config_to_save)
                config_to_save.tensor_parallel_degree = 1
                if config_to_save.tensor_parallel_rank != 0:
                    logger.info("Saving with merge_tensor_parallel, tensor_parallel_rank > 0 don't need save")
                    return
            else:
                if config_to_save.tensor_parallel_degree > 1:
                    WEIGHTS_NAME = _add_variant(
                        PADDLE_WEIGHT_FILE_NAME, f"tp{config_to_save.tensor_parallel_rank:0>2d}"
                    )

                state_dict_to_save = self.state_dict()

        # Attach architecture to the config
        config_to_save.architectures = [model_to_save.__class__.__name__]
        # Save the config
        if is_main_process:
            config_to_save.save_pretrained(save_directory)
            if self.can_generate():
                model_to_save.generation_config.save_pretrained(save_directory)

        # Shard the model if it is too big.
        weights_name = SAFE_WEIGHT_FILE_NAME if safe_serialization else WEIGHTS_NAME
        weights_name = _add_variant(weights_name, variant)

        # Save model
        shards, index = shard_checkpoint(
            state_dict_to_save, max_shard_size=max_shard_size, weights_name=weights_name, shard_format=shard_format
        )

        # Clean the folder from a previous save
        for filename in os.listdir(save_directory):
            full_filename = os.path.join(save_directory, filename)
            # If we have a shard file that is not going to be replaced, we delete it, but only from the main process
            # in distributed settings to avoid race conditions.
            weights_no_suffix = weights_name.replace(".pdparams", "").replace(".safetensors", "")

            # make sure that file to be deleted matches format of sharded file, e.g. paddle_model-00001-of-00005
            filename_no_suffix = filename.replace(".pdparams", "").replace(".safetensors", "")
            reg = re.compile("(.*?)-\d{5}-of-\d{5}")

            if (
                filename.startswith(weights_no_suffix)
                and os.path.isfile(full_filename)
                and filename not in shards.keys()
                and is_main_process
                and reg.fullmatch(filename_no_suffix) is not None
            ):
                os.remove(full_filename)

        # Save the model
        for shard_file, shard in shards.items():
            if safe_serialization:
                # At some point we will need to deal better with save_function (used for TPU and other distributed
                # joyfulness), but for now this enough.
                safe_save_file(shard, os.path.join(save_directory, shard_file), metadata={"format": "pd"})
            else:
                save_function(shard, os.path.join(save_directory, shard_file))

        if index is None:
            path_to_weights = os.path.join(save_directory, _add_variant(PADDLE_WEIGHT_FILE_NAME, variant))
            logger.info(f"Model weights saved in {path_to_weights}")

        else:
            save_index_file = SAFE_WEIGHTS_INDEX_NAME if safe_serialization else PADDLE_WEIGHTS_INDEX_NAME
            save_index_file = os.path.join(save_directory, _add_variant(save_index_file, variant))
            # Save the index as well
            with open(save_index_file, "w", encoding="utf-8") as f:
                content = json.dumps(index, indent=2) + "\n"
                f.write(content)
            logger.info(
                f"The model is bigger than the maximum size per checkpoint ({max_shard_size}) and is going to be "
                f"split in {len(shards)} checkpoint shards. You can find where each parameters has been saved in the "
                f"index located at {save_index_file}."
            )<|MERGE_RESOLUTION|>--- conflicted
+++ resolved
@@ -72,14 +72,6 @@
 from .conversion_utils import ConversionMixin
 from .generation_utils import GenerationMixin
 from .utils import (
-<<<<<<< HEAD
-    PT_WEIGHTS_INDEX_NAME,
-    SAFE_WEIGHTS_INDEX_NAME,
-    SAFE_WEIGHTS_NAME,
-    WEIGHTS_INDEX_NAME,
-    WEIGHTS_NAME,
-=======
->>>>>>> 49771bba
     ContextManagers,
     InitTrackerMeta,
     adapt_stale_fwd_patch,
@@ -1362,59 +1354,6 @@
             )
             return resolved_archive_file, sharded_metadata, is_sharded
 
-<<<<<<< HEAD
-        if pretrained_model_name_or_path is not None:
-            pretrained_model_name_or_path = str(pretrained_model_name_or_path)
-            is_local = os.path.isdir(pretrained_model_name_or_path)
-
-            # pretrained_model_name_or_path is dir
-            if is_local:
-
-                def local_weight_file_path(weight_file_name: str):
-                    return os.path.join(
-                        pretrained_model_name_or_path, subfolder, _add_variant(weight_file_name, variant)
-                    )
-
-                def local_weight_file_exist(weight_file_name: str):
-                    return os.path.isfile(local_weight_file_path(weight_file_name))
-
-                if local_weight_file_exist(WEIGHTS_NAME):
-                    # Load from a paddle checkpoint
-                    archive_file = local_weight_file_path(WEIGHTS_NAME)
-                elif local_weight_file_exist(WEIGHTS_INDEX_NAME):
-                    # Load from a sharded paddle checkpoint
-                    archive_file = local_weight_file_path(WEIGHTS_INDEX_NAME)
-                    is_sharded = True
-                elif is_safetensors_available() and local_weight_file_exist(SAFE_WEIGHTS_NAME):
-                    # Load from a safetensors checkpoint
-                    archive_file = local_weight_file_path(SAFE_WEIGHTS_NAME)
-                elif is_safetensors_available() and local_weight_file_exist(SAFE_WEIGHTS_INDEX_NAME):
-                    # Load from a sharded safetensors checkpoint
-                    archive_file = local_weight_file_path(SAFE_WEIGHTS_INDEX_NAME)
-                    is_sharded = True
-                # At this stage we don't have a weight file so we will raise an error.
-                elif local_weight_file_exist(PT_WEIGHTS_INDEX_NAME):
-                    # load from a sharded pytorch checkpoint
-                    archive_file = local_weight_file_path(PT_WEIGHTS_INDEX_NAME)
-                    is_sharded = True
-                elif local_weight_file_exist(PYTORCH_WEIGHT_FILE_NAME):
-                    # load from a pytorch checkpoint
-                    archive_file = local_weight_file_path(PYTORCH_WEIGHT_FILE_NAME)
-                else:
-                    raise EnvironmentError(
-                        f"Error no file named {_add_variant(WEIGHTS_NAME, variant)}, found in directory"
-                        f" {pretrained_model_name_or_path}."
-                    )
-            # pretrained_model_name_or_path is file
-            elif os.path.isfile(os.path.join(subfolder, pretrained_model_name_or_path)):
-                archive_file = pretrained_model_name_or_path
-                is_local = True
-            elif is_url(pretrained_model_name_or_path):
-                filename = pretrained_model_name_or_path
-                resolved_archive_file = get_path_from_url_with_filelock(
-                    pretrained_model_name_or_path, cache_dir=cache_dir
-                )
-=======
         pretrained_model_name_or_path = str(pretrained_model_name_or_path)
         is_local = os.path.isdir(pretrained_model_name_or_path)
 
@@ -1449,7 +1388,6 @@
                 resolved_archive_file = local_weight_file_path(SAFE_WEIGHTS_INDEX_NAME)
                 is_sharded = True
             # At this stage we don't have a weight file so we will raise an error.
->>>>>>> 49771bba
             else:
                 raise EnvironmentError(
                     f"Error no file named {_add_variant(PADDLE_WEIGHT_FILE_NAME, variant)}, found in directory"
@@ -1953,12 +1891,10 @@
         ignore_mismatched_sizes = kwargs.pop("ignore_mismatched_sizes", None)
         dtype = kwargs.pop("dtype", None)
         subfolder = kwargs.pop("subfolder", "")
+        cache_dir = kwargs.pop("cache_dir", None)
         low_cpu_mem_usage = kwargs.pop("low_cpu_mem_usage", False)
-<<<<<<< HEAD
-=======
         dtype = kwargs.pop("dtype", None)
         variant = kwargs.pop("variant", None)
->>>>>>> 49771bba
 
         cache_dir = resolve_cache_dir(pretrained_model_name_or_path, from_hf_hub, cache_dir)
 
@@ -1973,7 +1909,8 @@
                 from_hf_hub=from_hf_hub,
                 **kwargs,
             )
-
+        else:
+            model_kwargs = kwargs
         if dtype is None:
             dtype = config.dtype
 
