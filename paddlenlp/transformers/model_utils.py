--- conflicted
+++ resolved
@@ -1596,12 +1596,8 @@
             # in-order to compatible with old style:
             # file name in pretrained_resouce_file_maps is https://path/to/bert-base-uncased.pdparams, but the registered model-state file name in `resouce_file_maps` is `model_state.pdparams`
 
-<<<<<<< HEAD
             # deal with local files for shard files
-            return _find_weight_file_path(cache_dir=pretrained_model_name_or_path, model_class=cls, config=config)
-=======
-            return _find_weight_file_path(cache_dir=pretrained_model_name_or_path, model_class=cls)
->>>>>>> 30390b2c
+            return _find_weight_file_path(cache_dir=pretrained_model_name_or_path, model_class=cls, variant=variant)
 
         # 4. download from community or hf-hub
         else:
@@ -1910,7 +1906,6 @@
         dtype = kwargs.pop("dtype", None)
         subfolder = kwargs.pop("subfolder", "")
         low_cpu_mem_usage = kwargs.pop("low_cpu_mem_usage", False)
-        dtype = kwargs.pop("dtype", None)
         variant = kwargs.pop("variant", None)
 
         cache_dir = resolve_cache_dir(pretrained_model_name_or_path, from_hf_hub, cache_dir)
@@ -1988,7 +1983,6 @@
                         "or conversion is been disabled by `ENABLE_TORCH_CHECKPOINT` environment variable"
                     )
             else:
-<<<<<<< HEAD
                 # 4. loading the state dict
                 if config.tensor_parallel_degree > 1 and resolved_archive_file.endswith("model_state.pdparams"):
                     state_dict = cls.convert_tensor_parallel(resolved_archive_file, config)
@@ -1999,14 +1993,6 @@
 
         if is_sharded:
             loaded_state_dict_keys = sharded_metadata["all_checkpoint_keys"]
-=======
-                raise ValueError(
-                    f"download the {PYTORCH_WEIGHT_FILE_NAME} weight file, but model<{cls}> "
-                    "don't support conversion from pytorch weight file to paddle weight file "
-                    "or conversion is been disabled by `ENABLE_TORCH_CHECKPOINT` environment variable"
-                )
-
->>>>>>> 30390b2c
         else:
             loaded_state_dict_keys = [k for k in state_dict.keys()]
 
@@ -2074,12 +2060,9 @@
         os.makedirs(save_dir, exist_ok=True)
 
         merge_tensor_parallel = kwargs.get("merge_tensor_parallel", False)
-<<<<<<< HEAD
         shard_format = kwargs.get("shard_format", "naive")  # support naive pipeline
-=======
         variant = kwargs.get("variant", None)
         is_main_process = kwargs.get("is_main_process", True)
->>>>>>> 30390b2c
 
         # 1. retrieve the model related config
 
@@ -2120,20 +2103,6 @@
 
         state_dict_to_save = state_dict
         config_to_save = copy.deepcopy(model_to_save.config)
-        if merge_tensor_parallel and config_to_save.tensor_parallel_degree > 1:
-            state_dict_to_save = model_to_save.merge_tensor_parallel(model_to_save.state_dict(), config_to_save)
-            config_to_save.tensor_parallel_degree = 1
-            # set variant to None for merge_tensor_parallel, but there should no relationship with variant setting
-            variant = None
-            if config_to_save.tensor_parallel_rank != 0:
-                logger.info("Saving with merge_tensor_parallel, tensor_parallel_rank > 0 don't need save")
-                return
-        else:
-            if config_to_save.tensor_parallel_degree > 1:
-<<<<<<< HEAD
-                WEIGHTS_NAME = _add_variant(PADDLE_WEIGHT_FILE_NAME, f"tp{config_to_save.tensor_parallel_rank:0>2d}")
-
-        config_to_save = model_to_save.config
 
         # Save the model
         if state_dict_to_save is None:
@@ -2148,15 +2117,12 @@
                     WEIGHTS_NAME = _add_variant(
                         PADDLE_WEIGHT_FILE_NAME, f"tp{config_to_save.tensor_parallel_rank:0>2d}"
                     )
-=======
                 if variant is None:
                     variant = f"tp{config_to_save.tensor_parallel_rank:0>2d}"
                 # WEIGHTS_NAME = _add_variant(WEIGHTS_NAME, variant)
->>>>>>> 30390b2c
 
                 state_dict_to_save = self.state_dict()
 
-<<<<<<< HEAD
         # Attach architecture to the config
         config_to_save.architectures = [model_to_save.__class__.__name__]
         # Save the config
@@ -2209,18 +2175,11 @@
             path_to_weights = os.path.join(save_directory, _add_variant(PADDLE_WEIGHT_FILE_NAME, variant))
             logger.info(f"Model weights saved in {path_to_weights}")
 
-=======
-        if is_main_process:
-            # Attach architecture to the config
-            config_to_save.architectures = [model_to_save.__class__.__name__]
-            config_to_save.save_pretrained(save_dir)
-
         # Save model
         if paddle.in_dynamic_mode():
             file_name = os.path.join(save_dir, _add_variant(WEIGHTS_NAME, variant))
             paddle.save(state_dict_to_save, file_name)
             del model_to_save
->>>>>>> 30390b2c
         else:
             save_index_file = SAFE_WEIGHTS_INDEX_NAME if safe_serialization else PADDLE_WEIGHTS_INDEX_NAME
             save_index_file = os.path.join(save_directory, _add_variant(save_index_file, variant))
