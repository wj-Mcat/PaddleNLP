--- conflicted
+++ resolved
@@ -507,7 +507,6 @@
             init_dict = fn_args_to_dict(original_init, *((self,) + args), **kwargs)
             self.config = init_dict
 
-<<<<<<< HEAD
         if hasattr(self, "init_weights") and inspect.ismethod(self.init_weights):
             self.apply(self.init_weights)
 
@@ -525,16 +524,6 @@
             return
         self._init_weights(module)
         module._is_initialized = True
-
-    def tie_weights(self):
-        """
-        Tie the weights between the input embeddings and the output embeddings.
-
-        If the `torchscript` flag is set in the configuration, can't handle parameter sharing so we are cloning the
-        weights instead.
-        """
-        # TODO(wj-Mcat): intergrate the `tie_weights` method into `init_weights`
-        pass
 
     def init_weights(self):
         """
@@ -593,8 +582,6 @@
 
             return result
 
-=======
->>>>>>> f9cc3ec0
     @property
     def base_model(self):
         """
