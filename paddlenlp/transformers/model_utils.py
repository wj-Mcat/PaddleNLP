--- conflicted
+++ resolved
@@ -64,15 +64,11 @@
     os.makedirs(root_dir, exist_ok=True)
     lock_file = os.path.join(root_dir, '.download_lock_file')
 
-<<<<<<< HEAD
     # create lock file, which is empty, under the `LOCK_FILE_HOME` directory.
     lock_file = os.path.join(LOCK_FILE_HOME, str(hash(url + root_dir)))
     with FileLock(lock_file) as file_lock:
         file_lock.acquire()
 
-=======
-    with FileLock(lock_file):
->>>>>>> 71fef9f4
         # import get_path_from_url from paddle framework
         from paddle.utils.download import get_path_from_url as _get_path_from_url
         result = _get_path_from_url(url=url,
