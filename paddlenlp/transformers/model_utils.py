# Copyright (c) 2020 PaddlePaddle Authors. All Rights Reserved.
#
# Licensed under the Apache License, Version 2.0 (the "License");
# you may not use this file except in compliance with the License.
# You may obtain a copy of the License at
#
#     http://www.apache.org/licenses/LICENSE-2.0
#
# Unless required by applicable law or agreed to in writing, software
# distributed under the License is distributed on an "AS IS" BASIS,
# WITHOUT WARRANTIES OR CONDITIONS OF ANY KIND, either express or implied.
# See the License for the specific language governing permissions and
# limitations under the License.
from __future__ import annotations

import copy
import re
import io
import json
import os
import six
import inspect
<<<<<<< HEAD
from typing import Optional, Type, Dict, List, Tuple, Union
import shutil
=======
from typing import Any, Optional
>>>>>>> 37a68609

import paddle
from paddle import Tensor
import numpy as np
import paddle.nn as nn
from paddle.nn import Layer
# TODO(fangzeyang) Temporary fix and replace by paddle framework downloader later
from paddle.utils.download import get_path_from_url, is_url
from paddlenlp.utils.downloader import download_check, COMMUNITY_MODEL_PREFIX
from paddlenlp.utils.env import MODEL_HOME
from paddlenlp.utils.log import logger

from .generation_utils import GenerationMixin
from .utils import InitTrackerMeta, fn_args_to_dict, adapt_stale_fwd_patch
from .configuration_utils import PretrainedConfig

__all__ = [
    'PretrainedModel',
    'register_base_model',
]


def unwrap_model(model, *args, **kwargs):
    raw_model = model._layers if isinstance(model,
                                            paddle.DataParallel) else model
    return raw_model


def get_parameter_dtype(parameter: nn.Layer) -> paddle.dtype:
    """get dtype of parameter which should be sub-class of nn.Layer

    Args:
        parameter (nn.Layer): the instance of layer

    Returns:
        paddle.dtype: the dtype of tensor
    """

    last_dtype = None
    for t in parameter.parameters():
        last_dtype = t.dtype
        if t.is_floating_point():
            return t.dtype

    # TODO(wj-Mcat): get dtype of model when it's in DataParallel Mode.
    return last_dtype


def _find_weight_file_path(cache_dir: str,
                           model_class: Type[PretrainedModelNew],
                           resource_uri: Optional[str] = None) -> str:
    """find the target weight file under the cache dir, because there are some conflicts about weight file names.

    Args:
        cache_dir (str): the cache dir of pretrained weighted files
        model_class (Type[PretrainedModelNew]): the class of pretrained model
        resource_uri (Optional[str], optional): the weight file resource file uri to help find the target file name. Defaults to None.
    """
    # 1. if the weight file is the name of resource_uri, eg: 'bert-base-uncased.pdparams'
    if resource_uri is not None:
        resouce_uri_file_name = os.path.split(resource_uri)[-1]
        weight_file_path = os.path.join(cache_dir, resouce_uri_file_name)
        if os.path.isfile(weight_file_path):
            return weight_file_path

    # 2. find the target weight file name under the `resource_files_names` attribute of `PretrainedModelNew`
    resource_weight_file_name = model_class.resource_files_names.get(
        'model_state', None)
    weight_file_path = os.path.join(cache_dir, resource_weight_file_name)
    if os.path.isfile(weight_file_path):
        return weight_file_path

    # 3. find the target weight file if there is only one weight file
    weight_file_names = [
        file for file in os.listdir(cache_dir) if file.endswith('.pdparams')
    ]
    if len(weight_file_names) == 1:
        return os.path.join(cache_dir, weight_file_names[0])

    raise ValueError(
        'can"t find the target weight files<%s> or <%s> under the cache_dir<%s>',
        resouce_uri_file_name, resource_weight_file_name, cache_dir)


def _resolve_cache_dir(pretrained_model_name_or_path: str,
                       cache_dir: Optional[str] = None):
    """resolve cache dir which can be: official model and community model

    Args:
        pretrained_model_name_or_path (_type_): the source of pretarined model_name or path
        cache_dir (Optional[str], optional): cache dir. Defaults to None.

    Returns:
        cache_dir (Optional[str]): the final cache dir
    """
    if cache_dir is not None:
        return cache_dir

    if os.path.isdir(pretrained_model_name_or_path):
        return pretrained_model_name_or_path

    if is_url(pretrained_model_name_or_path):
        return None

    return os.path.join(MODEL_HOME, pretrained_model_name_or_path)


def register_base_model(cls):
    """
    A decorator for `PretrainedModel` class. It first retrieves the parent class
    of the class being decorated, then sets the `base_model_class` attribute
    of that parent class to be the class being decorated. In summary, the decorator registers
    the decorated class as the base model class in all derived classes under the same architecture.

    Args:
        cls (PretrainedModel): The class (inherited from PretrainedModel) to be decorated .

    Returns:
        PretrainedModel: The input class `cls` after decorating.

    Example:
        .. code-block::

            from paddlenlp.transformers import BertModel, register_base_model

            BertModel = register_base_model(BertModel)
            assert BertModel.base_model_class == BertModel
    """
    base_cls = cls.__bases__[0]
    assert issubclass(
        base_cls, PretrainedModel
    ), "`register_base_model` should be used on subclasses of PretrainedModel."
    base_cls.base_model_class = cls
    return cls


@six.add_metaclass(InitTrackerMeta)
class PretrainedModel(Layer, GenerationMixin):
    """
    The base class for all pretrained models. It mainly provides common methods
    for loading (construction and loading) and saving pretrained models. Loading
    and saving also rely on the following class attributes which should be overridden
    by derived classes accordingly:

    - **model_config_file** (str): Represents the file name of model configuration
      for configuration saving and loading in local file system. The value is
      `model_config.json`.
    - **resource_files_names** (dict): Name of local file where the model configuration
      can be saved and loaded locally. Currently, resources only include the model state,
      thus the dict only includes `'model_state'` as key with corresponding
      value `'model_state.pdparams'` for model weights saving and loading.
    - **pretrained_init_configuration** (dict): Provides the model configurations
      of built-in pretrained models (contrasts to models in local file system).
      It has pretrained model names as keys (such as `bert-base-uncased`), and
      the values are dict preserving corresponding configuration for model initialization.
    - **pretrained_resource_files_map** (dict): Provides resource URLs of built-in
      pretrained models (contrasts to models in local file system).
      It has the same key as resource_files_names (that is "model_state"),
      and the corresponding value is a dict with specific model name to model weights URL mapping
      (such as "bert-base-uncased" ->
      "https://bj.bcebos.com/paddlenlp/models/transformers/bert-base-uncased.pdparams").
    - **base_model_prefix** (str): Represents the attribute associated to the
      base model in derived classes of the same architecture adding layers on
      top of the base model. Note: A base model class is pretrained model class
      decorated by `register_base_model`, such as `BertModel`; A derived model
      class is a pretrained model class adding layers on top of the base model,
      and it has a base model as attribute, such as `BertForSequenceClassification`.

    Methods common to models for text generation are defined in `GenerationMixin`
    and also inherited here.

    Besides, metaclass `InitTrackerMeta` is used to create `PretrainedModel`,
    by which subclasses can track arguments for initialization automatically.
    """
    model_config_file = "model_config.json"
    pretrained_init_configuration = {}
    # TODO: more flexible resource handle, namedtuple with fields as:
    # resource_name, saved_file, handle_name_for_load(None for used as __init__
    # arguments), handle_name_for_save
    resource_files_names = {"model_state": "model_state.pdparams"}
    pretrained_resource_files_map = {}
    base_model_prefix = ""

    def _post_init(self, original_init, *args, **kwargs):
        """
        It would be hooked after `__init__` to add a dict including arguments of
        `__init__` as a attribute named `config` of the pretrained model instance.
        """
        init_dict = fn_args_to_dict(original_init, *((self, ) + args), **kwargs)
        self.config = init_dict

    @property
    def base_model(self):
        """
        PretrainedModel: The body of the same model architecture. It is the base
            model itself for base model or the base model attribute for derived
            model.
        """
        return getattr(self, self.base_model_prefix, self)

    @property
    def model_name_list(self):
        """
        list: Contains all supported built-in pretrained model names of the
            current PretrainedModel class.
        """
        # Todo: return all model name
        return list(self.pretrained_init_configuration.keys())

    def get_input_embeddings(self):
        base_model = getattr(self, self.base_model_prefix, self)
        if base_model is not self:
            return base_model.get_input_embeddings()
        else:
            raise NotImplementedError(
                f'model of {type(base_model)} has not implemented the `get_input_embeddings`'
                ' or `set_input_embeddings` method')

    def set_input_embeddings(self, value):
        base_model = getattr(self, self.base_model_prefix, self)
        if base_model is not self:
            return base_model.set_input_embeddings(value)
        else:
            raise NotImplementedError(
                f'model of {type(base_model)} has not implemented the `get_input_embeddings`'
                ' or `set_input_embeddings` method')

    def get_output_embeddings(self):
        return None  # Overwrite for models with output embeddings

    def resize_position_embeddings(self, new_num_position_embeddings):
        raise NotImplementedError(
            f"`resize_position_embeddings` is not implemented for {self.__class__}`. To implement it, you should "
            f"overwrite this method in the class {self.__class__} in `{self.__class__.__module__}.py`"
        )

    @classmethod
    def from_pretrained(cls, pretrained_model_name_or_path, *args, **kwargs):
        """
        Creates an instance of `PretrainedModel`. Model weights are loaded
        by specifying name of a built-in pretrained model, or a community contributed model,
        or a local file directory path.

        Args:
            pretrained_model_name_or_path (str): Name of pretrained model or dir path
                to load from. The string can be:

                - Name of a built-in pretrained model
                - Name of a community-contributed pretrained model.
                - Local directory path which contains model weights file("model_state.pdparams")
                  and model config file ("model_config.json").
            *args (tuple): Position arguments for model `__init__`. If provided,
                use these as position argument values for model initialization.
            **kwargs (dict): Keyword arguments for model `__init__`. If provided,
                use these to update pre-defined keyword argument values for model
                initialization. If the keyword is in `__init__` argument names of
                base model, update argument values of the base model; else update
                argument values of derived model.
            load_state_as_np (bool, optional): The weights read in can be choosed
                to place on CPU or GPU though the model is on the default device.
                If `True`, load the model weights as `numpy.ndarray` on CPU.
                Otherwise, weights would be loaded as tensors on the default
                device. Note that if on GPU, the latter would creates extra
                temporary tensors in addition to the model weights, which
                doubles the memory usage . Thus it is suggested to use `True`
                for big models on GPU. Default to `False`.

        Returns:
            PretrainedModel: An instance of `PretrainedModel`.

        Example:
            .. code-block::

                from paddlenlp.transformers import BertForSequenceClassification

                # Name of built-in pretrained model
                model = BertForSequenceClassification.from_pretrained('bert-base-uncased')

                # Name of community-contributed pretrained model
                model = BertForSequenceClassification.from_pretrained('yingyibiao/bert-base-uncased-sst-2-finetuned')

                # Load from local directory path
                model = BertForSequenceClassification.from_pretrained('./my_bert/')
        """
        resource_files = {}
        init_configuration = {}
        load_state_as_np = kwargs.pop("load_state_as_np", False)
        track_download = True
        # From built-in pretrained models
        if pretrained_model_name_or_path in cls.pretrained_init_configuration:
            for file_id, map_list in cls.pretrained_resource_files_map.items():
                if pretrained_model_name_or_path not in map_list:
                    resource_files[file_id] = None
                else:
                    resource_files[file_id] = map_list[
                        pretrained_model_name_or_path]
            init_configuration = copy.deepcopy(
                cls.pretrained_init_configuration[pretrained_model_name_or_path]
            )

        # From local dir path
        elif os.path.isdir(pretrained_model_name_or_path):
            track_download = False
            for file_id, file_name in cls.resource_files_names.items():
                full_file_name = os.path.join(pretrained_model_name_or_path,
                                              file_name)
                resource_files[file_id] = full_file_name
            resource_files["model_config_file"] = os.path.join(
                pretrained_model_name_or_path, cls.model_config_file)
        else:
            # Assuming from community-contributed pretrained models
            for file_id, file_name in cls.resource_files_names.items():
                full_file_name = os.path.join(COMMUNITY_MODEL_PREFIX,
                                              pretrained_model_name_or_path,
                                              file_name)
                resource_files[file_id] = full_file_name
            resource_files["model_config_file"] = os.path.join(
                COMMUNITY_MODEL_PREFIX, pretrained_model_name_or_path,
                cls.model_config_file)

        default_root = os.path.join(MODEL_HOME, pretrained_model_name_or_path)
        resolved_resource_files = {}
        for file_id, file_path in resource_files.items():
            if file_path is None or os.path.isfile(file_path):
                resolved_resource_files[file_id] = file_path
                continue
            path = os.path.join(default_root, file_path.split('/')[-1])
            if os.path.exists(path):
                logger.info("Already cached %s" % path)
                resolved_resource_files[file_id] = path
            else:
                logger.info("Downloading %s and saved to %s" %
                            (file_path, default_root))
                try:
                    resolved_resource_files[file_id] = get_path_from_url(
                        file_path, default_root)
                except RuntimeError as err:
                    logger.error(err)
                    raise RuntimeError(
                        f"Can't load weights for '{pretrained_model_name_or_path}'.\n"
                        f"Please make sure that '{pretrained_model_name_or_path}' is:\n"
                        "- a correct model-identifier of built-in pretrained models,\n"
                        "- or a correct model-identifier of community-contributed pretrained models,\n"
                        "- or the correct path to a directory containing relevant modeling files(model_weights and model_config).\n"
                    )

        # Prepare model initialization kwargs
        # Did we saved some inputs and kwargs to reload ?
        model_config_file = resolved_resource_files.pop("model_config_file",
                                                        None)
        if model_config_file is not None:
            with io.open(model_config_file, encoding="utf-8") as f:
                init_kwargs = json.load(f)
        else:
            init_kwargs = init_configuration

        # position args are stored in kwargs, maybe better not include
        init_args = init_kwargs.pop("init_args", ())
        # class name corresponds to this configuration
        init_class = init_kwargs.pop("init_class",
                                     cls.base_model_class.__name__)
        # Check if the loaded config matches the current model class's __init__
        # arguments. If not match, the loaded config is for the base model class.
        if init_class == cls.base_model_class.__name__:
            base_args = init_args
            base_kwargs = init_kwargs
            derived_args = ()
            derived_kwargs = {}
            base_arg_index = None
        else:  # extract config for base model
            derived_args = list(init_args)
            derived_kwargs = init_kwargs
            base_arg = None
            for i, arg in enumerate(init_args):
                if isinstance(arg, dict) and "init_class" in arg:
                    assert arg.pop(
                        "init_class") == cls.base_model_class.__name__, (
                            "pretrained base model should be {}").format(
                                cls.base_model_class.__name__)
                    base_arg_index = i
                    base_arg = arg
                    break
            for arg_name, arg in init_kwargs.items():
                if isinstance(arg, dict) and "init_class" in arg:
                    assert arg.pop(
                        "init_class") == cls.base_model_class.__name__, (
                            "pretrained base model should be {}").format(
                                cls.base_model_class.__name__)
                    base_arg_index = arg_name
                    base_arg = arg
                    break

            base_args = base_arg.pop("init_args", ())
            base_kwargs = base_arg

        if cls == cls.base_model_class:
            # Update with newly provided args and kwargs for base model
            base_args = base_args if not args else args
            base_kwargs.update(kwargs)
            model = cls(*base_args, **base_kwargs)
        else:
            # Update with newly provided args and kwargs for derived model
            base_parameters_dict = inspect.signature(
                cls.base_model_class.__init__).parameters
            for k, v in kwargs.items():
                if k in base_parameters_dict:
                    base_kwargs[k] = v
            base_model = cls.base_model_class(*base_args, **base_kwargs)
            if base_arg_index is not None:
                derived_args[base_arg_index] = base_model
            else:
                derived_args = (base_model, )  # assume at the first position
            derived_args = derived_args if not args else args
            derived_parameters_dict = inspect.signature(cls.__init__).parameters
            for k, v in kwargs.items():
                if k in derived_parameters_dict:
                    derived_kwargs[k] = v
            model = cls(*derived_args, **derived_kwargs)

        # save the model config file into cache dir
        model_config_file_path = os.path.join(default_root,
                                              cls.model_config_file)
        # check if there is model config file in cache directory
        if pretrained_model_name_or_path in cls.pretrained_init_configuration and init_kwargs is not None and not os.path.exists(
                model_config_file_path):
            model.save_model_config(default_root)

        # Maybe need more ways to load resources.
        weight_path = resolved_resource_files["model_state"]
        if weight_path is None:
            logger.warning(
                "No model weight found for %s, return with random initialization !!!"
                % pretrained_model_name_or_path)
            return model

        assert weight_path.endswith(
            ".pdparams"), "suffix of weight must be .pdparams"

        # NOTE: Allow to load partial model for model parallel.
        # TODO(guosheng): To make model loading for the model parallel automatic,
        # maybe we should make rank 0 worker load weights of the full model on
        # CPU, then split weights into multiple parts and pickle separately.
        # The other workers wait util pickle finish and then load the corresponding
        # partial weights. Also we can directly use separate weight files for
        # simplicity.
        state_dict = paddle.load(weight_path, return_numpy=load_state_as_np)

        # Make sure we are able to load base models as well as derived models
        # (with heads)
        start_prefix = ""
        model_to_load = model
        state_to_load = state_dict
        unexpected_keys = []
        missing_keys = []
        if not hasattr(model, cls.base_model_prefix) and any(
                s.startswith(cls.base_model_prefix) for s in state_dict.keys()):
            # base model
            state_to_load = {}
            start_prefix = cls.base_model_prefix + "."
            for k, v in state_dict.items():
                if k.startswith(cls.base_model_prefix):
                    state_to_load[k[len(start_prefix):]] = v
                else:
                    unexpected_keys.append(k)
        if hasattr(model, cls.base_model_prefix) and not any(
                s.startswith(cls.base_model_prefix) for s in state_dict.keys()):
            # derived model (base model with heads)
            model_to_load = getattr(model, cls.base_model_prefix)
            for k in model.state_dict().keys():
                if not k.startswith(cls.base_model_prefix):
                    missing_keys.append(k)
        if len(missing_keys) > 0:
            logger.info(
                "Weights of {} not initialized from pretrained model: {}".
                format(model.__class__.__name__, missing_keys))
        if len(unexpected_keys) > 0:
            logger.info(
                "Weights from pretrained model not used in {}: {}".format(
                    model.__class__.__name__, unexpected_keys))
        # Allow the float16 model to load float32 weights, which decreases memory
        # usage in model loading stage and is useful to big models.
        dtype_prefix_len = len("paddle.")  # paddle.float16
        for k, v in model_to_load.state_dict().items():
            if not isinstance(v, np.ndarray):
                dtype = str(v.dtype)[dtype_prefix_len:]
            # TODO(guosheng): add warnings for unmatched dtypes
            if k in state_to_load:
                state_to_load[k] = state_to_load[k].astype(dtype)

        # For model parallel if FasterGeneration
        # To avoid recursive import temporarily.
        import paddlenlp.ops.faster_transformer.transformer.decoding as ft_decoding
        state_to_load = ft_decoding.get_ft_para_conf().fit_partial_model(
            model_to_load, state_to_load)
        if paddle.in_dynamic_mode():
            model_to_load.set_state_dict(state_to_load)
            if track_download:
                download_check(pretrained_model_name_or_path, "from_pretrained")
            return model
        if track_download:
            download_check(pretrained_model_name_or_path, "from_pretrained")
        return model, state_to_load

    def get_model_config(self):
        """Get model configuration.

        Returns:
            config: The config of the model.
        """

        # If init_config contains a Layer, use the layer's init_config to save
        def get_config(model):
            model_config = model.init_config
            for key, value in model_config.items():
                if key == "init_args":
                    args = []
                    for arg in value:
                        args.append(
                            get_config(arg) if isinstance(arg, PretrainedModel
                                                          ) else arg)
                    model_config[key] = tuple(args)
                elif isinstance(value, PretrainedModel):
                    model_config[key] = value.init_config
            return model_config

        model_config = get_config(self)
        return model_config

    def save_model_config(self, save_dir: str):
        """
        Saves model configuration to a file named "model_config.json" under `save_dir`.

        Args:
            save_dir (str): Directory to save model_config file into.
        """
        # Save model config
        model_config_file = os.path.join(save_dir, self.model_config_file)
        model_config = self.get_model_config()
        with io.open(model_config_file, "w", encoding="utf-8") as f:
            f.write(json.dumps(model_config, ensure_ascii=False, indent=2))

    def save_pretrained(self, save_dir: str):
        """
        Saves model configuration and related resources (model state) as files
        under `save_dir`. The model configuration would be saved into a file named
        "model_config.json", and model state would be saved into a file
        named "model_state.pdparams".

        The `save_dir` can be used in `from_pretrained` as argument value
        of `pretrained_model_name_or_path` to re-load the trained model.

        Args:
            save_dir (str): Directory to save files into.

        Example:
            .. code-block::

                from paddlenlp.transformers import BertForSequenceClassification

                model = BertForSequenceClassification.from_pretrained('bert-base-uncased')
                model.save_pretrained('./trained_model/')
                # reload from save_directory
                model = BertForSequenceClassification.from_pretrained('./trained_model/')
        """
        assert not os.path.isfile(
            save_dir
        ), "Saving directory ({}) should be a directory, not a file".format(
            save_dir)
        os.makedirs(save_dir, exist_ok=True)
        # Save model config
        self.save_model_config(save_dir)
        # Save model
        if paddle.in_dynamic_mode():
            file_name = os.path.join(
                save_dir,
                list(self.resource_files_names.values())[0])
            paddle.save(self.state_dict(), file_name)
        else:
            logger.warning(
                "Save pretrained model only supported dygraph mode for now!")

    def resize_token_embeddings(self,
                                new_num_tokens: Optional[int] = None
                                ) -> nn.Embedding:
        """
        Resizes input token embeddings matrix of the model according to new_num_tokens.

        Args:
            new_num_tokens (Optional[int]):
                The number of new tokens in the embedding matrix. Increasing the size will add newly initialized
                vectors at the end. Reducing the size will remove vectors from the end. If not provided or None, just
                returns a pointer to the input tokens embedding module of the model without doing anything.

        Returns:
            paddle.nn.Embedding: The input tokens Embeddings Module of the model.
        """
        old_embeddings: nn.Embedding = self.get_input_embeddings()
        if not new_num_tokens or new_num_tokens == old_embeddings.weight.shape[
                0]:
            return old_embeddings

        new_embeddings = self._get_resized_embeddings(old_embeddings,
                                                      new_num_tokens)
        self.set_input_embeddings(new_embeddings)

        # 2. Update vocab_size
        self.base_model.config['vocab_size'] = new_num_tokens
        self.vocab_size = new_num_tokens

        # update init_config
        self._update_init_config(self.init_config, 'vocab_size', new_num_tokens)

        # TODO(westfish@126.com): add tie_weight.
        # TODO(westfish) Add tie_weight to tie the weights between the input embeddings and the output embeddings if needed.

        return new_embeddings

    def _update_init_config(self, init_config: dict, key: str, value: Any):
        """update init_config by <key, value> pair

        Args:
            init_config (dict): the init_config instance
            key (str): the key field
            value (Any): the new value of instance
        """
        if key in init_config:
            init_config[key] = value
            return

        for arg in init_config.get('init_args', []):
            if not isinstance(arg, PretrainedModel):
                continue
            self._update_init_config(arg.init_config, key, value)

    def _get_resized_embeddings(
            self,
            old_embeddings: nn.Embedding,
            new_num_tokens: Optional[int] = None) -> nn.Embedding:
        """
        Build a resized Embedding Module from a provided token Embedding Module. Increasing the size will add newly
        initialized vectors at the end. Reducing the size will remove vectors from the end
        
        Args:
            old_embeddings (nn.Embedding):
                Old embeddings to be resized.
            new_num_tokens (Optional[int]):
                New number of tokens in the embedding matrix.
                Increasing the size will add newly initialized vectors at the end. Reducing the size will remove
                vectors from the end. 

        Returns:
            paddle.nn.Embedding: The resized Embedding Module or the old Embedding Module if new_num_tokens is None.
        """
        if new_num_tokens is None:
            return old_embeddings

        old_num_tokens, old_embedding_dim = old_embeddings.weight.shape
        if old_num_tokens == new_num_tokens:
            return old_embeddings

        if not isinstance(old_embeddings, nn.Embedding):
            raise TypeError(
                f"Old embeddings are of type {type(old_embeddings)}, which is not an instance of {nn.Embedding}. You"
                " should either use a different resize function or make sure that old_embeddings are an instance of"
                f" {nn.Embedding}.")

        # Build new embeddings
        new_embeddings = nn.Embedding(new_num_tokens, old_embedding_dim)

        # numbers of tokens to copy
        n = min(old_num_tokens, new_num_tokens)
        with paddle.no_grad():
            new_embeddings.weight[:n, :] = old_embeddings.weight[:n, :]

        return new_embeddings

    def __setattr__(self, name, value):
        value = adapt_stale_fwd_patch(self, name, value)
        return super(PretrainedModel, self).__setattr__(name, value)


class PretrainedModelNew(Layer, GenerationMixin):
    """
    The base class for all pretrained models. It mainly provides common methods
    for loading (construction and loading) and saving pretrained models. Loading
    and saving also rely on the following class attributes which should be overridden
    by derived classes accordingly:

    - **model_config_file** (str): Represents the file name of model configuration
      for configuration saving and loading in local file system. The value is
      `model_config.json`.
    - **resource_files_names** (dict): Name of local file where the model configuration
      can be saved and loaded locally. Currently, resources only include the model state,
      thus the dict only includes `'model_state'` as key with corresponding
      value `'model_state.pdparams'` for model weights saving and loading.
    - **pretrained_init_configuration** (dict): Provides the model configurations
      of built-in pretrained models (contrasts to models in local file system).
      It has pretrained model names as keys (such as `bert-base-uncased`), and
      the values are dict preserving corresponding configuration for model initialization.
    - **pretrained_resource_files_map** (dict): Provides resource URLs of built-in
      pretrained models (contrasts to models in local file system).
      It has the same key as resource_files_names (that is "model_state"),
      and the corresponding value is a dict with specific model name to model weights URL mapping
      (such as "bert-base-uncased" ->
      "https://bj.bcebos.com/paddlenlp/models/transformers/bert-base-uncased.pdparams").
    - **base_model_prefix** (str): Represents the attribute associated to the
      base model in derived classes of the same architecture adding layers on
      top of the base model. Note: A base model class is pretrained model class
      decorated by `register_base_model`, such as `BertModel`; A derived model
      class is a pretrained model class adding layers on top of the base model,
      and it has a base model as attribute, such as `BertForSequenceClassification`.

    Methods common to models for text generation are defined in `GenerationMixin`
    and also inherited here.

    Besides, metaclass `InitTrackerMeta` is used to create `PretrainedModel`,
    by which subclasses can track arguments for initialization automatically.
    """
    model_config_file = "model_config.json"
    pretrained_init_configuration = {}
    # TODO: more flexible resource handle, namedtuple with fields as:
    # resource_name, saved_file, handle_name_for_load(None for used as __init__
    # arguments), handle_name_for_save
    resource_files_names = {"model_state": "model_state.pdparams"}
    pretrained_resource_files_map = {}
    base_model_prefix = ""

    # a list of `re` patterns of `state_dict` keys that should be removed from the list of missing
    # keys we find (keys inside the model but not in the checkpoint) and avoid unnecessary warnings.
    _keys_to_ignore_on_load_missing = None
    # a list of `re` patterns of `state_dict` keys that should be removed from the list of
    # unexpected keys we find (keys inside the checkpoint but not the model) and avoid unnecessary
    # warnings.
    _keys_to_ignore_on_load_unexpected = None
    # a list of `state_dict` keys to ignore when saving the model (useful for keys that aren't
    # trained, but which are either deterministic or tied variables)
    _keys_to_ignore_on_save = None

    def __init__(self, config: PretrainedConfig, *inputs, **kwargs):
        super().__init__()
        if not isinstance(config, PretrainedConfig):
            raise ValueError(
                f"Parameter config in `{self.__class__.__name__}(config)` should be an instance of class "
                "`PretrainedConfig`. To create a model from a pretrained model use "
                f"`model = {self.__class__.__name__}.from_pretrained(PRETRAINED_MODEL_NAME)`"
            )
        # Save config and origin of the pretrained weights if given in model
        self.config = config
        self.name_or_path = config.name_or_path
        self.warnings_issued = {}

    @property
    def base_model(self):
        """
        PretrainedModel: The body of the same model architecture. It is the base
            model itself for base model or the base model attribute for derived
            model.
        """
        return getattr(self, self.base_model_prefix, self)

    @property
    def model_name_list(self):
        """
        list: Contains all supported built-in pretrained model names of the
            current PretrainedModel class.
        """
        # Todo: return all model name
        return list(self.pretrained_init_configuration.keys())

    def get_input_embeddings(self):
        """get the input embedding of the model.
            if there is base model, so call the basic model

        Raises:
            NotImplementedError: 

        Returns:
            _type_: _description_
        """
        base_model = getattr(self, self.base_model_prefix, self)
        if base_model is not self:
            return base_model.get_input_embeddings()
        else:
            raise NotImplementedError(
                f'model of {type(base_model)} has not implemented the `get_input_embeddings`'
                ' or `set_input_embeddings` method')

    def set_input_embeddings(self, value):
        base_model = getattr(self, self.base_model_prefix, self)
        if base_model is not self:
            return base_model.set_input_embeddings(value)
        else:
            raise NotImplementedError(
                f'model of {type(base_model)} has not implemented the `get_input_embeddings`'
                ' or `set_input_embeddings` method')

    def get_output_embeddings(self):
        return None  # Overwrite for models with output embeddings

    def resize_position_embeddings(self, new_num_position_embeddings):
        raise NotImplementedError(
            f"`resize_position_embeddings` is not implemented for {self.__class__}`. To implement it, you should "
            f"overwrite this method in the class {self.__class__} in `{self.__class__.__module__}.py`"
        )

    @classmethod
    def _resolve_model_file_path(cls: Type[PretrainedModel],
                                 pretrained_model_name_or_path: str,
                                 cache_dir: Optional[str] = None) -> str:
        """resolve model target file path from `` and `cache_dir`

        0. when it is file path:
            return the weight file

        1. when it is model-name:
            1.1 check default `MODEL_HOME` + `model-mame` + model_state.pdparams
            1.2 get the url from `pretrained_resource_files_map`, and set it to `pretrained_model_name_or_path`
        
        2. when it is url:
            fetch the resouce into the `cache_dir` (cache_dir or `MODEL_HOME` + `model-mame`)
        
        3. when it is local dir:
            check whether the file<local_dir + weight_file> exist

        Args:
            cls (Type[PretrainedModel]): the inherited PretrainedModel class
            pretrained_model_name_or_path (str): the model-name/url/local_dir/local_dir
            cache_dir (Optional[str], optional): cache_dir is used when name_or_path is model-name/url. Defaults to None.

        Returns:
            str: the model weight file path
        """
        # 0. when it is local file
        if os.path.isfile(pretrained_model_name_or_path):
            return pretrained_model_name_or_path

        # 1. when it is model-name
        if pretrained_model_name_or_path in cls.pretrained_init_configuration:
            # check the cache_dir:
            os.makedirs(cache_dir, exist_ok=True)

            # check the state_dict file
            weight_file_path = os.path.join(
                cache_dir, cls.resource_files_names['model_state'])
            if os.path.exists(weight_file_path):
                return weight_file_path

            # fetch the weight url from the `pretrained_resource_files_map`
            pretrained_model_name_or_path = cls.pretrained_resource_files_map[
                'model_state'][pretrained_model_name_or_path]

        # 2. when it is url
        if is_url(pretrained_model_name_or_path):
            weight_file_path = get_path_from_url(pretrained_model_name_or_path,
                                                 cache_dir)
            # # check the downloaded weight file and registered weight file name

            # make sure that
            new_weight_file_path = os.path.join(
                os.path.split(weight_file_path)[0],
                cls.resource_files_names['model_state'])

            # if the weight file name of url is: `bert-base-uncased.pdparams`, the downloaded file is also of it.
            # and we should convert it to the new weitht file: `model_state.pdparams`
            if weight_file_path != new_weight_file_path:
                # copy the weight file
                shutil.copyfile(weight_file_path, new_weight_file_path)
                os.remove(weight_file_path)
                # shutil.rmtree(weight_file_path)
                weight_file_path = new_weight_file_path

            # find the weight file with the above two branch: `bert-base-uncased.pdparams`, `model_state.pdparams`
            weight_file_path = _find_weight_file_path(
                cache_dir=cache_dir,
                model_class=cls,
                resource_uri=pretrained_model_name_or_path)

            return weight_file_path

        # 3. when it is local dir
        if os.path.isdir(pretrained_model_name_or_path):
            # in-order to compatible with old style:
            # file name in pretrained_resouce_file_maps is https://path/to/bert-base-uncased.pdparams, but the registered model-state file name in `resouce_file_maps` is `model_state.pdparams`

            weight_file_path = _find_weight_file_path(
                cache_dir=pretrained_model_name_or_path, model_class=cls)

            if os.path.exists(weight_file_path):
                return weight_file_path
        else:
            # assume that the community-based models, name format: community/model-name
            if len(pretrained_model_name_or_path.split('/')) == 2:
                pretrained_model_name_or_path = os.path.join(
                    COMMUNITY_MODEL_PREFIX, pretrained_model_name_or_path)
                return cls.pretrained_resource_files_map(
                    pretrained_model_name_or_path)

        raise FileNotFoundError(
            "can't resolve the model_state file according to the <%s>",
            pretrained_model_name_or_path)

    @classmethod
    def _load_pretrained_model(
        cls,
        model: PretrainedModelNew,
        state_dict: Dict[str, Tensor],
        loaded_keys: List[str],
        ignore_mismatched_sizes=False,
        dtype=None,
    ) -> Tuple[List[str]]:
        """load the state_dict into model, and do the following things:

            * check the 

        Args:
            model (PretrainedModelNew): the pretrained model instance
            state_dict (Dict[str, Tensor]): the model state dict data
            loaded_keys (List[str]): 
            ignore_mismatched_sizes (bool, optional): whether ignore error when tensor size mismatched. Defaults to False.
            dtype (_type_, optional): the dtype of model state dict. Defaults to None.

        Returns:
            Tuple[List[str]]: _description_
        """

        model_state_dict = model.state_dict()
        expected_keys = list(model_state_dict.keys())
        prefix = model.base_model_prefix

        if len(prefix) > 0:
            has_prefix_module = any(s.startswith(prefix) for s in loaded_keys)
            expects_prefix_module = any(
                s.startswith(prefix) for s in expected_keys)
        else:
            has_prefix_module = False
            expects_prefix_module = False

        # key re-naming operations are never done on the keys
        # that are loaded, but always on the keys of the newly initialized model
        remove_prefix_from_model = not has_prefix_module and expects_prefix_module
        add_prefix_to_model = has_prefix_module and not expects_prefix_module

        if remove_prefix_from_model:
            expected_keys_not_prefixed = [
                s for s in expected_keys if not s.startswith(prefix)
            ]
            expected_keys = [
                ".".join(s.split(".")[1:]) if s.startswith(prefix) else s
                for s in expected_keys
            ]
        elif add_prefix_to_model:
            expected_keys = [".".join([prefix, s]) for s in expected_keys]

        missing_keys = list(set(expected_keys) - set(loaded_keys))
        unexpected_keys = list(set(loaded_keys) - set(expected_keys))

        # Some models may have keys that are not in the state by design, removing them before needlessly warning
        # the user.
        if cls._keys_to_ignore_on_load_missing is not None:
            for pat in cls._keys_to_ignore_on_load_missing:
                missing_keys = [
                    k for k in missing_keys if re.search(pat, k) is None
                ]

        if cls._keys_to_ignore_on_load_unexpected is not None:
            for pat in cls._keys_to_ignore_on_load_unexpected:
                unexpected_keys = [
                    k for k in unexpected_keys if re.search(pat, k) is None
                ]

        # Make sure we are able to load base models as well as derived models (with heads)
        start_prefix = ""
        model_to_load = model
        if len(cls.base_model_prefix) > 0 and not hasattr(
                model, cls.base_model_prefix) and has_prefix_module:
            start_prefix = cls.base_model_prefix + "."
        if len(cls.base_model_prefix) > 0 and hasattr(
                model, cls.base_model_prefix) and not has_prefix_module:
            model_to_load = getattr(model, cls.base_model_prefix)
            if any(key in expected_keys_not_prefixed for key in loaded_keys):
                raise ValueError(
                    "The state dictionary of the model you are trying to load is corrupted. Are you sure it was "
                    "properly saved?")
            if device_map is not None:
                device_map = {
                    k.replace(f"{cls.base_model_prefix}.", ""): v
                    for k, v in device_map.items()
                }

        def _find_mismatched_keys(
            state_dict,
            model_state_dict,
            loaded_keys,
            add_prefix_to_model,
            remove_prefix_from_model,
            ignore_mismatched_sizes,
        ):
            mismatched_keys = []
            if ignore_mismatched_sizes:
                for checkpoint_key in loaded_keys:
                    model_key = checkpoint_key
                    if remove_prefix_from_model:
                        # The model key starts with `prefix` but `checkpoint_key` doesn't so we add it.
                        model_key = f"{prefix}.{checkpoint_key}"
                    elif add_prefix_to_model:
                        # The model key doesn't start with `prefix` but `checkpoint_key` does so we remove it.
                        model_key = ".".join(checkpoint_key.split(".")[1:])

                    if (model_key in model_state_dict
                            and state_dict[checkpoint_key].shape !=
                            model_state_dict[model_key].shape):
                        mismatched_keys.append(
                            (checkpoint_key, state_dict[checkpoint_key].shape,
                             model_state_dict[model_key].shape))
                        del state_dict[checkpoint_key]
            return mismatched_keys

        # Whole checkpoint
        mismatched_keys = _find_mismatched_keys(
            state_dict,
            model_state_dict,
            loaded_keys,
            add_prefix_to_model,
            remove_prefix_from_model,
            ignore_mismatched_sizes,
        )

        # remove the prefix
        if start_prefix:
            for key in list(state_dict.keys()):
                if key.startswith(start_prefix):
                    state_dict[key.replace(start_prefix, '')] = state_dict[key]

        # For model parallel if FasterGeneration
        # To avoid recursive import temporarily.
        import paddlenlp.ops.faster_transformer.transformer.decoding as ft_decoding
        state_to_load = ft_decoding.get_ft_para_conf().fit_partial_model(
            model_to_load, state_dict)
        if paddle.in_dynamic_mode():
            model_to_load.set_state_dict(state_to_load)

        #     if track_download:
        #         download_check(pretrained_model_name_or_path, "from_pretrained")
        # if track_download:
        #     download_check(pretrained_model_name_or_path, "from_pretrained")

        return model_to_load, missing_keys, unexpected_keys, mismatched_keys

    @classmethod
    def from_pretrained(cls, pretrained_model_name_or_path, *args, **kwargs):
        """
        Creates an instance of `PretrainedModel`. Model weights are loaded
        by specifying name of a built-in pretrained model, or a community contributed model,
        or a local file directory path.

        Args:
            pretrained_model_name_or_path (str): Name of pretrained model or dir path
                to load from. The string can be:

                - Name of a built-in pretrained model
                - Name of a community-contributed pretrained model.
                - Local directory path which contains model weights file("model_state.pdparams")
                  and model config file ("model_config.json").
            *args (tuple): Position arguments for model `__init__`. If provided,
                use these as position argument values for model initialization.
            **kwargs (dict): Keyword arguments for model `__init__`. If provided,
                use these to update pre-defined keyword argument values for model
                initialization. If the keyword is in `__init__` argument names of
                base model, update argument values of the base model; else update
                argument values of derived model.
            load_state_as_np (bool, optional): The weights read in can be choosed
                to place on CPU or GPU though the model is on the default device.
                If `True`, load the model weights as `numpy.ndarray` on CPU.
                Otherwise, weights would be loaded as tensors on the default
                device. Note that if on GPU, the latter would creates extra
                temporary tensors in addition to the model weights, which
                doubles the memory usage . Thus it is suggested to use `True`
                for big models on GPU. Default to `False`.

        Returns:
            PretrainedModel: An instance of `PretrainedModel`.

        Example:
            .. code-block::

                from paddlenlp.transformers import BertForSequenceClassification

                # Name of built-in pretrained model
                model = BertForSequenceClassification.from_pretrained('bert-base-uncased')

                # Name of community-contributed pretrained model
                model = BertForSequenceClassification.from_pretrained('yingyibiao/bert-base-uncased-sst-2-finetuned')

                # Load from local directory path
                model = BertForSequenceClassification.from_pretrained('./my_bert/')
        """
        resource_files = {}
        init_configuration = {}
        load_state_as_np = kwargs.pop("load_state_as_np", False)
        cache_dir = kwargs.pop('cache_dir', None)
        config = kwargs.pop("config", None)
        force_download = kwargs.pop("force_download", None)
        ignore_mismatched_sizes = kwargs.pop("ignore_mismatched_sizes", None)
        dtype = kwargs.pop("dtype", None)

        cache_dir = _resolve_cache_dir(pretrained_model_name_or_path, cache_dir)

        model_kwargs = kwargs
        # 1. get the PretrainedConfig to init model
        if not isinstance(config, PretrainedConfig):

            config_path = config if config is not None else pretrained_model_name_or_path
            # 1.1 get configuration from `pretrained_init_configuration` field
            if pretrained_model_name_or_path in cls.pretrained_init_configuration:
                config = cls.config_class(
                    **cls.
                    pretrained_init_configuration[pretrained_model_name_or_path]
                )
                config.save_pretrained(cache_dir)
            elif os.path.isdir(pretrained_model_name_or_path):
                # 1.2 get configuration from local_dir
                config, model_kwargs = cls.config_class.from_pretrained(
                    config_path,
                    cache_dir=cache_dir,
                    return_unused_kwargs=True,
                    force_download=force_download,
                    **kwargs,
                )
            else:
                # community-contributed model
                config_path = cls.config_class.from_pretrained(
                    COMMUNITY_MODEL_PREFIX, pretrained_model_name_or_path,
                    cls.model_config_file)
                config = cls.config_class.from_pretrained(
                    config_path,
                    cache_dir=cache_dir,
                    force_download=force_download,
                    **kwargs,
                )

        # 2. init the model
        model = cls(config=config, **model_kwargs)

        # 3. resolve model_weight file
        model_weight_file = cls._resolve_model_file_path(
            pretrained_model_name_or_path, cache_dir=cache_dir)

        # 4. loading the state dict
        model_state_dict = paddle.load(model_weight_file,
                                       return_numpy=load_state_as_np)

        loaded_state_dict_keys = list(model_state_dict.keys())
        # TODO(wj-Mcat): load shard checkpoint weight file, refer to: https://github.com/huggingface/transformers/pull/16343
        model, missing_keys, unexpected_keys, mismatched_keys = cls._load_pretrained_model(
            model=model,
            state_dict=model_state_dict,
            loaded_keys=loaded_state_dict_keys,
            ignore_mismatched_sizes=ignore_mismatched_sizes,
            dtype=dtype)

        if len(unexpected_keys) > 0:
            logger.warning(
                f"Some weights of the model checkpoint at {pretrained_model_name_or_path} were not used when"
                f" initializing {model.__class__.__name__}: {unexpected_keys}\n- This IS expected if you are"
                f" initializing {model.__class__.__name__} from the checkpoint of a model trained on another task or"
                " with another architecture (e.g. initializing a BertForSequenceClassification model from a"
                " BertForPreTraining model).\n- This IS NOT expected if you are initializing"
                f" {model.__class__.__name__} from the checkpoint of a model that you expect to be exactly identical"
                " (initializing a BertForSequenceClassification model from a BertForSequenceClassification model)."
            )
        else:
            logger.info(
                f"All model checkpoint weights were used when initializing {model.__class__.__name__}.\n"
            )

        if len(missing_keys) > 0:
            logger.warning(
                f"Some weights of {model.__class__.__name__} were not initialized from the model checkpoint at"
                f" {pretrained_model_name_or_path} and are newly initialized: {missing_keys}\nYou should probably"
                " TRAIN this model on a down-stream task to be able to use it for predictions and inference."
            )
        elif len(mismatched_keys) == 0:
            logger.info(
                f"All the weights of {model.__class__.__name__} were initialized from the model checkpoint at"
                f" {pretrained_model_name_or_path}.\nIf your task is similar to the task the model of the checkpoint"
                f" was trained on, you can already use {model.__class__.__name__} for predictions without further"
                " training.")
        if len(mismatched_keys) > 0:
            mismatched_warning = "\n".join([
                f"- {key}: found shape {shape1} in the checkpoint and {shape2} in the model instantiated"
                for key, shape1, shape2 in mismatched_keys
            ])
            logger.warning(
                f"Some weights of {model.__class__.__name__} were not initialized from the model checkpoint at"
                f" {pretrained_model_name_or_path} and are newly initialized because the shapes did not"
                f" match:\n{mismatched_warning}\nYou should probably TRAIN this model on a down-stream task to be able"
                " to use it for predictions and inference.")
        return model

    def save_pretrained(self, save_dir: str):
        """
        Saves model configuration and related resources (model state) as files
        under `save_dir`. The model configuration would be saved into a file named
        "model_config.json", and model state would be saved into a file
        named "model_state.pdparams".

        The `save_dir` can be used in `from_pretrained` as argument value
        of `pretrained_model_name_or_path` to re-load the trained model.

        Args:
            save_dir (str): Directory to save files into.

        Example:
            .. code-block::

                from paddlenlp.transformers import BertForSequenceClassification

                model = BertForSequenceClassification.from_pretrained('bert-base-uncased')
                model.save_pretrained('./trained_model/')
                # reload from save_directory
                model = BertForSequenceClassification.from_pretrained('./trained_model/')
        """
        assert not os.path.isfile(
            save_dir
        ), "Saving directory ({}) should be a directory, not a file".format(
            save_dir)
        os.makedirs(save_dir, exist_ok=True)

        # 1. retrieve the model related config

        # save the string version of dtype to the config, e.g. convert torch.float32 => "float32"
        # we currently don't use this setting automatically, but may start to use with v5
        model_to_save = unwrap_model(self)
        dtype = get_parameter_dtype(model_to_save)
        model_to_save.config.dtype = str(dtype).split(".")[1]

        # Attach architecture to the config
        model_to_save.config.architectures = [model_to_save.__class__.__name__]

        model_to_save.config.save_pretrained(save_dir)

        # Save model
        if paddle.in_dynamic_mode():
            file_name = os.path.join(save_dir,
                                     self.resource_files_names['model_state'])
            paddle.save(self.state_dict(), file_name)
        else:
            logger.warning(
                "Save pretrained model only supported dygraph mode for now!")

    def resize_token_embeddings(self,
                                new_num_tokens: Optional[int] = None
                                ) -> nn.Embedding:
        """
        Resizes input token embeddings matrix of the model according to new_num_tokens.

        Args:
            new_num_tokens (Optional[int]):
                The number of new tokens in the embedding matrix. Increasing the size will add newly initialized
                vectors at the end. Reducing the size will remove vectors from the end. If not provided or None, just
                returns a pointer to the input tokens embedding module of the model without doing anything.

        Returns:
            paddle.nn.Embedding: The input tokens Embeddings Module of the model.
        """
        old_embeddings: nn.Embedding = self.get_input_embeddings()
        if not new_num_tokens or new_num_tokens == old_embeddings.weight.shape[
                0]:
            return old_embeddings

        new_embeddings = self._get_resized_embeddings(old_embeddings,
                                                      new_num_tokens)
        self.set_input_embeddings(new_embeddings)

        # 2. Update vocab_size
        self.base_model.config['vocab_size'] = new_num_tokens
        self.vocab_size = new_num_tokens

        # TODO(westfish@126.com): add tie_weight.
        # TODO(westfish) Add tie_weight to tie the weights between the input embeddings and the output embeddings if needed.

        return new_embeddings

    def _get_resized_embeddings(
            self,
            old_embeddings: nn.Embedding,
            new_num_tokens: Optional[int] = None) -> nn.Embedding:
        """
        Build a resized Embedding Module from a provided token Embedding Module. Increasing the size will add newly
        initialized vectors at the end. Reducing the size will remove vectors from the end
        
        Args:
            old_embeddings (nn.Embedding):
                Old embeddings to be resized.
            new_num_tokens (Optional[int]):
                New number of tokens in the embedding matrix.
                Increasing the size will add newly initialized vectors at the end. Reducing the size will remove
                vectors from the end. 

        Returns:
            paddle.nn.Embedding: The resized Embedding Module or the old Embedding Module if new_num_tokens is None.
        """
        if new_num_tokens is None:
            return old_embeddings

        old_num_tokens, old_embedding_dim = old_embeddings.weight.shape
        if old_num_tokens == new_num_tokens:
            return old_embeddings

        if not isinstance(old_embeddings, nn.Embedding):
            raise TypeError(
                f"Old embeddings are of type {type(old_embeddings)}, which is not an instance of {nn.Embedding}. You"
                " should either use a different resize function or make sure that old_embeddings are an instance of"
                f" {nn.Embedding}.")

        # Build new embeddings
        new_embeddings = nn.Embedding(new_num_tokens, old_embedding_dim)

        # numbers of tokens to copy
        n = min(old_num_tokens, new_num_tokens)
        with paddle.no_grad():
            new_embeddings.weight[:n, :] = old_embeddings.weight[:n, :]

        return new_embeddings

    def __setattr__(self, name, value):
        value = adapt_stale_fwd_patch(self, name, value)
        return super(PretrainedModelNew, self).__setattr__(name, value)<|MERGE_RESOLUTION|>--- conflicted
+++ resolved
@@ -20,12 +20,8 @@
 import os
 import six
 import inspect
-<<<<<<< HEAD
-from typing import Optional, Type, Dict, List, Tuple, Union
+from typing import Optional, Type, Dict, List, Tuple, Union, Any
 import shutil
-=======
-from typing import Any, Optional
->>>>>>> 37a68609
 
 import paddle
 from paddle import Tensor
