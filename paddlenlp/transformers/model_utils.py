# Copyright (c) 2020 PaddlePaddle Authors. All Rights Reserved.
#
# Licensed under the Apache License, Version 2.0 (the "License");
# you may not use this file except in compliance with the License.
# You may obtain a copy of the License at
#
#     http://www.apache.org/licenses/LICENSE-2.0
#
# Unless required by applicable law or agreed to in writing, software
# distributed under the License is distributed on an "AS IS" BASIS,
# WITHOUT WARRANTIES OR CONDITIONS OF ANY KIND, either express or implied.
# See the License for the specific language governing permissions and
# limitations under the License.
from __future__ import annotations

<<<<<<< HEAD
import gc
=======
import copy
>>>>>>> d030c632
import inspect
import os
import re
import shutil
import tempfile
from contextlib import contextmanager
from typing import Any, Callable, Dict, List, Optional, Set, Tuple, Type, Union

import numpy as np
import paddle
import paddle.distributed as dist
import paddle.nn as nn
import six
from huggingface_hub import (
    create_repo,
    get_hf_file_metadata,
    hf_hub_download,
    hf_hub_url,
    repo_type_and_id_from_hf_id,
    upload_folder,
)
from huggingface_hub.utils import EntryNotFoundError
from paddle import Tensor
from paddle.nn import Embedding, Layer

# TODO(fangzeyang) Temporary fix and replace by paddle framework downloader later
from paddle.utils.download import is_url
from tqdm.auto import tqdm

from paddlenlp import __version__
from paddlenlp.utils.downloader import (
    COMMUNITY_MODEL_PREFIX,
    download_check,
    get_path_from_url_with_filelock,
    hf_file_exists,
    url_file_exists,
)
from paddlenlp.utils.env import (
    CONFIG_NAME,
    ENABLE_TORCH_CHECKPOINT,
    LEGACY_CONFIG_NAME,
    PADDLE_WEIGHT_FILE_NAME,
    PYTORCH_WEIGHT_FILE_NAME,
)
from paddlenlp.utils.log import logger

from ..utils import device_guard
from .configuration_utils import PretrainedConfig
from .conversion_utils import ConversionMixin
from .generation_utils import GenerationMixin
from .utils import (
    SAFE_WEIGHTS_INDEX_NAME,
    SAFE_WEIGHTS_NAME,
    WEIGHTS_INDEX_NAME,
    WEIGHTS_NAME,
    ContextManagers,
    InitTrackerMeta,
    adapt_stale_fwd_patch,
    convert_file_size_to_int,
    fn_args_to_dict,
    get_checkpoint_shard_files,
    is_paddle_support_lazy_init,
    is_safetensors_available,
    paddlenlp_load,
    resolve_cache_dir,
)

__all__ = [
    "PretrainedModel",
    "register_base_model",
]


if is_safetensors_available():

    from safetensors import safe_open
    from safetensors.paddle import load_file as safe_load_file
    from safetensors.paddle import save_file as safe_save_file


def prune_linear_layer(layer: nn.Linear, index: paddle.Tensor, dim: int = 0) -> nn.Linear:
    """
    Prune a linear layer to keep only entries in index.
    Used to remove heads.
    Args:
        layer (`paddle.nn.Linear`): The layer to prune.
        index (`paddle.Tensor`): The indices to keep in the layer.
        dim (`int`, *optional*, defaults to 0): The dimension on which to keep the indices.
    Returns:
        `paddle.nn.Linear`: The pruned layer as a new layer with `stop_gradient=False`.
    """
    index = index.to(layer.weight)
    W = layer.weight.index_select(dim, index).clone().detach()
    if layer.bias is not None:
        if dim == 1:
            b = layer.bias.clone().detach()
        else:
            b = layer.bias[index].clone().detach()
    new_size = list(layer.weight.shape)
    new_size[dim] = len(index)
    new_layer = nn.Linear(new_size[1], new_size[0], bias_attr=layer.bias is not None)
    new_layer.weight.stop_gradient = True
    new_layer.weight.copy_(W)
    new_layer.weight.stop_gradient = False
    if layer.bias is not None:
        new_layer.bias.stop_gradient = True
        new_layer.bias.copy_(b)
        new_layer.bias.stop_gradient = False
    return new_layer


def find_pruneable_heads_and_indices(
    heads: List[int], n_heads: int, head_size: int, already_pruned_heads: Set[int]
) -> Tuple[Set[int], paddle.Tensor]:
    """
    Finds the heads and their indices taking `already_pruned_heads` into account.
    Args:
        heads (`List[int]`): List of the indices of heads to prune.
        n_heads (`int`): The number of heads in the model.
        head_size (`int`): The size of each head.
        already_pruned_heads (`Set[int]`): A set of already pruned heads.
    Returns:
        `Tuple[Set[int], paddle.Tensor]`: A tuple with the remaining heads and their corresponding indices.
    """
    mask = paddle.ones([n_heads, head_size])
    heads = set(heads) - already_pruned_heads  # Convert to set and remove already pruned heads
    for head in heads:
        # Compute how many pruned heads are before the head and move the index accordingly
        head = head - sum(1 if h < head else 0 for h in already_pruned_heads)
        mask[head] = 0
    mask = mask.reshape([-1]).eq(1)
    index: paddle.Tensor = paddle.arange(len(mask))[mask].cast("int64")
    return heads, index


def apply_chunking_to_forward(
    forward_fn: Callable[..., paddle.Tensor], chunk_size: int, chunk_dim: int, *input_tensors
) -> paddle.Tensor:
    """
    This function chunks the `input_tensors` into smaller input tensor parts of size `chunk_size` over the dimension
    `chunk_dim`. It then applies a layer `forward_fn` to each chunk independently to save memory.
    If the `forward_fn` is independent across the `chunk_dim` this function will yield the same result as directly
    applying `forward_fn` to `input_tensors`.
    Args:
        forward_fn (`Callable[..., paddle.Tensor]`):
            The forward function of the model.
        chunk_size (`int`):
            The chunk size of a chunked tensor: `num_chunks = len(input_tensors[0]) / chunk_size`.
        chunk_dim (`int`):
            The dimension over which the `input_tensors` should be chunked.
        input_tensors (`Tuple[paddle.Tensor]`):
            The input tensors of `forward_fn` which will be chunked
    Returns:
        `paddle.Tensor`: A tensor with the same shape as the `forward_fn` would have given if applied`.
    Examples:
    ```python
    # rename the usual forward() fn to forward_chunk()
    def forward_chunk(self, hidden_states):
        hidden_states = self.decoder(hidden_states)
        return hidden_states
    # implement a chunked forward function
    def forward(self, hidden_states):
        return apply_chunking_to_forward(self.forward_chunk, self.chunk_size_lm_head, self.seq_len_dim, hidden_states)
    ```"""

    assert len(input_tensors) > 0, f"{input_tensors} has to be a tuple/list of tensors"

    # inspect.signature exist since python 3.5 and is a python method -> no problem with backward compatibility
    num_args_in_forward_chunk_fn = len(inspect.signature(forward_fn).parameters)
    if num_args_in_forward_chunk_fn != len(input_tensors):
        raise ValueError(
            f"forward_chunk_fn expects {num_args_in_forward_chunk_fn} arguments, but only {len(input_tensors)} input "
            "tensors are given"
        )

    if chunk_size > 0:
        tensor_shape = input_tensors[0].shape[chunk_dim]
        for input_tensor in input_tensors:
            if input_tensor.shape[chunk_dim] != tensor_shape:
                raise ValueError(
                    f"All input tenors have to be of the same shape: {tensor_shape}, "
                    f"found shape {input_tensor.shape[chunk_dim]}"
                )

        if input_tensors[0].shape[chunk_dim] % chunk_size != 0:
            raise ValueError(
                f"The dimension to be chunked {input_tensors[0].shape[chunk_dim]} has to be a multiple of the chunk "
                f"size {chunk_size}"
            )

        num_chunks = input_tensors[0].shape[chunk_dim] // chunk_size

        # chunk input tensor into tuples
        input_tensors_chunks = tuple(input_tensor.chunk(num_chunks, axis=chunk_dim) for input_tensor in input_tensors)
        # apply forward fn to every tuple
        output_chunks = tuple(forward_fn(*input_tensors_chunk) for input_tensors_chunk in zip(*input_tensors_chunks))
        # concatenate output at same dimension
        return paddle.concat(output_chunks, axis=chunk_dim)

    return forward_fn(*input_tensors)


def unwrap_model(model, *args, **kwargs):
    raw_model = model
    while hasattr(raw_model, "_layers") or hasattr(raw_model, "_layer"):
        if hasattr(raw_model, "_layers"):
            # Caused by issue https://github.com/PaddlePaddle/PaddleNLP/issues/5295
            # TODO: remove this after we fix the issue
            if raw_model._layers is None:
                break
            raw_model = raw_model._layers
        else:
            if raw_model._layer is None:
                break
            raw_model = raw_model._layer

    return raw_model


def _add_variant(weights_name: str, variant=None) -> str:
    if variant is not None and len(variant) > 0:
        splits = weights_name.split(".")
        splits = splits[:-1] + [variant] + splits[-1:]
        weights_name = ".".join(splits)

    return weights_name


@contextmanager
def dtype_guard(dtype="float32"):
    origin_dtype = paddle.get_default_dtype()
    paddle.set_default_dtype(dtype)
    try:
        yield
    finally:
        paddle.set_default_dtype(origin_dtype)


_init_weights = True


@contextmanager
def no_init_weights(_enable=True):
    """
    Context manager to globally disable weight initialization to speed up loading large models.

    TODO(Patrick): Delete safety argument `_enable=True` at next major version. .
    """
    global _init_weights
    old_init_weights = _init_weights
    if _enable:
        _init_weights = False
    try:
        yield
    finally:
        _init_weights = old_init_weights


def set_initialized_submodules(layer: Layer, state_dict_keys: dict[str, Tensor]):
    """
    Sets the `_is_initialized` flag in all submodules of a given model when all its weights are in the loaded state
    dict.
    """
    for layer_name, sub_layer in layer.named_sublayers():
        loaded_keys = [k.replace(f"{sub_layer}.", "") for k in state_dict_keys if k.startswith(f"{layer_name}.")]
        if len(set(layer.state_dict().keys()) - set(loaded_keys)) == 0:
            layer._is_initialized = True


def get_parameter_dtype(parameter: nn.Layer) -> paddle.dtype:
    """get dtype of parameter which should be sub-class of nn.Layer

    Args:
        parameter (nn.Layer): the instance of layer

    Returns:
        paddle.dtype: the dtype of tensor
    """

    last_dtype = None
    for t in parameter.parameters():
        last_dtype = t.dtype
        if t.is_floating_point():
            return t.dtype

    # TODO(wj-Mcat): get dtype of model when it's in DataParallel Mode.
    return last_dtype


def _find_weight_file_path(
    cache_dir: str,
    model_class: Type[PretrainedModel],
    config: PretrainedConfig = None,
    resource_uri: Optional[str] = None,
    variant: str | None = None,
) -> str | None:
    """find the target weight file under the cache dir, because there are some conflicts about weight file names.

    Args:
        cache_dir (str): the cache dir of pretrained weighted files
        model_class (Type[PretrainedModel]): the class of pretrained model
        resource_uri (Optional[str], optional): the weight file resource file uri to help find the target file name. Defaults to None.
    """
    # 1. if the weight file is the name of resource_uri, eg: 'bert-base-uncased.pdparams'
    if resource_uri is not None:
        resouce_uri_file_name = os.path.split(resource_uri)[-1]
        weight_file_path = os.path.join(cache_dir, resouce_uri_file_name)
        if os.path.isfile(weight_file_path):
            return weight_file_path

    # 2. find the target weight file name under the `resource_files_names` attribute of `PretrainedModel`
    resource_weight_file_name = model_class.resource_files_names.get("model_state", None)
    weight_file_path = os.path.join(cache_dir, resource_weight_file_name)
    if os.path.isfile(weight_file_path):
        return weight_file_path

    # 3. find the target weight file name for splited tensor parallel
    if config and config.tensor_parallel_degree > 1:
        tensor_parallel_weight_file_path = os.path.join(
            cache_dir, _add_variant(resource_weight_file_name, f"tp{config.tensor_parallel_rank:0>2d}")
        )
        if os.path.isfile(tensor_parallel_weight_file_path):
            return tensor_parallel_weight_file_path

    # 4. find the target weight file if there is only one weight file
    weight_file_names = [file for file in os.listdir(cache_dir) if file.endswith(".pdparams")]
    if len(weight_file_names) == 1:
        logger.warning(
            f"there is no <{resource_weight_file_name}> which is the expected weight file name "
            f"under dir<{cache_dir}>, but the file<{weight_file_names[0]}> is found, and it will "
            f"be used to init model weights. We suggest that you rename it to <{resource_weight_file_name}>"
        )
        return os.path.join(cache_dir, weight_file_names[0])

    # 4. try to find pytorch model weight file under cache_dir
    pytorch_model_weight_file = os.path.join(cache_dir, _add_variant(PYTORCH_WEIGHT_FILE_NAME, variant))
    if os.path.isfile(pytorch_model_weight_file):
        return pytorch_model_weight_file

    raise FileNotFoundError(
        f"can not find paddle weight file<model_state.pdparams> and pytorch weight file<pytorch_model.bin> under <{cache_dir}>"
    )


def load_state_dict(checkpoint_file: Union[str, os.PathLike]):
    """
    Reads a PyTorch checkpoint file, returning properly formatted errors if they arise.
    """
    if checkpoint_file.endswith(".safetensors") and is_safetensors_available():
        # Check format of the archive
        with safe_open(checkpoint_file, framework="pt") as f:
            metadata = f.metadata()
        if metadata.get("format") not in ["pt", "pd", "np"]:
            raise OSError(
                f"The safetensors archive passed at {checkpoint_file} does not contain the valid metadata. Make sure "
                "you save your model with the `save_pretrained` method."
            )
        elif metadata["format"] != "pd":
            raise NotImplementedError(
                f"Conversion from a {metadata['format']} safetensors archive to PaddlePaddle is not implemented yet."
            )
        return safe_load_file(checkpoint_file)

    return paddlenlp_load(checkpoint_file, "cpu")


def resolve_weight_file_from_hf_hub(
    repo_id: str, cache_dir: str, support_conversion: bool, subfolder=None, variant=None
):
    """find the suitable weight file name

    Args:
        repo_id (str): repo name of huggingface hub
        cache_dir (str): cache dir for hf
        support_conversion (bool): whether support converting pytorch weight file to paddle weight file
        subfolder (str, optional) An optional value corresponding to a folder inside the repo.
        weight_file_name (str, optional) the weight file name
        variant (str, optional) the variant of target file
    """
    if hf_file_exists(repo_id, _add_variant("model_state.pdparams", variant=variant), subfolder=subfolder):
        file_name = _add_variant("model_state.pdparams", variant=variant)
    elif hf_file_exists(repo_id, _add_variant(PYTORCH_WEIGHT_FILE_NAME, variant=variant), subfolder=subfolder):
        if not support_conversion:
            raise EnvironmentError(
                f"can not download `model_state.pdparams from https://huggingface.co/{repo_id}` "
                "and current model doesn't support conversion from pytorch weight file to paddle weight file"
            )
        file_name = _add_variant(PYTORCH_WEIGHT_FILE_NAME, variant=variant)
    else:
        raise EnvironmentError(
            f"can not find the paddle/pytorch weight file from: https://huggingface.co/{repo_id}",
        )

    download_check(repo_id, file_name, addition="from_hf_hub")
    return hf_hub_download(
        repo_id=repo_id,
        filename=file_name,
        cache_dir=cache_dir,
        subfolder=subfolder,
        library_name="PaddleNLP",
        library_version=__version__,
    )


def register_base_model(cls):
    """
    A decorator for `PretrainedModel` class. It first retrieves the parent class
    of the class being decorated, then sets the `base_model_class` attribute
    of that parent class to be the class being decorated. In summary, the decorator registers
    the decorated class as the base model class in all derived classes under the same architecture.

    Args:
        cls (PretrainedModel): The class (inherited from PretrainedModel) to be decorated .

    Returns:
        PretrainedModel: The input class `cls` after decorating.

    Example:
        .. code-block::

            from paddlenlp.transformers import BertModel, register_base_model

            BertModel = register_base_model(BertModel)
            assert BertModel.base_model_class == BertModel
    """
    base_cls = cls.__bases__[0]
    assert issubclass(
        base_cls, PretrainedModel
    ), "`register_base_model` should be used on subclasses of PretrainedModel."
    base_cls.base_model_class = cls
    return cls


class BackboneMixin:
    def forward_with_filtered_kwargs(self, *args, **kwargs):
        signature = dict(inspect.signature(self.forward).parameters)
        filtered_kwargs = {k: v for k, v in kwargs.items() if k in signature}

        return self(*args, **filtered_kwargs)


def dtype_byte_size(dtype):
    """
    Returns the size (in bytes) occupied by one parameter of type `dtype`.

    Example:

    ```py
    >>> dtype_byte_size(paddle.float32)
    4
    ```
    """
    if dtype == paddle.bool:
        return 1 / 8
    bit_search = re.search(r"[^\d](\d+)$", str(dtype))
    if bit_search is None:
        raise ValueError(f"`dtype` is not a valid dtype: {dtype}.")
    bit_size = int(bit_search.groups()[0])
    return bit_size // 8


_re_layer_prefix = re.compile(r"\.(\d+)\.")


def _partion_for_pipeline_mode(keys):
    # the keys should be sort in networks order
    # todo handle tie_weight
    def layer_prefix(key):
        ret = _re_layer_prefix.search(key)
        if ret is not None:
            return key[0 : ret.end()]
        return ""

    keys = list(keys)
    start_idx = -1
    prefix_str = None
    parttion_map = {}
    for k in keys:
        prefix = layer_prefix(k)
        if prefix != prefix_str:
            prefix_str = prefix
            start_idx += 1
        parttion_map[k] = start_idx

    # if only one parttion, we don't parttion it
    if start_idx < 1:
        return {keys[i]: i for i in range(len(keys))}

    return parttion_map


def shard_checkpoint(
    state_dict: Dict[str, paddle.Tensor],
    max_shard_size: Union[int, str] = "10GB",
    weights_name: str = WEIGHTS_NAME,
    shard_format="naive",
):
    """
    Splits a model state dictionary in sub-checkpoints so that the final size of each sub-checkpoint does not exceed a
    given size.

    The sub-checkpoints are determined by iterating through the `state_dict` in the order of its keys, so there is no
    optimization made to make each sub-checkpoint as close as possible to the maximum size passed. For example, if the
    limit is 10GB and we have weights of sizes [6GB, 6GB, 2GB, 6GB, 2GB, 2GB] they will get sharded as [6GB], [6+2GB],
    [6+2+2GB] and not [6+2+2GB], [6+2GB], [6GB].

    <Tip warning={true}>

    If one of the model's weight is bigger that `max_sahrd_size`, it will end up in its own sub-checkpoint which will
    have a size greater than `max_shard_size`.

    </Tip>

    Args:
        state_dict (`Dict[str, paddle.Tensor]`): The state dictionary of a model to save.
        max_shard_size (`int` or `str`, *optional*, defaults to `"10GB"`):
            The maximum size of each sub-checkpoint. If expressed as a string, needs to be digits followed by a unit
            (like `"5MB"`).
        weights_name (`str`, *optional*, defaults to `"model_state.pdparams"`):
            The name of the model save file.
        shard_format (`str`, *optional*, defaults to `"naive"`):
            support naive or pipeline.
    """
    assert shard_format in [
        "naive",
        "pipeline",
    ], f"Invalid shard_format: {shard_format}, it show be `naive` or `pipeline`."

    max_shard_size = convert_file_size_to_int(max_shard_size)

    sharded_state_dicts = []
    current_block = {}
    current_block_size = 0
    total_size = 0

    if shard_format == "naive":
        for key, weight in state_dict.items():
            weight_size = weight.numel().item() * dtype_byte_size(weight.dtype)
            # If this weight is going to tip up over the maximal size, we split.
            if current_block_size + weight_size > max_shard_size:
                # fix if the first param is large than max_shard_size
                if len(current_block) > 0:
                    sharded_state_dicts.append(current_block)
                current_block = {}
                current_block_size = 0

            current_block[key] = weight
            current_block_size += weight_size
            total_size += weight_size

        # Add the last block
        sharded_state_dicts.append(current_block)

    if shard_format == "pipeline":
        parttion_map = _partion_for_pipeline_mode(state_dict.keys())
        partition_num = max(parttion_map.values())

        for index in range(partition_num + 1):
            weight_names = [k for k, v in parttion_map.items() if v == index]
            weight_size = sum(
                state_dict[key].numel().item() * dtype_byte_size(state_dict[key].dtype) for key in weight_names
            )

            # try to add new block
            if current_block_size + weight_size > max_shard_size:
                # fix if the first param is large than max_shard_size
                if len(current_block) > 0:
                    sharded_state_dicts.append(current_block)
                current_block = {}
                current_block_size = 0
            for key in weight_names:
                current_block[key] = state_dict[key]
            current_block_size += weight_size
            total_size += weight_size

        # Add the last block
        sharded_state_dicts.append(current_block)
        logger.info(f"The average size of partition is around: {total_size//partition_num}")

    # If we only have one shard, we return it
    if len(sharded_state_dicts) == 1:
        return {weights_name: sharded_state_dicts[0]}, None

    # Otherwise, let's build the index
    weight_map = {}
    shards = {}
    for idx, shard in enumerate(sharded_state_dicts):
        shard_file = weights_name.replace(".pdparams", f"-{idx+1:05d}-of-{len(sharded_state_dicts):05d}.pdparams")
        shard_file = shard_file.replace(
            ".safetensors", f"-{idx + 1:05d}-of-{len(sharded_state_dicts):05d}.safetensors"
        )
        shards[shard_file] = shard
        for key in shard.keys():
            weight_map[key] = shard_file

    # Add the metadata
    metadata = {"total_size": total_size}
    index = {"metadata": metadata, "weight_map": weight_map}
    return shards, index


def load_sharded_checkpoint(model, folder, strict=True):
    """
    This is the same as
    but for a sharded checkpoint.

    This load is performed efficiently: each checkpoint shard is loaded one by one in RAM and deleted after being
    loaded in the model.

    Args:
        model (`paddle.nn.Module`): The model in which to load the checkpoint.
        folder (`str` or `os.PathLike`): A path to a folder containing the sharded checkpoint.
        strict (`bool`, *optional`, defaults to `True`):
            Whether to strictly enforce that the keys in the model state dict match the keys in the sharded checkpoint.

    Returns:
        `NamedTuple`: A named tuple with `missing_keys` and `unexpected_keys` fields
            - `missing_keys` is a list of str containing the missing keys
            - `unexpected_keys` is a list of str containing the unexpected keys
    """
    # Load the index
    index_file = os.path.join(folder, WEIGHTS_INDEX_NAME)
    if not os.path.isfile(index_file):
        raise ValueError(f"Can't find a checkpoint index ({WEIGHTS_INDEX_NAME}) in {folder}.")

    with open(index_file, "r", encoding="utf-8") as f:
        index = json.load(f)

    shard_files = list(set(index["weight_map"].values()))

    # If strict=True, error before loading any of the state dicts.
    loaded_keys = index["weight_map"].keys()
    model_keys = model.state_dict().keys()
    missing_keys = [key for key in model_keys if key not in loaded_keys]
    unexpected_keys = [key for key in loaded_keys if key not in model_keys]
    if strict and (len(missing_keys) > 0 or len(unexpected_keys) > 0):
        error_message = f"Error(s) in loading state_dict for {model.__class__.__name__}"
        if len(missing_keys) > 0:
            str_missing_keys = ",".join([f'"{k}"' for k in missing_keys])
            error_message += f"\nMissing key(s): {str_missing_keys}."
        if len(unexpected_keys) > 0:
            str_unexpected_keys = ",".join([f'"{k}"' for k in unexpected_keys])
            error_message += f"\nMissing key(s): {str_unexpected_keys}."
        raise RuntimeError(error_message)

    for shard_file in shard_files:
        state_dict = paddlenlp_load(os.path.join(folder, shard_file), map_location="cpu")
        model.load_state_dict(state_dict, strict=False)

        # Make sure memory is fred before we load the next state dict.
        del state_dict
        gc.collect()

    # Return the same thing as PyTorch load_state_dict function.
    return paddle.nn.modules.module._IncompatibleKeys(missing_keys, unexpected_keys)


def _load_state_dict_into_model(model_to_load, state_dict, start_prefix):
    # Convert old format to new format if needed from a PyTorch state_dict
    error_msgs = []

    if len(start_prefix) > 0:
        for key in list(state_dict.keys()):
            if key.startswith(start_prefix):
                state_dict[key.replace(start_prefix, "")] = state_dict.pop(key)

    # todo add return status to state_dict
    model_to_load.set_state_dict(state_dict)

    del state_dict

    return error_msgs


def _convert_state_dict_dtype(
    dtype: str, state_dict: dict[str, Union[paddle.Tensor, np.ndarray]], model_to_load: PretrainedModel
):
    """convert state_dict by dtype and model_to_load object

    Args:
        dtype (str): the target dtype
        state_dict (dict[str, Union[paddle.Tensor, np.ndarray]]): the state dict to be set
        model_to_load (PretrainedModel): the target pretrained model
    """
    # convert the dtype of state dict
    if dtype is not None:
        if isinstance(dtype, paddle.dtype):
            dtype = str(dtype)[7:]

        if dtype not in ["float32", "float16", "bfloat16"]:
            raise ValueError(
                f"the value of `dtype` should be one of [`float32`, `float16`, `bfloat16`], but received {dtype}"
            )
        for key in state_dict.keys():
            if dtype == "bfloat16":
                # fix fp32/fp16 cast to bfloat16
                # so cast numpy to paddle, let paddle handle dtype casting
                if isinstance(state_dict[key], np.ndarray):
                    with device_guard("cpu"):
                        state_dict[key] = paddle.to_tensor(state_dict[key])

            if isinstance(state_dict[key], np.ndarray):
                if isinstance(state_dict[key].dtype.type, np.floating):
                    state_dict[key] = state_dict[key].astype(dtype=dtype)
                if isinstance(state_dict[key].dtype, np.uint16):
                    # paddle.bfloat16 save as np.uint16.
                    # so cast np to numpy, let paddle handle dtype casting
                    with device_guard("cpu"):
                        state_dict[key] = paddle.to_tensor(state_dict[key])

            if isinstance(state_dict[key], paddle.Tensor) and state_dict[key].is_floating_point():
                state_dict[key] = paddle.cast(state_dict[key], dtype=dtype)
    else:
        dtype_prefix_len = len("paddle.")
        for k, v in model_to_load.state_dict().items():
            if not isinstance(v, np.ndarray):
                dtype = str(v.dtype)[dtype_prefix_len:]
            if k in state_dict:
                if isinstance(state_dict[k], np.ndarray):
                    state_dict[k] = state_dict[k].astype(dtype)
                else:
                    state_dict[k] = paddle.cast(state_dict[k], dtype)


def _load_state_dict_into_meta_model(
    model,
    state_dict,
    loaded_state_dict_keys,  # left for now but could be removed, see below
    start_prefix,
    expected_keys,
    dtype=None,
    is_safetensors=False,
    keep_in_fp32_modules=None,
):
    """
    This is somewhat similar to `_load_state_dict_into_model`, but deals with a model that has some or all of its
    params on a `meta` device. It replaces the model params with the data from the `state_dict`, while moving the
    params back to the normal device, but only for `loaded_state_dict_keys`.

    `start_prefix` is used for models which insert their name into model keys, e.g. `bert` in
    `bert.pooler.dense.weight`

    """
    error_msgs = []

    for param_name, param in state_dict.items():
        # First part of the test is always true as load_state_dict_keys always contains state_dict keys.
        if param_name not in loaded_state_dict_keys or param_name not in expected_keys:
            continue

        if param_name.startswith(start_prefix):
            param_name = param_name[len(start_prefix) :]

        set_module_kwargs = {}

        # We convert floating dtypes to the `dtype` passed. We want to keep the buffers/params
        # in int/uint/bool and not cast them.
        if dtype is not None and paddle.is_floating_point(param):
            if (
                keep_in_fp32_modules is not None
                and any(module_to_keep_in_fp32 in param_name for module_to_keep_in_fp32 in keep_in_fp32_modules)
                and dtype == paddle.float16
            ):
                param = param.astype(paddle.float32)
            else:
                param = param.astype(dtype)

        # For compatibility with PyTorch load_state_dict which converts state dict dtype to existing dtype in model
        if dtype is None:
            old_param = model
            splits = param_name.split(".")
            for split in splits:
                old_param = getattr(old_param, split)
                if old_param is None:
                    break

            if old_param is not None:
                param = param.to(old_param.dtype)

        set_module_kwargs["value"] = param

        # param_device = "cpu"
        with paddle.no_grad():
            model.state_dict()[param_name].set_value(param)

    return error_msgs


@six.add_metaclass(InitTrackerMeta)
class PretrainedModel(Layer, GenerationMixin, ConversionMixin):
    """
    The base class for all pretrained models. It mainly provides common methods
    for loading (construction and loading) and saving pretrained models. Loading
    and saving also rely on the following class attributes which should be overridden
    by derived classes accordingly:

    - **model_config_file** (str): Represents the file name of model configuration
      for configuration saving and loading in local file system. The value is
      `model_config.json`.
    - **resource_files_names** (dict): Name of local file where the model configuration
      can be saved and loaded locally. Currently, resources only include the model state,
      thus the dict only includes `'model_state'` as key with corresponding
      value `'model_state.pdparams'` for model weights saving and loading.
    - **pretrained_init_configuration** (dict): Provides the model configurations
      of built-in pretrained models (contrasts to models in local file system).
      It has pretrained model names as keys (such as `bert-base-uncased`), and
      the values are dict preserving corresponding configuration for model initialization.
    - **pretrained_resource_files_map** (dict): Provides resource URLs of built-in
      pretrained models (contrasts to models in local file system).
      It has the same key as resource_files_names (that is "model_state"),
      and the corresponding value is a dict with specific model name to model weights URL mapping
      (such as "bert-base-uncased" ->
      "https://bj.bcebos.com/paddlenlp/models/transformers/bert-base-uncased.pdparams").
    - **base_model_prefix** (str): Represents the attribute associated to the
      base model in derived classes of the same architecture adding layers on
      top of the base model. Note: A base model class is pretrained model class
      decorated by `register_base_model`, such as `BertModel`; A derived model
      class is a pretrained model class adding layers on top of the base model,
      and it has a base model as attribute, such as `BertForSequenceClassification`.

    Methods common to models for text generation are defined in `GenerationMixin`
    and also inherited here.

    Besides, metaclass `InitTrackerMeta` is used to create `PretrainedModel`,
    by which subclasses can track arguments for initialization automatically.
    """

    # Deprecated(wj-Mcat): after 2.6.* version
    # save the old-school `LEGACY_CONFIG_NAME`, and will be changed to `CONFIG_NAME` after 2.6.* version
    model_config_file = LEGACY_CONFIG_NAME

    pretrained_init_configuration = {}
    # TODO: more flexible resource handle, namedtuple with fields as:
    # resource_name, saved_file, handle_name_for_load(None for used as __init__
    # arguments), handle_name_for_save
    resource_files_names = {"model_state": "model_state.pdparams"}
    pretrained_resource_files_map = {}
    base_model_prefix = ""
    main_input_name = "input_ids"
    config_class = None

    # a list of `re` patterns of `state_dict` keys that should be removed from the list of missing
    # keys we find (keys inside the model but not in the checkpoint) and avoid unnecessary warnings.
    _keys_to_ignore_on_load_missing = None
    # a list of `re` patterns of `state_dict` keys that should be removed from the list of
    # unexpected keys we find (keys inside the checkpoint but not the model) and avoid unnecessary
    # warnings.
    _keys_to_ignore_on_load_unexpected = None
    # a list of `state_dict` keys to ignore when saving the model (useful for keys that aren't
    # trained, but which are either deterministic or tied variables)
    _keys_to_ignore_on_save = None

    def __init__(self, *args, **kwargs):
        super(PretrainedModel, self).__init__()

        if not self.constructed_from_pretrained_config():
            return

        # extract config from args
        config = None
        for arg in args:
            if isinstance(arg, PretrainedConfig):
                config = arg
                break
        if config is not None:
            self.config: PretrainedConfig = config
            self.model_config_file = CONFIG_NAME
            return

        # extract config from kwargs
        if "config" not in kwargs:
            raise ValueError(
                "PretrainedConfig instance not found in the arguments, you can set it as args or kwargs with config field"
            )

        config = kwargs["config"]
        if not isinstance(config, PretrainedConfig):
            raise TypeError("config parameter should be the instance of PretrainedConfig")

        self.config: PretrainedConfig = kwargs["config"]
        self.model_config_file = CONFIG_NAME
        self.warnings_issued = {}

    def _post_init(self, original_init, *args, **kwargs):
        """
        It would be hooked after `__init__` to add a dict including arguments of
        `__init__` as a attribute named `config` of the pretrained model instance.
        """
        if not self.constructed_from_pretrained_config():
            init_dict = fn_args_to_dict(original_init, *((self,) + args), **kwargs)
            self.config = init_dict

        # only execute when it's the base method
        if (
            original_init.__module__ != "paddlenlp.transformers.model_utils"
            and self.__class__.init_weights is PretrainedModel.init_weights
        ):
            self.init_weights()

    def _init_weights(self, layer):
        """
        Initialize the weights. This method should be overridden by derived class.
        """
        pass

    def _initialize_weights(self, layer):
        """
        Initialize the weights if they are not already initialized.
        """
        if getattr(layer, "_is_initialized", False):
            return
        self._init_weights(layer)
        layer._is_initialized = True

    def init_weights(self):
        """
        If needed prunes and maybe initializes weights. If using a custom `PreTrainedModel`, you need to implement any
        initialization logic in `_init_weights`.
        """
        # call pure
        if _init_weights:
            # Initialize weights
            self.apply(self._initialize_weights)

            # Tie weights should be skipped when not initializing all weights
            # since from_pretrained(...) calls tie weights anyways

            # TODO(wj-Mcat): enable all tie-weights later
            # self.tie_weights()

    @property
    def base_model(self):
        """
        PretrainedModel: The body of the same model architecture. It is the base
            model itself for base model or the base model attribute for derived
            model.
        """
        return getattr(self, self.base_model_prefix, self)

    @property
    def model_name_list(self):
        """
        list: Contains all supported built-in pretrained model names of the
            current PretrainedModel class.
        """
        # Todo: return all model name
        return list(self.pretrained_init_configuration.keys())

    def can_generate(self) -> bool:
        """
        Returns whether this model can generate sequences with `.generate()`.
        Returns:
            `bool`: Whether this model can generate sequences with `.generate()`.
        """
        # Detects whether `prepare_inputs_for_generation` has been overwritten, which is a requirement for generation
        if "GenerationMixin" in str(self.prepare_inputs_for_generation):
            return False
        return True

    def get_input_embeddings(self) -> nn.Embedding:
        """get input embedding of model

        Returns:
            nn.Embedding: embedding of model
        """
        base_model = getattr(self, self.base_model_prefix, self)
        if base_model is not self:
            return base_model.get_input_embeddings()

        raise NotImplementedError(
            f"model of {type(base_model)} has not implemented the `get_input_embeddings`"
            " or `set_input_embeddings` method"
        )

    def set_input_embeddings(self, value: Embedding):
        """set new input embedding for model

        Args:
            value (Embedding): the new embedding of model

        Raises:
            NotImplementedError: Model has not implement `set_input_embeddings` method
        """
        base_model = getattr(self, self.base_model_prefix, self)
        if base_model is not self:
            return base_model.set_input_embeddings(value)
        raise NotImplementedError(
            f"model of {type(base_model)} has not implemented the `get_input_embeddings`"
            " or `set_input_embeddings` method"
        )

    def get_output_embeddings(self) -> Optional[Embedding]:
        """To be overwrited for models with output embeddings

        Returns:
            Optional[Embedding]: the otuput embedding of model
        """
        return None

    def tie_weights(self):
        """
        Tie the weights between the input embeddings and the output embeddings.
        """
        if self.config.tie_word_embeddings:
            output_embeddings = self.get_output_embeddings()
            input_embeddings = self.get_input_embeddings()
            if output_embeddings is not None and input_embeddings is not None:
                if input_embeddings.weight.shape != output_embeddings.weight.shape:
                    logger.warning(
                        f"The shape of input embeddings is {input_embeddings.weight.shape} and the shape of output embeddings is {output_embeddings.weight.shape}. "
                        "This is only expected if you are calling the `resize_token_embeddings` method"
                    )
                output_embeddings.weight = input_embeddings.weight
                if getattr(output_embeddings, "bias", None) is not None:
                    # need to pad
                    if output_embeddings.weight.shape[0] > output_embeddings.bias.shape[0]:
                        old_bias = output_embeddings.bias
                        pad_length = output_embeddings.weight.shape[0] - old_bias.shape[0]
                        output_embeddings.bias = output_embeddings.create_parameter(
                            shape=[output_embeddings.weight.shape[0]],
                            attr=output_embeddings._bias_attr,
                            dtype=output_embeddings._dtype,
                            is_bias=True,
                        )
                        new_bias = paddle.concat(
                            [old_bias, paddle.zeros([pad_length], dtype=output_embeddings.bias.dtype)]
                        )
                        output_embeddings.bias.set_value(new_bias)
                    # need to trim
                    elif output_embeddings.weight.shape[0] < output_embeddings.bias.shape[0]:
                        new_bias = output_embeddings.bias[: output_embeddings.weight.shape[0]]
                        output_embeddings.bias = output_embeddings.create_parameter(
                            shape=[output_embeddings.weight.shape[0]],
                            attr=output_embeddings._bias_attr,
                            dtype=output_embeddings._dtype,
                            is_bias=True,
                        )
                        output_embeddings.bias.set_value(new_bias)

    def resize_position_embeddings(self, new_num_position_embeddings: int):
        """resize position embedding, this method should be overrited overwrited by downstream models

        Args:
            new_num_position_embeddings (int): the new position size

        Raises:
            NotImplementedError: when called and not be implemented
        """
        raise NotImplementedError(
            f"`resize_position_embeddings` is not implemented for {self.__class__}`. To implement it, you should "
            f"overwrite this method in the class {self.__class__} in `{self.__class__.__module__}.py`"
        )

    @classmethod
    def constructed_from_pretrained_config(cls, init_func=None) -> bool:
        """check if the model is constructed from `PretrainedConfig`
        Returns:
            bool: if the model is constructed from `PretrainedConfig`
        """
        return cls.config_class is not None and issubclass(cls.config_class, PretrainedConfig)

    def save_model_config(self, save_dir: str):
        """
        Deprecated, please use `.config.save_pretrained()` instead.
        Saves model configuration to a file named "config.json" under `save_dir`.

        Args:
            save_dir (str): Directory to save model_config file into.
        """
        logger.warning("The `save_model_config` is deprecated! Please use `.config.save_pretrained()` instead.")
        self.config.save_pretrained(save_dir)

    def save_pretrained(
        self,
        save_dir: Union[str, os.PathLike],
        is_main_process: bool = True,
        state_dict: Optional[dict] = None,
        save_function: Callable = paddle.save,
        max_shard_size: Union[int, str] = "10GB",
        safe_serialization: bool = False,
        variant: Optional[str] = None,
        *args,
        **kwargs,
    ):
        """
        Saves model configuration and related resources (model state) as files
        under `save_dir`. The model configuration would be saved into a file named
        "model_config.json", and model state would be saved into a file
        named "model_state.pdparams".

        The `save_dir` can be used in `from_pretrained` as argument value
        of `pretrained_model_name_or_path` to re-load the trained model.

        Args:
            save_dir (str): Directory to save files into.

        Example:
            .. code-block::

                from paddlenlp.transformers import BertForSequenceClassification

                model = BertForSequenceClassification.from_pretrained('bert-base-uncased')
                model.save_pretrained('./trained_model/')
                # reload from save_directory
                model = BertForSequenceClassification.from_pretrained('./trained_model/')
        """
        if self.constructed_from_pretrained_config():
            return self.save_pretrained_v2(
                save_dir,
                is_main_process,
                state_dict,
                save_function,
                max_shard_size,
                safe_serialization,
                variant,
                *args,
                **kwargs,
            )

        assert not os.path.isfile(save_dir), "Saving directory ({}) should be a directory, not a file".format(save_dir)
        os.makedirs(save_dir, exist_ok=True)
        # Save model config
        self.save_model_config(save_dir)
        # Save model
        if paddle.in_dynamic_mode():
            file_name = os.path.join(save_dir, list(self.resource_files_names.values())[0])
            paddle.save(self.state_dict(), file_name)
        else:
            logger.warning("Save pretrained model only supported dygraph mode for now!")

    def save_to_hf_hub(
        self,
        repo_id: str,
        private: Optional[bool] = None,
        subfolder: Optional[str] = None,
        commit_message: Optional[str] = None,
        revision: Optional[str] = None,
        create_pr: bool = False,
    ):
        """
        Uploads all elements of this model to a new HuggingFace Hub repository.
        Args:
            repo_id (str): Repository name for your model/tokenizer in the Hub.
            private (bool, optional): Whether the model/tokenizer is set to private
            subfolder (str, optional): Push to a subfolder of the repo instead of the root
            commit_message (str, optional) — The summary / title / first line of the generated commit. Defaults to: f"Upload {path_in_repo} with huggingface_hub"
            revision (str, optional) — The git revision to commit from. Defaults to the head of the "main" branch.
            create_pr (boolean, optional) — Whether or not to create a Pull Request with that commit. Defaults to False.
                If revision is not set, PR is opened against the "main" branch. If revision is set and is a branch, PR is opened against this branch.
                If revision is set and is not a branch name (example: a commit oid), an RevisionNotFoundError is returned by the server.

        Returns: The url of the commit of your model in the given repository.
        """
        repo_url = create_repo(repo_id, private=private, exist_ok=True)

        # Infer complete repo_id from repo_url
        # Can be different from the input `repo_id` if repo_owner was implicit
        _, repo_owner, repo_name = repo_type_and_id_from_hf_id(repo_url)

        repo_id = f"{repo_owner}/{repo_name}"

        # Check if README file already exist in repo
        try:
            get_hf_file_metadata(hf_hub_url(repo_id=repo_id, filename="README.md", revision=revision))
            has_readme = True
        except EntryNotFoundError:
            has_readme = False

        with tempfile.TemporaryDirectory() as root_dir:
            if subfolder is not None:
                save_dir = os.path.join(root_dir, subfolder)
            else:
                save_dir = root_dir
            # save model
            self.save_pretrained(save_dir)
            # Add readme if does not exist
            logger.info("README.md not found, adding the default README.md")
            if not has_readme:
                with open(os.path.join(root_dir, "README.md"), "w") as f:
                    f.write(f"---\nlibrary_name: paddlenlp\n---\n# {repo_id}")

            # Upload model and return
            logger.info(f"Pushing to the {repo_id}. This might take a while")
            return upload_folder(
                repo_id=repo_id,
                repo_type="model",
                folder_path=root_dir,
                commit_message=commit_message,
                revision=revision,
                create_pr=create_pr,
            )

    def resize_token_embeddings(self, new_num_tokens: Optional[int] = None) -> nn.Embedding:
        """
        Resizes input token embeddings matrix of the model according to new_num_tokens.

        Args:
            new_num_tokens (Optional[int]):
                The number of new tokens in the embedding matrix. Increasing the size will add newly initialized
                vectors at the end. Reducing the size will remove vectors from the end. If not provided or None, just
                returns a pointer to the input tokens embedding module of the model without doing anything.

        Returns:
            paddle.nn.Embedding: The input tokens Embeddings Module of the model.
        """
        old_embeddings: nn.Embedding = self.get_input_embeddings()
        if not new_num_tokens or new_num_tokens == old_embeddings.weight.shape[0]:
            return old_embeddings

        new_embeddings = self._get_resized_embeddings(old_embeddings, new_num_tokens)
        self.set_input_embeddings(new_embeddings)

        # 2. Update vocab_size
        self.base_model.config["vocab_size"] = new_num_tokens
        self.vocab_size = new_num_tokens

        # update init_config
        self._update_init_config(self.init_config, "vocab_size", new_num_tokens)

        # Tie the weights between the input embeddings and the output embeddings if needed.
        self.tie_weights()

        return new_embeddings

    def _update_init_config(self, init_config: dict, key: str, value: Any):
        """update init_config by <key, value> pair

        Args:
            init_config (dict): the init_config instance
            key (str): the key field
            value (Any): the new value of instance
        """
        if key in init_config:
            init_config[key] = value
            return

        for arg in init_config.get("init_args", []):
            if not isinstance(arg, PretrainedModel):
                continue
            self._update_init_config(arg.init_config, key, value)

    def _get_resized_embeddings(
        self, old_embeddings: nn.Embedding, new_num_tokens: Optional[int] = None
    ) -> nn.Embedding:
        """
        Build a resized Embedding Module from a provided token Embedding Module. Increasing the size will add newly
        initialized vectors at the end. Reducing the size will remove vectors from the end

        Args:
            old_embeddings (nn.Embedding):
                Old embeddings to be resized.
            new_num_tokens (Optional[int]):
                New number of tokens in the embedding matrix.
                Increasing the size will add newly initialized vectors at the end. Reducing the size will remove
                vectors from the end.

        Returns:
            paddle.nn.Embedding: The resized Embedding Module or the old Embedding Module if new_num_tokens is None.
        """
        if new_num_tokens is None:
            return old_embeddings

        old_num_tokens, old_embedding_dim = old_embeddings.weight.shape
        if old_num_tokens == new_num_tokens:
            return old_embeddings

        if not isinstance(old_embeddings, nn.Embedding):
            raise TypeError(
                f"Old embeddings are of type {type(old_embeddings)}, which is not an instance of {nn.Embedding}. You"
                " should either use a different resize function or make sure that old_embeddings are an instance of"
                f" {nn.Embedding}."
            )

        # Build new embeddings
        new_embeddings = nn.Embedding(new_num_tokens, old_embedding_dim)

        # numbers of tokens to copy
        n = min(old_num_tokens, new_num_tokens)
        with paddle.no_grad():
            new_embeddings.weight[:n, :] = old_embeddings.weight[:n, :]

        return new_embeddings

    def __setattr__(self, name, value):
        value = adapt_stale_fwd_patch(self, name, value)
        return super(PretrainedModel, self).__setattr__(name, value)

    @classmethod
    def _resolve_model_file_path_v2(
        cls: Type[PretrainedModel],
        pretrained_model_name_or_path: str,
        from_hf_hub: bool = False,
        cache_dir: str | None = None,
        subfolder: str = "",
        config: PretrainedConfig = None,
        support_conversion: bool = False,
        variant=None,
        is_shard: bool | None = None,
    ) -> str:

        """resolve model target file path from `` and `cache_dir`

        1. when it is file path:
            return the weight file

        2. when it is model-name:
            2.1 check default `MODEL_HOME` + `model-mame` + model_state.pdparams
            2.2 get the url from `pretrained_resource_files_map`, and set it to `pretrained_model_name_or_path`

        3. when it is local dir:
            check whether the file<local_dir + weight_file> exist

        Args:
            cls (Type[PretrainedModel]): the inherited PretrainedModel class
            pretrained_model_name_or_path (str): the model-name/url/local_dir/local_dir
            cache_dir (Optional[str], optional): cache_dir is used when name_or_path is model-name/url. Defaults to None.
            support_conversion (bool, optional): whether support convert pytorch model to paddle model

        Returns:
            str: the model weight file path
        """
        is_sharded = False
        sharded_metadata = None

        # -1. when it's from HF
        if from_hf_hub:
            # TODO(wj-Mcat): to enable download and convert pytorch shard files
            resolved_archive_file = resolve_weight_file_from_hf_hub(
                pretrained_model_name_or_path,
                cache_dir=cache_dir,
                support_conversion=support_conversion,
                subfolder=subfolder,
                variant=variant,
            )
            return resolved_archive_file, sharded_metadata, is_sharded

        pretrained_model_name_or_path = str(pretrained_model_name_or_path)
        is_local = os.path.isdir(pretrained_model_name_or_path)

        # pretrained_model_name_or_path is dir
        if is_local:

            def local_weight_file_path(weight_file_name: str):
                return os.path.join(pretrained_model_name_or_path, subfolder, _add_variant(weight_file_name, variant))

            def local_weight_file_exist(weight_file_name: str):
                return os.path.isfile(local_weight_file_path(weight_file_name))

            if local_weight_file_exist(WEIGHTS_NAME):
                # Load from a paddle checkpoint
                resolved_archive_file = local_weight_file_path(WEIGHTS_NAME)
            elif local_weight_file_exist(WEIGHTS_INDEX_NAME):
                # Load from a sharded paddle checkpoint
                resolved_archive_file = local_weight_file_path(WEIGHTS_INDEX_NAME)
                is_sharded = True
            elif is_safetensors_available() and local_weight_file_exist(SAFE_WEIGHTS_NAME):
                # Load from a safetensors checkpoint
                resolved_archive_file = local_weight_file_path(SAFE_WEIGHTS_NAME)
            elif is_safetensors_available() and local_weight_file_exist(SAFE_WEIGHTS_INDEX_NAME):
                # Load from a sharded safetensors checkpoint
                resolved_archive_file = local_weight_file_path(SAFE_WEIGHTS_INDEX_NAME)
                is_sharded = True
            # At this stage we don't have a weight file so we will raise an error.
            else:
                raise EnvironmentError(
                    f"Error no file named {_add_variant(WEIGHTS_NAME, variant)}, found in directory"
                    f" {pretrained_model_name_or_path}."
                )
        # pretrained_model_name_or_path is file
        elif os.path.isfile(os.path.join(subfolder, pretrained_model_name_or_path)):
            resolved_archive_file = pretrained_model_name_or_path
            is_local = True
        elif is_url(pretrained_model_name_or_path):
            resolved_archive_file = get_path_from_url_with_filelock(pretrained_model_name_or_path, root_dir=cache_dir)
        else:
            # Load from URL or cache if already cached
            resolved_archive_file = None
            if pretrained_model_name_or_path in cls.pretrained_init_configuration:
                # fetch the weight url from the `pretrained_resource_files_map`
                resolved_archive_file_url = cls.pretrained_resource_files_map["model_state"][
                    pretrained_model_name_or_path
                ]
                assert is_url(
                    resolved_archive_file_url
                ), f"find the model<{pretrained_model_name_or_path}>, but the archive file<{resolved_archive_file_url}> is not url"

                return cls._resolve_model_file_path_v2(
                    resolved_archive_file_url,
                    from_hf_hub=from_hf_hub,
                    cache_dir=cache_dir,
                    subfolder=subfolder,
                    config=config,
                    support_conversion=support_conversion,
                    variant=variant,
                )

            # check whether the safetensor file exist
            def remote_weight_file_path(weight_file_name: str):
                return os.path.join(
                    COMMUNITY_MODEL_PREFIX,
                    pretrained_model_name_or_path,
                    subfolder,
                    _add_variant(weight_file_name, variant),
                )

            def remote_weight_file_exist(weight_file_name: str):
                return url_file_exists(remote_weight_file_path(weight_file_name))

            if remote_weight_file_exist(WEIGHTS_NAME):
                # Load from a paddle checkpoint
                resolved_archive_file = remote_weight_file_path(WEIGHTS_NAME)
            elif remote_weight_file_exist(WEIGHTS_INDEX_NAME):
                # Load from a sharded paddle checkpoint
                resolved_archive_file = remote_weight_file_path(WEIGHTS_INDEX_NAME)
                is_sharded = True
            elif is_safetensors_available() and remote_weight_file_exist(SAFE_WEIGHTS_NAME):
                # Load from a safetensors checkpoint
                resolved_archive_file = remote_weight_file_path(SAFE_WEIGHTS_NAME)
            elif is_safetensors_available() and remote_weight_file_exist(SAFE_WEIGHTS_INDEX_NAME):
                # Load from a sharded safetensors checkpoint
                resolved_archive_file = remote_weight_file_path(SAFE_WEIGHTS_INDEX_NAME)
                is_sharded = True
            # At this stage we don't have a weight file so we will raise an error.
            else:
                raise EnvironmentError(
                    f"Error no file named {_add_variant(WEIGHTS_NAME, variant)}, found in directory"
                    f" {pretrained_model_name_or_path}."
                )

            assert is_url(
                resolved_archive_file
            ), f"resolved archive weight file<{resolved_archive_file}> must be the url"
            resolved_archive_file = get_path_from_url_with_filelock(resolved_archive_file, root_dir=cache_dir)

        if is_sharded:
            # rsolved_archive_file becomes a list of files that point to the different checkpoint shards in this case.
            resolved_archive_file, sharded_metadata = get_checkpoint_shard_files(
                pretrained_model_name_or_path,
                resolved_archive_file,
                cache_dir=cache_dir,
                subfolder=subfolder,
            )

        return resolved_archive_file, sharded_metadata, is_sharded

    @classmethod
    def _resolve_model_file_path(
        cls: Type[PretrainedModel],
        pretrained_model_name_or_path: str,
        from_hf_hub: bool = False,
        cache_dir: str | None = None,
        subfolder: str = "",
        config: PretrainedConfig = None,
        support_conversion: bool = False,
        variant=None,
    ) -> str:
        """resolve model target file path from `` and `cache_dir`

        0. when it is file path:
            return the weight file

        1. when it is model-name:
            1.1 check default `MODEL_HOME` + `model-mame` + model_state.pdparams
            1.2 get the url from `pretrained_resource_files_map`, and set it to `pretrained_model_name_or_path`

        2. when it is url:
            fetch the resouce into the `cache_dir` (cache_dir or `MODEL_HOME` + `model-name` or `HF_CACHE_HOME` + `model-mame`)

        3. when it is local dir:
            check whether the file<local_dir + weight_file> exist

        Args:
            cls (Type[PretrainedModel]): the inherited PretrainedModel class
            pretrained_model_name_or_path (str): the model-name/url/local_dir/local_dir
            cache_dir (Optional[str], optional): cache_dir is used when name_or_path is model-name/url. Defaults to None.
            support_conversion (bool, optional): whether support convert pytorch model to paddle model

        Returns:
            str: the model weight file path
        """

        # -1. when it's from HF
        if from_hf_hub:
            return resolve_weight_file_from_hf_hub(
                pretrained_model_name_or_path,
                cache_dir=cache_dir,
                support_conversion=support_conversion,
                subfolder=subfolder,
            )

        # 0. when it is local file
        if os.path.isfile(pretrained_model_name_or_path):
            return pretrained_model_name_or_path

        # 1. when it is model-name
        if pretrained_model_name_or_path in cls.pretrained_init_configuration:
            # check the cache_dir:
            os.makedirs(cache_dir, exist_ok=True)

            # check the state_dict file
            weight_file_path = os.path.join(cache_dir, cls.resource_files_names["model_state"])
            if os.path.exists(weight_file_path):
                logger.info(f"Already cached {weight_file_path}")
                return weight_file_path

            # fetch the weight url from the `pretrained_resource_files_map`
            pretrained_model_name_or_path = cls.pretrained_resource_files_map["model_state"][
                pretrained_model_name_or_path
            ]

        # 2. when it is url
        if is_url(pretrained_model_name_or_path):
            weight_file_path = get_path_from_url_with_filelock(pretrained_model_name_or_path, cache_dir)
            # # check the downloaded weight file and registered weight file name
            download_check(pretrained_model_name_or_path, "from_pretrained_v2")

            # make sure that
            new_weight_file_path = os.path.join(
                os.path.split(weight_file_path)[0], cls.resource_files_names["model_state"]
            )

            # if the weight file name of url is: `bert-base-uncased.pdparams`, the downloaded file is also of it.
            # and we should convert it to the new weitht file: `model_state.pdparams`
            if weight_file_path != new_weight_file_path:
                # move the `model-name.pdparams` to `model_state.pdparams`
                # get more details from: https://github.com/PaddlePaddle/PaddleNLP/pull/3843
                if dist.ParallelEnv().local_rank % 8 == 0 and os.path.exists(weight_file_path):
                    shutil.move(weight_file_path, new_weight_file_path)
                weight_file_path = new_weight_file_path

            # find the weight file with the above two branch: `bert-base-uncased.pdparams`, `model_state.pdparams`
            weight_file_path = _find_weight_file_path(
                cache_dir=cache_dir, model_class=cls, resource_uri=pretrained_model_name_or_path
            )

            return weight_file_path

        # 3. when it is local dir
        if os.path.isdir(pretrained_model_name_or_path):
            # in-order to compatible with old style:
            # file name in pretrained_resouce_file_maps is https://path/to/bert-base-uncased.pdparams, but the registered model-state file name in `resouce_file_maps` is `model_state.pdparams`

            # deal with local files for shard files
            return _find_weight_file_path(cache_dir=pretrained_model_name_or_path, model_class=cls, config=config)

        # 4. download from community or hf-hub
        else:
            # assume that the community-based models, name format: community/model-name
            community_model_file_path = "/".join(
                [COMMUNITY_MODEL_PREFIX, pretrained_model_name_or_path, cls.resource_files_names["model_state"]]
            )
            assert is_url(community_model_file_path)

            # check wether the target file exist in the comunity bos server
            if url_file_exists(community_model_file_path):
                return cls._resolve_model_file_path(community_model_file_path, cache_dir=cache_dir)

        # 6. final error entry, report FileNotFoundError
        logger.warning(
            f"can not find the model<{pretrained_model_name_or_path}> in the community server, "
            f"so try to download model from: https://huggingface.co/{pretrained_model_name_or_path}."
        )

        if ENABLE_TORCH_CHECKPOINT:
            msg = f"weight file<{_add_variant(PADDLE_WEIGHT_FILE_NAME, variant)}> or <{_add_variant(PYTORCH_WEIGHT_FILE_NAME, variant)}> not found"
        else:
            msg = f"weight file<{_add_variant(PADDLE_WEIGHT_FILE_NAME, variant)}> not found"

        raise FileNotFoundError(msg)

    @classmethod
    def _load_pretrained_model(
        cls,
        model: PretrainedModel,
        state_dict: Dict[str, Tensor],
        loaded_keys: List[str],
        resolved_archive_file,
        pretrained_model_name_or_path,
        ignore_mismatched_sizes=False,
        low_cpu_mem_usage=False,
        dtype=None,
        keep_in_fp32_modules=None,
    ) -> Tuple[List[str]]:
        """load the state_dict into model, and do the following things:

            * check the

        Args:
            model (PretrainedModel): the pretrained model instance
            state_dict (Dict[str, Tensor]): the model state dict data
            loaded_keys (List[str]):
            ignore_mismatched_sizes (bool, optional): whether ignore error when tensor size mismatched. Defaults to False.
            dtype (_type_, optional): the dtype of model state dict. Defaults to None.

        Returns:
            Tuple[List[str]]: _description_
        """
        model_state_dict = model.state_dict()

        expected_keys = list(model_state_dict.keys())
        prefix = model.base_model_prefix

        if len(prefix) > 0:
            has_prefix_module = any(s.startswith(prefix) for s in loaded_keys)
            expects_prefix_module = any(s.startswith(prefix) for s in expected_keys)
        else:
            has_prefix_module = False
            expects_prefix_module = False

        # key re-naming operations are never done on the keys
        # that are loaded, but always on the keys of the newly initialized model
        remove_prefix_from_model = not has_prefix_module and expects_prefix_module
        add_prefix_to_model = has_prefix_module and not expects_prefix_module

        if remove_prefix_from_model:
            _prefix = f"{prefix}."
            expected_keys_not_prefixed = [s for s in expected_keys if not s.startswith(_prefix)]
            expected_keys = [s[len(_prefix) :] if s.startswith(_prefix) else s for s in expected_keys]
        elif add_prefix_to_model:
            expected_keys = [".".join([prefix, s]) for s in expected_keys]

        original_loaded_keys = loaded_keys
        missing_keys = list(set(expected_keys) - set(loaded_keys))
        unexpected_keys = list(set(loaded_keys) - set(expected_keys))

        # Some models may have keys that are not in the state by design, removing them before needlessly warning
        # the user.
        if cls._keys_to_ignore_on_load_missing is not None:
            for pat in cls._keys_to_ignore_on_load_missing:
                missing_keys = [k for k in missing_keys if re.search(pat, k) is None]

        if cls._keys_to_ignore_on_load_unexpected is not None:
            for pat in cls._keys_to_ignore_on_load_unexpected:
                unexpected_keys = [k for k in unexpected_keys if re.search(pat, k) is None]

        # Make sure we are able to load base models as well as derived models (with heads)
        start_prefix = ""
        model_to_load = model
        if len(cls.base_model_prefix) > 0 and not hasattr(model, cls.base_model_prefix) and has_prefix_module:
            start_prefix = cls.base_model_prefix + "."
        if len(cls.base_model_prefix) > 0 and hasattr(model, cls.base_model_prefix) and not has_prefix_module:
            model_to_load = getattr(model, cls.base_model_prefix)
            base_model_expected_keys = list(model_to_load.state_dict().keys())
            if any(key in expected_keys_not_prefixed and key not in base_model_expected_keys for key in loaded_keys):
                raise ValueError(
                    "The state dictionary of the model you are trying to load is corrupted. Are you sure it was "
                    "properly saved?"
                )

        def _find_mismatched_keys(
            state_dict,
            model_state_dict,
            loaded_keys,
            add_prefix_to_model,
            remove_prefix_from_model,
            ignore_mismatched_sizes,
        ):
            mismatched_keys = []
            if ignore_mismatched_sizes:
                for checkpoint_key in loaded_keys:
                    model_key = checkpoint_key
                    if remove_prefix_from_model:
                        # The model key starts with `prefix` but `checkpoint_key` doesn't so we add it.
                        model_key = f"{prefix}.{checkpoint_key}"
                    elif add_prefix_to_model:
                        # The model key doesn't start with `prefix` but `checkpoint_key` does so we remove it.
                        model_key = ".".join(checkpoint_key.split(".")[1:])

                    if (
                        model_key in model_state_dict
                        and state_dict[checkpoint_key].shape != model_state_dict[model_key].shape
                    ):
                        mismatched_keys.append(
                            (checkpoint_key, state_dict[checkpoint_key].shape, model_state_dict[model_key].shape)
                        )
                        del state_dict[checkpoint_key]
            return mismatched_keys

        # convert the dtype of state dict
        if dtype is not None:
            if isinstance(dtype, paddle.dtype):
                dtype = str(dtype)[7:]

            if dtype not in ["float32", "float16", "bfloat16"]:
                raise ValueError(
                    f"the value of `dtype` should be one of [`float32`, `float16`, `bfloat16`], but received {dtype}"
                )

        if state_dict is not None:
            # Whole checkpoint
            mismatched_keys = _find_mismatched_keys(
                state_dict,
                model_state_dict,
                loaded_keys,
                add_prefix_to_model,
                remove_prefix_from_model,
                ignore_mismatched_sizes,
            )

            # Whole checkpoint
            # For model parallel if FastGeneration
            # To avoid recursive import temporarily.
            import paddlenlp.ops.fast_transformer.transformer.decoding as ft_decoding

            state_to_load = ft_decoding.get_ft_para_conf().fit_partial_model(model_to_load, state_dict)
            if paddle.in_dynamic_mode():
                model_to_load.set_state_dict(state_to_load)

            mismatched_keys = _find_mismatched_keys(
                state_dict,
                model_state_dict,
                loaded_keys,
                add_prefix_to_model,
                remove_prefix_from_model,
                ignore_mismatched_sizes,
            )
            _convert_state_dict_dtype(dtype, state_dict, model_to_load)
            error_msgs = _load_state_dict_into_model(model_to_load, state_dict, start_prefix)
        else:
            # Sharded checkpoint or whole but low_cpu_mem_usage==True
            # This should always be a list but, just to be sure.
            if not isinstance(resolved_archive_file, list):
                resolved_archive_file = [resolved_archive_file]

            if len(resolved_archive_file) > 1:
                resolved_archive_file = tqdm(resolved_archive_file, desc="Loading checkpoint shards")

            mismatched_keys, error_msgs = [], []
            for shard_file in resolved_archive_file:
                state_dict = load_state_dict(shard_file)

                # Mistmatched keys contains tuples key/shape1/shape2 of weights in the checkpoint that have a shape not
                # matching the weights in the model.
                mismatched_keys += _find_mismatched_keys(
                    state_dict,
                    model_state_dict,
                    original_loaded_keys,
                    add_prefix_to_model,
                    remove_prefix_from_model,
                    ignore_mismatched_sizes,
                )

                error_msgs += _load_state_dict_into_model(model_to_load, state_dict, start_prefix)

                # force memory release
                del state_dict
                gc.collect()

        if len(unexpected_keys) > 0:
            logger.warning(
                f"Some weights of the model checkpoint at {pretrained_model_name_or_path} were not used when"
                f" initializing {model.__class__.__name__}: {unexpected_keys}\n- This IS expected if you are"
                f" initializing {model.__class__.__name__} from the checkpoint of a model trained on another task or"
                " with another architecture (e.g. initializing a BertForSequenceClassification model from a"
                " BertForPreTraining model).\n- This IS NOT expected if you are initializing"
                f" {model.__class__.__name__} from the checkpoint of a model that you expect to be exactly identical"
                " (initializing a BertForSequenceClassification model from a BertForSequenceClassification model)."
            )
        else:
            logger.info(f"All model checkpoint weights were used when initializing {model.__class__.__name__}.\n")

        if len(missing_keys) > 0:
            logger.warning(
                f"Some weights of {model.__class__.__name__} were not initialized from the model checkpoint at"
                f" {pretrained_model_name_or_path} and are newly initialized: {missing_keys}\nYou should probably"
                " TRAIN this model on a down-stream task to be able to use it for predictions and inference."
            )
        elif len(mismatched_keys) == 0:
            logger.info(
                f"All the weights of {model.__class__.__name__} were initialized from the model checkpoint at"
                f" {pretrained_model_name_or_path}.\nIf your task is similar to the task the model of the checkpoint"
                f" was trained on, you can already use {model.__class__.__name__} for predictions without further"
                " training."
            )
        if len(mismatched_keys) > 0:
            mismatched_warning = "\n".join(
                [
                    f"- {key}: found shape {shape1} in the checkpoint and {shape2} in the model instantiated"
                    for key, shape1, shape2 in mismatched_keys
                ]
            )
            logger.warning(
                f"Some weights of {model.__class__.__name__} were not initialized from the model checkpoint at"
                f" {pretrained_model_name_or_path} and are newly initialized because the shapes did not"
                f" match:\n{mismatched_warning}\nYou should probably TRAIN this model on a down-stream task to be able"
                " to use it for predictions and inference."
            )

        return model_to_load, missing_keys, unexpected_keys, mismatched_keys

    @classmethod
    def from_pretrained(
        cls, pretrained_model_name_or_path, from_hf_hub: bool = False, subfolder: str | None = None, *args, **kwargs
    ):
        """
        Creates an instance of `PretrainedModel`. Model weights are loaded
        by specifying name of a built-in pretrained model, a pretrained model from HF Hub, a community contributed model,
        or a local file directory path.

        Args:
            pretrained_model_name_or_path (str): Name of pretrained model or dir path
                to load from. The string can be:

                - Name of a built-in pretrained model
                - Name of a pretrained model from HF Hub
                - Name of a community-contributed pretrained model.
                - Local directory path which contains model weights file("model_state.pdparams")
                  and model config file ("model_config.json").
            from_hf_hub (bool): load model from huggingface hub. Default to `False`.
            subfolder (str, optional) An optional value corresponding to a folder inside the repo.
                Only works when loading from Huggingface Hub.
            *args (tuple): Position arguments for model `__init__`. If provided,
                use these as position argument values for model initialization.
            **kwargs (dict): Keyword arguments for model `__init__`. If provided,
                use these to update pre-defined keyword argument values for model
                initialization. If the keyword is in `__init__` argument names of
                base model, update argument values of the base model; else update
                argument values of derived model.
            load_state_as_np (bool, optional): The weights read in can be choosed
                to place on CPU or GPU though the model is on the default device.
                If `True`, load the model weights as `numpy.ndarray` on CPU.
                Otherwise, weights would be loaded as tensors on the default
                device. Note that if on GPU, the latter would creates extra
                temporary tensors in addition to the model weights, which
                doubles the memory usage . Thus it is suggested to use `True`
                for big models on GPU. Default to `False`.

        Returns:
            PretrainedModel: An instance of `PretrainedModel`.

        Example:
            .. code-block::

                from paddlenlp.transformers import BertForSequenceClassification

                # Name of built-in pretrained model
                model = BertForSequenceClassification.from_pretrained('bert-base-uncased')

                # Name of pretrained model from PaddleHub
                model = BertForSequenceClassification.from_pretrained('bert-base-uncased')

                # Name of community-contributed pretrained model
                model = BertForSequenceClassification.from_pretrained('yingyibiao/bert-base-uncased-sst-2-finetuned', num_labels=3)

                # Load from local directory path
                model = BertForSequenceClassification.from_pretrained('./my_bert/')
        """

        config = kwargs.pop("config", None)
        state_dict = kwargs.pop("state_dict", None)
        cache_dir = kwargs.pop("cache_dir", None)
        load_state_as_np = kwargs.pop("load_state_as_np", False)
        force_download = kwargs.pop("force_download", False)
        ignore_mismatched_sizes = kwargs.pop("ignore_mismatched_sizes", None)
        dtype = kwargs.pop("dtype", None)
        subfolder = kwargs.pop("subfolder", "")
        cache_dir = kwargs.pop("cache_dir", None)
        low_cpu_mem_usage = kwargs.pop("low_cpu_mem_usage", False)
        dtype = kwargs.pop("dtype", None)
        variant = kwargs.pop("variant", None)

        cache_dir = resolve_cache_dir(pretrained_model_name_or_path, from_hf_hub, cache_dir)

        # 1. get the PretrainedConfig to init model
        if not isinstance(config, PretrainedConfig):
            config_path = config if config is not None else pretrained_model_name_or_path
            config, model_kwargs = cls.config_class.from_pretrained(
                config_path,
                cache_dir=cache_dir,
                return_unused_kwargs=True,
                force_download=force_download,
                from_hf_hub=from_hf_hub,
                **kwargs,
            )
        else:
            model_kwargs = kwargs
        if dtype is None:
            dtype = config.dtype

        if not os.path.exists(os.path.join(cache_dir, CONFIG_NAME)):
            config.save_pretrained(cache_dir)

        init_contexts = []
        if low_cpu_mem_usage:
            load_state_as_np = True
            # Instantiate model.
            init_contexts.append(no_init_weights(_enable=True))
            if is_paddle_support_lazy_init():
                init_contexts.append(paddle.LazyGuard())

        if dtype:
            init_contexts.append(dtype_guard(dtype))

        # 2. resolve model_weight file
        support_conversion = cls.support_conversion(config) and ENABLE_TORCH_CHECKPOINT

        resolved_archive_file, sharded_metadata, is_sharded = cls._resolve_model_file_path_v2(
            pretrained_model_name_or_path,
            cache_dir=cache_dir,
            subfolder=subfolder,
            from_hf_hub=from_hf_hub,
            config=config,
            support_conversion=support_conversion,
            variant=variant,
        )

        if resolved_archive_file is None:
            resolved_archive_file = cls._resolve_model_file_path(
                pretrained_model_name_or_path,
                cache_dir=cache_dir,
                subfolder=subfolder,
                from_hf_hub=from_hf_hub,
                config=config,
                support_conversion=support_conversion,
                variant=variant,
            )

        # load pt weights early so that we know which dtype to init the model under
        import pdb

        pdb.set_trace()
        if not is_sharded and state_dict is None:
            # Time to load the checkpoint
            # state_dict = load_state_dict(resolved_archive_file)
            if resolved_archive_file.endswith(_add_variant(PYTORCH_WEIGHT_FILE_NAME, variant)):
                if support_conversion:
                    # try to get the name-mapping info
                    logger.info(
                        f"start to convert pytorch weight file<{resolved_archive_file}> to "
                        f"paddle weight file<{os.path.join(cache_dir, _add_variant(PYTORCH_WEIGHT_FILE_NAME, variant))}> ..."
                    )
                    state_dict = cls.convert(resolved_archive_file, config, cache_dir)
                else:
                    raise ValueError(
                        f"download the {_add_variant(PYTORCH_WEIGHT_FILE_NAME, variant)} weight file, but model<{cls}> "
                        "don't support conversion from pytorch weight file to paddle weight file "
                        "or conversion is been disabled by `ENABLE_TORCH_CHECKPOINT` environment variable"
                    )
            else:
                # 4. loading the state dict
                if config.tensor_parallel_degree > 1 and resolved_archive_file.endswith("model_state.pdparams"):
                    state_dict = cls.convert_tensor_parallel(resolved_archive_file, config)
                else:
                    state_dict = paddlenlp_load(resolved_archive_file, "numpy" if load_state_as_np else "cpu")

        if is_sharded:
            loaded_state_dict_keys = sharded_metadata["all_checkpoint_keys"]
        else:
            loaded_state_dict_keys = [k for k in state_dict.keys()]

        if low_cpu_mem_usage:
            state_dict = None

        # 3. init the model
        init_args = config["init_args"] or ()
        with ContextManagers(init_contexts):
            model = cls(config, *init_args, **model_kwargs)

        model, missing_keys, unexpected_keys, mismatched_keys = cls._load_pretrained_model(
            model=model,
            state_dict=state_dict,
            loaded_keys=loaded_state_dict_keys,
            resolved_archive_file=resolved_archive_file,
            pretrained_model_name_or_path=pretrained_model_name_or_path,
            ignore_mismatched_sizes=ignore_mismatched_sizes,
            low_cpu_mem_usage=low_cpu_mem_usage,
            dtype=dtype,
            keep_in_fp32_modules=None,
        )

        if paddle.in_dynamic_mode():
            return model

        return model, state_dict

    def save_pretrained_v2(
        self,
        save_dir: Union[str, os.PathLike],
        is_main_process: bool = True,
        state_dict: Optional[dict] = None,
        save_function: Callable = paddle.save,
        max_shard_size: Union[int, str] = "10GB",
        safe_serialization: bool = False,
        variant: Optional[str] = None,
        *args,
        **kwargs,
    ):
        """
        Saves model configuration and related resources (model state) as files
        under `save_dir`. The model configuration would be saved into a file named
        "model_config.json", and model state would be saved into a file
        named "model_state.pdparams".

        The `save_dir` can be used in `from_pretrained` as argument value
        of `pretrained_model_name_or_path` to re-load the trained model.

        Args:
            save_dir (str): Directory to save files into.

        Example:
            .. code-block::

                from paddlenlp.transformers import BertForSequenceClassification

                model = BertForSequenceClassification.from_pretrained('bert-base-uncased')
                model.save_pretrained('./trained_model/')
                # reload from save_directory
                model = BertForSequenceClassification.from_pretrained('./trained_model/')
        """

        assert not os.path.isfile(save_dir), "Saving directory ({}) should be a directory, not a file".format(save_dir)
        os.makedirs(save_dir, exist_ok=True)

        merge_tensor_parallel = kwargs.get("merge_tensor_parallel", False)
        shard_format = kwargs.get("shard_format", "naive")  # support naive pipeline

        # 1. retrieve the model related config

        # save the string version of dtype to the config, e.g. convert paddle.float32 => "float32"
        # we currently don't use this setting automatically, but may start to use with v5
        # model_to_save = unwrap_model(self)
        # dtype = get_parameter_dtype(model_to_save)
        # model_to_save.config.dtype = str(dtype).split(".")[1]

        # # Attach architecture to the config
        # model_to_save.config.architectures = [model_to_save.__class__.__name__]

        # model_to_save.config.save_pretrained(save_dir)

        save_directory = save_dir

        if safe_serialization and not is_safetensors_available():
            raise ImportError("`safe_serialization` requires the `safetensors library: `pip install safetensors`.")

        if os.path.isfile(save_directory):
            logger.error(f"Provided path ({save_directory}) should be a directory, not a file")
            return

        os.makedirs(save_directory, exist_ok=True)
        # Save model config

        # Only save the model itself if we are using distributed training
        model_to_save = unwrap_model(self)

        # save the string version of dtype to the config, e.g. convert paddle.float32 => "float32"
        # we currently don't use this setting automatically, but may start to use with v5

        WEIGHTS_NAME = model_to_save.resource_files_names["model_state"]

        dtype = get_parameter_dtype(model_to_save)
        # model_to_save.config.paddle_dtype = str(dtype).split(".")[1]
        model_to_save.config.dtype = str(dtype).split(".")[1]

<<<<<<< HEAD
        state_dict_to_save = state_dict

        config_to_save = model_to_save.config
=======
        state_dict_to_save = None
        config_to_save = copy.deepcopy(model_to_save.config)
        if merge_tensor_parallel and config_to_save.tensor_parallel_degree > 1:
            state_dict_to_save = model_to_save.merge_tensor_parallel(model_to_save.state_dict(), config_to_save)
            config_to_save.tensor_parallel_degree = 1
            if config_to_save.tensor_parallel_rank != 0:
                logger.info("Saving with merge_tensor_parallel, tensor_parallel_rank > 0 don't need save")
                return
        else:
            if config_to_save.tensor_parallel_degree > 1:
                WEIGHTS_NAME = _add_variant(WEIGHTS_NAME, f"tp{config_to_save.tensor_parallel_rank:0>2d}")
>>>>>>> d030c632

        # Save the model
        if state_dict_to_save is None:
            if merge_tensor_parallel and config_to_save.tensor_parallel_degree > 1:
                state_dict_to_save = model_to_save.merge_tensor_parallel(model_to_save.state_dict(), config_to_save)
                config_to_save.tensor_parallel_degree = 1
                if config_to_save.tensor_parallel_rank != 0:
                    logger.info("Saving with merge_tensor_parallel, tensor_parallel_rank > 0 don't need save")
                    return
            else:
                if config_to_save.tensor_parallel_degree > 1:
                    WEIGHTS_NAME = _add_variant(WEIGHTS_NAME, f"tp{config_to_save.tensor_parallel_rank:0>2d}")

                state_dict_to_save = self.state_dict()

        # Attach architecture to the config
        config_to_save.architectures = [model_to_save.__class__.__name__]
        # Save the config
        if is_main_process:
            config_to_save.save_pretrained(save_directory)
            if self.can_generate():
                model_to_save.generation_config.save_pretrained(save_directory)

        # Shard the model if it is too big.
        weights_name = SAFE_WEIGHTS_NAME if safe_serialization else WEIGHTS_NAME
        weights_name = _add_variant(weights_name, variant)

        # Save model
        shards, index = shard_checkpoint(
            state_dict_to_save, max_shard_size=max_shard_size, weights_name=weights_name, shard_format=shard_format
        )

        # Clean the folder from a previous save
        for filename in os.listdir(save_directory):
            full_filename = os.path.join(save_directory, filename)
            # If we have a shard file that is not going to be replaced, we delete it, but only from the main process
            # in distributed settings to avoid race conditions.
            weights_no_suffix = weights_name.replace(".pdparams", "").replace(".safetensors", "")

            # make sure that file to be deleted matches format of sharded file, e.g. paddle_model-00001-of-00005
            filename_no_suffix = filename.replace(".pdparams", "").replace(".safetensors", "")
            reg = re.compile("(.*?)-\d{5}-of-\d{5}")

            if (
                filename.startswith(weights_no_suffix)
                and os.path.isfile(full_filename)
                and filename not in shards.keys()
                and is_main_process
                and reg.fullmatch(filename_no_suffix) is not None
            ):
                os.remove(full_filename)

        # Save the model
        for shard_file, shard in shards.items():
            if safe_serialization:
                # At some point we will need to deal better with save_function (used for TPU and other distributed
                # joyfulness), but for now this enough.
                safe_save_file(shard, os.path.join(save_directory, shard_file), metadata={"format": "pd"})
            else:
                save_function(shard, os.path.join(save_directory, shard_file))

        if index is None:
            path_to_weights = os.path.join(save_directory, _add_variant(WEIGHTS_NAME, variant))
            logger.info(f"Model weights saved in {path_to_weights}")

        else:
            save_index_file = SAFE_WEIGHTS_INDEX_NAME if safe_serialization else WEIGHTS_INDEX_NAME
            save_index_file = os.path.join(save_directory, _add_variant(save_index_file, variant))
            # Save the index as well
            with open(save_index_file, "w", encoding="utf-8") as f:
                content = json.dumps(index, indent=2) + "\n"
                f.write(content)
            logger.info(
                f"The model is bigger than the maximum size per checkpoint ({max_shard_size}) and is going to be "
                f"split in {len(shards)} checkpoint shards. You can find where each parameters has been saved in the "
                f"index located at {save_index_file}."
            )<|MERGE_RESOLUTION|>--- conflicted
+++ resolved
@@ -13,12 +13,10 @@
 # limitations under the License.
 from __future__ import annotations
 
-<<<<<<< HEAD
+import copy
 import gc
-=======
-import copy
->>>>>>> d030c632
 import inspect
+import json
 import os
 import re
 import shutil
@@ -2071,12 +2069,7 @@
         # model_to_save.config.paddle_dtype = str(dtype).split(".")[1]
         model_to_save.config.dtype = str(dtype).split(".")[1]
 
-<<<<<<< HEAD
         state_dict_to_save = state_dict
-
-        config_to_save = model_to_save.config
-=======
-        state_dict_to_save = None
         config_to_save = copy.deepcopy(model_to_save.config)
         if merge_tensor_parallel and config_to_save.tensor_parallel_degree > 1:
             state_dict_to_save = model_to_save.merge_tensor_parallel(model_to_save.state_dict(), config_to_save)
@@ -2087,7 +2080,8 @@
         else:
             if config_to_save.tensor_parallel_degree > 1:
                 WEIGHTS_NAME = _add_variant(WEIGHTS_NAME, f"tp{config_to_save.tensor_parallel_rank:0>2d}")
->>>>>>> d030c632
+
+        config_to_save = model_to_save.config
 
         # Save the model
         if state_dict_to_save is None:
