# Copyright (c) 2020 PaddlePaddle Authors. All Rights Reserved.
#
# Licensed under the Apache License, Version 2.0 (the "License");
# you may not use this file except in compliance with the License.
# You may obtain a copy of the License at
#
#     http://www.apache.org/licenses/LICENSE-2.0
#
# Unless required by applicable law or agreed to in writing, software
# distributed under the License is distributed on an "AS IS" BASIS,
# WITHOUT WARRANTIES OR CONDITIONS OF ANY KIND, either express or implied.
# See the License for the specific language governing permissions and
# limitations under the License.
from __future__ import annotations

import copy
import inspect
import io
import json
import os
import re
import shutil
from typing import Any, Dict, List, Optional, Tuple, Type

import numpy as np
import paddle
import paddle.nn as nn
import six
from huggingface_hub import hf_hub_download
from paddle import Tensor
from paddle.nn import Embedding, Layer
<<<<<<< HEAD
=======

# TODO(fangzeyang) Temporary fix and replace by paddle framework downloader later
from paddle.utils.download import is_url
>>>>>>> 2276e288

from paddlenlp import __version__
from paddlenlp.utils.downloader import (
    COMMUNITY_MODEL_PREFIX,
    download_check,
    get_path_from_url_with_filelock,
<<<<<<< HEAD
    hf_file_exists,
    is_url,
=======
>>>>>>> 2276e288
)
from paddlenlp.utils.env import HF_CACHE_HOME, MODEL_HOME
from paddlenlp.utils.log import logger

from .configuration_utils import PretrainedConfig
from .generation_utils import GenerationMixin
from .utils import (
    InitTrackerMeta,
    adapt_stale_fwd_patch,
    fn_args_to_dict,
    resolve_cache_dir,
)

__all__ = [
    "PretrainedModel",
    "register_base_model",
]


def unwrap_model(model, *args, **kwargs):
    raw_model = model._layers if isinstance(model, paddle.DataParallel) else model
    return raw_model


def get_parameter_dtype(parameter: nn.Layer) -> paddle.dtype:
    """get dtype of parameter which should be sub-class of nn.Layer

    Args:
        parameter (nn.Layer): the instance of layer

    Returns:
        paddle.dtype: the dtype of tensor
    """

    last_dtype = None
    for t in parameter.parameters():
        last_dtype = t.dtype
        if t.is_floating_point():
            return t.dtype

    # TODO(wj-Mcat): get dtype of model when it's in DataParallel Mode.
    return last_dtype


def _find_weight_file_path(
    cache_dir: str, model_class: Type[PretrainedModel], resource_uri: Optional[str] = None
) -> str:
    """find the target weight file under the cache dir, because there are some conflicts about weight file names.

    Args:
        cache_dir (str): the cache dir of pretrained weighted files
        model_class (Type[PretrainedModel]): the class of pretrained model
        resource_uri (Optional[str], optional): the weight file resource file uri to help find the target file name. Defaults to None.
    """
    # 1. if the weight file is the name of resource_uri, eg: 'bert-base-uncased.pdparams'
    if resource_uri is not None:
        resouce_uri_file_name = os.path.split(resource_uri)[-1]
        weight_file_path = os.path.join(cache_dir, resouce_uri_file_name)
        if os.path.isfile(weight_file_path):
            return weight_file_path

    # 2. find the target weight file name under the `resource_files_names` attribute of `PretrainedModel`
    resource_weight_file_name = model_class.resource_files_names.get("model_state", None)
    weight_file_path = os.path.join(cache_dir, resource_weight_file_name)
    if os.path.isfile(weight_file_path):
        return weight_file_path

    # 3. find the target weight file if there is only one weight file
    weight_file_names = [file for file in os.listdir(cache_dir) if file.endswith(".pdparams")]
    if len(weight_file_names) == 1:
        logger.warning(
            f"there is no <{resource_weight_file_name}> which is the expected weight file name "
            f"under dir<{cache_dir}>, but the file<{weight_file_names[0]}> is found, and it will "
            f"be used to init model weights. We suggest that you rename it to <{resource_weight_file_name}>"
        )
        return os.path.join(cache_dir, weight_file_names[0])

    raise ValueError(
        'can"t find the target weight files<%s> or <%s> under the cache_dir<%s>',
        resouce_uri_file_name,
        resource_weight_file_name,
        cache_dir,
    )


def register_base_model(cls):
    """
    A decorator for `PretrainedModel` class. It first retrieves the parent class
    of the class being decorated, then sets the `base_model_class` attribute
    of that parent class to be the class being decorated. In summary, the decorator registers
    the decorated class as the base model class in all derived classes under the same architecture.

    Args:
        cls (PretrainedModel): The class (inherited from PretrainedModel) to be decorated .

    Returns:
        PretrainedModel: The input class `cls` after decorating.

    Example:
        .. code-block::

            from paddlenlp.transformers import BertModel, register_base_model

            BertModel = register_base_model(BertModel)
            assert BertModel.base_model_class == BertModel
    """
    base_cls = cls.__bases__[0]
    assert issubclass(
        base_cls, PretrainedModel
    ), "`register_base_model` should be used on subclasses of PretrainedModel."
    base_cls.base_model_class = cls
    return cls


def load_hf_model_config_file(cls: Type[PretrainedModel], pretrained_model_name: str, cache_dir: str) -> str:
    """load config file from huggingface style

    Args:
        cls (Type[PretrainedModel]): the model class
        pretrained_model_name (str): the model-name or dir of pretrained_model
        cache_dir (str): cache_dir of pretrained-model

    Returns:
        str: the path of config file
    """

    def map_hf_config(config: Union[str, dict], _cache_dir: str) -> dict:
        """map the hf config to paddle config"""
        if isinstance(config, str):
            with open(config, "r", encoding="utf-8") as f:
                config = json.load(f)

        hf_config_map = {}
        if cls.config_class is not None:
            hf_config_map = cls.config_class.hf_config_map
        else:
            hf_config_map = cls.hf_config_map

        for hf_key, paddle_key in hf_config_map.items():
            config[paddle_key] = config.pop(paddle_key, None) or config.pop(hf_key, None)

        config_file = os.path.join(_cache_dir, "model_config.json")

        with open(config_file, "w", encoding="utf-8") as f:
            json.dump(config, f, ensure_ascii=False)

        return config_file

    # 1. if pretrained_model_name is directory
    if os.path.isdir(pretrained_model_name):
        config_file = os.path.join(cache_dir, "model_config.json")
        if os.path.exists(config_file):
            return config_file

        config_file = os.path.join(cache_dir, "config.json")
        if os.path.exists(config_file):
            config_file = map_hf_config(config_file, pretrained_model_name)
            return config_file

        raise FileNotFoundError(
            "`model_config.json` and `config.json` file not found under the " f"{pretrained_model_name}"
        )

    # 2. is name, fetch from hf
    if hf_file_exists(pretrained_model_name, "model_config.json", cache_dir=cache_dir):
        config_file = hf_hub_download(repo_id=pretrained_model_name, filename="model_config.json", cache_dir=cache_dir)
    else:
        # try to load huggingface config.json file
        config_file = hf_hub_download(repo_id=pretrained_model_name, filename="config.json", cache_dir=cache_dir)

        config_file = map_hf_config(config_file, cache_dir)
    return config_file


@six.add_metaclass(InitTrackerMeta)
class PretrainedModel(Layer, GenerationMixin):
    """
    The base class for all pretrained models. It mainly provides common methods
    for loading (construction and loading) and saving pretrained models. Loading
    and saving also rely on the following class attributes which should be overridden
    by derived classes accordingly:

    - **model_config_file** (str): Represents the file name of model configuration
      for configuration saving and loading in local file system. The value is
      `model_config.json`.
    - **resource_files_names** (dict): Name of local file where the model configuration
      can be saved and loaded locally. Currently, resources only include the model state,
      thus the dict only includes `'model_state'` as key with corresponding
      value `'model_state.pdparams'` for model weights saving and loading.
    - **pretrained_init_configuration** (dict): Provides the model configurations
      of built-in pretrained models (contrasts to models in local file system).
      It has pretrained model names as keys (such as `bert-base-uncased`), and
      the values are dict preserving corresponding configuration for model initialization.
    - **pretrained_resource_files_map** (dict): Provides resource URLs of built-in
      pretrained models (contrasts to models in local file system).
      It has the same key as resource_files_names (that is "model_state"),
      and the corresponding value is a dict with specific model name to model weights URL mapping
      (such as "bert-base-uncased" ->
      "https://bj.bcebos.com/paddlenlp/models/transformers/bert-base-uncased.pdparams").
    - **base_model_prefix** (str): Represents the attribute associated to the
      base model in derived classes of the same architecture adding layers on
      top of the base model. Note: A base model class is pretrained model class
      decorated by `register_base_model`, such as `BertModel`; A derived model
      class is a pretrained model class adding layers on top of the base model,
      and it has a base model as attribute, such as `BertForSequenceClassification`.

    Methods common to models for text generation are defined in `GenerationMixin`
    and also inherited here.

    Besides, metaclass `InitTrackerMeta` is used to create `PretrainedModel`,
    by which subclasses can track arguments for initialization automatically.
    """

<<<<<<< HEAD
    # Deprecated(wj-Mcat): after 2.6.* version
    # save the old `model_config_file` info, and will be removed after 2.6.* version
=======
>>>>>>> 2276e288
    model_config_file = "model_config.json"

    config_file = "config.json"

    pretrained_init_configuration = {}
    # TODO: more flexible resource handle, namedtuple with fields as:
    # resource_name, saved_file, handle_name_for_load(None for used as __init__
    # arguments), handle_name_for_save
    resource_files_names = {"model_state": "model_state.pdparams"}
    pretrained_resource_files_map = {}
    base_model_prefix = ""
    main_input_name = "input_ids"
    config_class = None

    # map hf attribute to paddle attribute, only work for no PretrainedConfig models
    hf_config_map: Dict[str, str] = {}

    # a list of `re` patterns of `state_dict` keys that should be removed from the list of missing
    # keys we find (keys inside the model but not in the checkpoint) and avoid unnecessary warnings.
    _keys_to_ignore_on_load_missing = None
    # a list of `re` patterns of `state_dict` keys that should be removed from the list of
    # unexpected keys we find (keys inside the checkpoint but not the model) and avoid unnecessary
    # warnings.
    _keys_to_ignore_on_load_unexpected = None
    # a list of `state_dict` keys to ignore when saving the model (useful for keys that aren't
    # trained, but which are either deterministic or tied variables)
    _keys_to_ignore_on_save = None

    def __init__(self, *args, **kwargs):
        super(PretrainedModel, self).__init__()

        if not self.constructed_from_pretrained_config():
            return

        # extract config from args
        config = None
        for arg in args:
            if isinstance(arg, PretrainedConfig):
                config = arg
                break
        if config is not None:
            self.config: PretrainedConfig = config
            return

        # extract config from kwargs
        if "config" not in kwargs:
            raise ValueError(
                "PretarinedConfig instance not found in the arguments, you can set it as args or kwargs with config field"
            )

        config = kwargs["config"]
        if not isinstance(config, PretrainedConfig):
            raise TypeError("config parameter should be the instance of PretraiendConfig")

        self.config: PretrainedConfig = kwargs["config"]
        self.warnings_issued = {}

    def _post_init(self, original_init, *args, **kwargs):
        """
        It would be hooked after `__init__` to add a dict including arguments of
        `__init__` as a attribute named `config` of the pretrained model instance.
        """
        if not self.constructed_from_pretrained_config():
            init_dict = fn_args_to_dict(original_init, *((self,) + args), **kwargs)
            self.config = init_dict

    @property
    def base_model(self):
        """
        PretrainedModel: The body of the same model architecture. It is the base
            model itself for base model or the base model attribute for derived
            model.
        """
        return getattr(self, self.base_model_prefix, self)

    @property
    def model_name_list(self):
        """
        list: Contains all supported built-in pretrained model names of the
            current PretrainedModel class.
        """
        # Todo: return all model name
        return list(self.pretrained_init_configuration.keys())

    def get_input_embeddings(self) -> nn.Embedding:
        """get input embedding of model

        Returns:
            nn.Embedding: embedding of model
        """
        base_model = getattr(self, self.base_model_prefix, self)
        if base_model is not self:
            return base_model.get_input_embeddings()

        raise NotImplementedError(
            f"model of {type(base_model)} has not implemented the `get_input_embeddings`"
            " or `set_input_embeddings` method"
        )

    def set_input_embeddings(self, value: Embedding):
        """set new input embedding for model

        Args:
            value (Embedding): the new embedding of model

        Raises:
            NotImplementedError: Model has not implement `set_input_embeddings` method
        """
        base_model = getattr(self, self.base_model_prefix, self)
        if base_model is not self:
            return base_model.set_input_embeddings(value)
        raise NotImplementedError(
            f"model of {type(base_model)} has not implemented the `get_input_embeddings`"
            " or `set_input_embeddings` method"
        )

    def get_output_embeddings(self) -> Optional[Embedding]:
        """To be overwrited for models with output embeddings

        Returns:
            Optional[Embedding]: the otuput embedding of model
        """
        return None

    def resize_position_embeddings(self, new_num_position_embeddings: int):
        """resize position embedding, this method should be overrited overwrited by downstream models

        Args:
            new_num_position_embeddings (int): the new position size

        Raises:
            NotImplementedError: when called and not be implemented
        """
        raise NotImplementedError(
            f"`resize_position_embeddings` is not implemented for {self.__class__}`. To implement it, you should "
            f"overwrite this method in the class {self.__class__} in `{self.__class__.__module__}.py`"
        )

    @classmethod
    def constructed_from_pretrained_config(cls, init_func=None) -> bool:
        """check if the model is constructed from `PretrainedConfig`

        Returns:
            bool: if the model is constructed from `PretrainedConfig`
        """
        return cls.config_class is not None and issubclass(cls.config_class, PretrainedConfig)

    @classmethod
<<<<<<< HEAD
    def from_pretrained(
        cls,
        pretrained_model_name_or_path: str,
        *args,
        from_hf_hub: bool = False,
        load_state_as_np: bool = False,
        **kwargs
    ):
=======
    def from_pretrained(cls, pretrained_model_name_or_path, *args, from_hf_hub=False, **kwargs):
>>>>>>> 2276e288
        """
        Creates an instance of `PretrainedModel`. Model weights are loaded
        by specifying name of a built-in pretrained model, or a community contributed model,
        or a local file directory path.

        Args:
            pretrained_model_name_or_path (str): Name of pretrained model or dir path
                to load from. The string can be:

                - Name of a built-in pretrained model
                - Name of a pretrained model from HF hub
                - Name of a community-contributed pretrained model.
                - Local directory path which contains model weights file("model_state.pdparams")
                  and model config file ("model_config.json").
            *args (tuple): Position arguments for model `__init__`. If provided,
                use these as position argument values for model initialization.
            **kwargs (dict): Keyword arguments for model `__init__`. If provided,
                use these to update pre-defined keyword argument values for model
                initialization. If the keyword is in `__init__` argument names of
                base model, update argument values of the base model; else update
                argument values of derived model.
            load_state_as_np (bool, optional): The weights read in can be choosed
                to place on CPU or GPU though the model is on the default device.
                If `True`, load the model weights as `numpy.ndarray` on CPU.
                Otherwise, weights would be loaded as tensors on the default
                device. Note that if on GPU, the latter would creates extra
                temporary tensors in addition to the model weights, which
                doubles the memory usage . Thus it is suggested to use `True`
                for big models on GPU. Default to `False`.

        Returns:
            PretrainedModel: An instance of `PretrainedModel`.

        Example:
            .. code-block::

                from paddlenlp.transformers import BertForSequenceClassification

                # Name of built-in pretrained model
                model = BertForSequenceClassification.from_pretrained('bert-base-uncased')

                # Name of community-contributed pretrained model
                model = BertForSequenceClassification.from_pretrained('yingyibiao/bert-base-uncased-sst-2-finetuned')

                # Load from local directory path
                model = BertForSequenceClassification.from_pretrained('./my_bert/')
        """
        if cls.constructed_from_pretrained_config():
            return cls.from_pretrained_v2(pretrained_model_name_or_path, from_hf_hub=from_hf_hub, *args, **kwargs)

        resource_files = {}
        init_configuration = {}
        load_state_as_np = kwargs.pop("load_state_as_np", False)
        track_download = True

        # From HF Hub
        if from_hf_hub:
            resource_files = cls.resource_files_names
            resource_files["config_file"] = cls.config_file

        # From built-in pretrained models
        elif pretrained_model_name_or_path in cls.pretrained_init_configuration:
            for file_id, map_list in cls.pretrained_resource_files_map.items():
                if pretrained_model_name_or_path not in map_list:
                    resource_files[file_id] = None
                else:
                    resource_files[file_id] = map_list[pretrained_model_name_or_path]
            init_configuration = copy.deepcopy(cls.pretrained_init_configuration[pretrained_model_name_or_path])

        # From local dir path
        elif os.path.isdir(pretrained_model_name_or_path):
            track_download = False
            for file_id, file_name in cls.resource_files_names.items():
                full_file_name = os.path.join(pretrained_model_name_or_path, file_name)
                resource_files[file_id] = full_file_name
<<<<<<< HEAD

            # check if there is config_file
            config_file_path = os.path.join(pretrained_model_name_or_path, cls.config_file)
            if os.path.exists(config_file_path):
                resource_files["config_file"] = config_file_path
            else:
                resource_files["model_config_file"] = os.path.join(
                    pretrained_model_name_or_path, cls.model_config_file
                )
=======
            resource_files["model_config_file"] = os.path.join(pretrained_model_name_or_path, cls.model_config_file)
>>>>>>> 2276e288
        else:
            # Assuming from community-contributed pretrained models
            for file_id, file_name in cls.resource_files_names.items():
                full_file_name = "/".join([COMMUNITY_MODEL_PREFIX, pretrained_model_name_or_path, file_name])
                resource_files[file_id] = full_file_name
<<<<<<< HEAD

            # check remote file exist
=======
>>>>>>> 2276e288
            resource_files["model_config_file"] = "/".join(
                [COMMUNITY_MODEL_PREFIX, pretrained_model_name_or_path, cls.model_config_file]
            )

        default_root = os.path.join(MODEL_HOME, pretrained_model_name_or_path)
        resolved_resource_files = {}
        for file_id, file_path in resource_files.items():
            if file_path is None or os.path.isfile(file_path):
                resolved_resource_files[file_id] = file_path
                continue
            # If from_hf_hub, let HF Hub takes care of the cache and the download process
            if from_hf_hub:
<<<<<<< HEAD
                if file_path == cls.model_config_file:
                    resolved_resource_files[file_id] = load_hf_model_config_file(
                        cls=cls, pretrained_model_name=pretrained_model_name_or_path, cache_dir=MODEL_HOME
                    )
                else:
                    resolved_resource_files[file_id] = hf_hub_download(
                        pretrained_model_name_or_path, file_path, cache_dir=MODEL_HOME
                    )

=======
                resolved_resource_files[file_id] = hf_hub_download(
                    repo_id=pretrained_model_name_or_path,
                    filename=file_path,
                    cache_dir=HF_CACHE_HOME,
                    library_name="PaddleNLP",
                    library_version=__version__,
                )
>>>>>>> 2276e288
            else:
                path = os.path.join(default_root, file_path.split("/")[-1])
                if os.path.exists(path):
                    logger.info("Already cached %s" % path)
                    resolved_resource_files[file_id] = path
                else:
                    logger.info("Downloading %s and saved to %s" % (file_path, default_root))
                    try:
                        resolved_resource_files[file_id] = get_path_from_url_with_filelock(file_path, default_root)
                    except RuntimeError as err:
                        logger.error(err)
                        raise RuntimeError(
                            f"Can't load weights for '{pretrained_model_name_or_path}'.\n"
                            f"Please make sure that '{pretrained_model_name_or_path}' is:\n"
                            "- a correct model-identifier of built-in pretrained models,\n"
                            "- or a correct model-identifier of community-contributed pretrained models,\n"
                            "- or the correct path to a directory containing relevant modeling files(model_weights and model_config).\n"
                        )

        # Prepare model initialization kwargs
        # Did we saved some inputs and kwargs to reload ?
        model_config_file = resolved_resource_files.pop("model_config_file", None)
        if model_config_file is not None:
            with io.open(model_config_file, encoding="utf-8") as f:
                init_kwargs = json.load(f)
        else:
            init_kwargs = init_configuration

        # position args are stored in kwargs, maybe better not include
        init_args = init_kwargs.pop("init_args", ())
        # class name corresponds to this configuration
        init_class = init_kwargs.pop("init_class", cls.base_model_class.__name__)
        # Check if the loaded config matches the current model class's __init__
        # arguments. If not match, the loaded config is for the base model class.
        if init_class == cls.base_model_class.__name__:
            base_args = init_args
            base_kwargs = init_kwargs
            derived_args = ()
            derived_kwargs = {}
            base_arg_index = None
        else:  # extract config for base model
            derived_args = list(init_args)
            derived_kwargs = init_kwargs
            base_arg = None
            for i, arg in enumerate(init_args):
                if isinstance(arg, dict) and "init_class" in arg:
                    assert arg.pop("init_class") == cls.base_model_class.__name__, (
                        "pretrained base model should be {}"
                    ).format(cls.base_model_class.__name__)
                    base_arg_index = i
                    base_arg = arg
                    break
            for arg_name, arg in init_kwargs.items():
                if isinstance(arg, dict) and "init_class" in arg:
                    assert arg.pop("init_class") == cls.base_model_class.__name__, (
                        "pretrained base model should be {}"
                    ).format(cls.base_model_class.__name__)
                    base_arg_index = arg_name
                    base_arg = arg
                    break

            base_args = base_arg.pop("init_args", ())
            base_kwargs = base_arg

        if cls == cls.base_model_class:
            # Update with newly provided args and kwargs for base model
            base_args = base_args if not args else args
            base_kwargs.update(kwargs)
            model = cls(*base_args, **base_kwargs)
        else:
            # Update with newly provided args and kwargs for derived model
            base_parameters_dict = inspect.signature(cls.base_model_class.__init__).parameters
            for k, v in kwargs.items():
                if k in base_parameters_dict:
                    base_kwargs[k] = v
            base_model = cls.base_model_class(*base_args, **base_kwargs)
            if base_arg_index is not None:
                derived_args[base_arg_index] = base_model
            else:
                derived_args = (base_model,)  # assume at the first position
            derived_args = derived_args if not args else args
            derived_parameters_dict = inspect.signature(cls.__init__).parameters
            for k, v in kwargs.items():
                if k in derived_parameters_dict:
                    derived_kwargs[k] = v
            model = cls(*derived_args, **derived_kwargs)

        # save the model config file into cache dir
        model_config_file_path = os.path.join(default_root, cls.model_config_file)
        # check if there is model config file in cache directory
        if (
            pretrained_model_name_or_path in cls.pretrained_init_configuration
            and init_kwargs is not None
            and not os.path.exists(model_config_file_path)
        ):
            model.save_model_config(default_root)

        # Maybe need more ways to load resources.
        weight_path = resolved_resource_files["model_state"]
        if weight_path is None:
            logger.warning(
                "No model weight found for %s, return with random initialization !!!" % pretrained_model_name_or_path
            )
            return model

        assert weight_path.endswith(".pdparams"), "suffix of weight must be .pdparams"

        # NOTE: Allow to load partial model for model parallel.
        # TODO(guosheng): To make model loading for the model parallel automatic,
        # maybe we should make rank 0 worker load weights of the full model on
        # CPU, then split weights into multiple parts and pickle separately.
        # The other workers wait util pickle finish and then load the corresponding
        # partial weights. Also we can directly use separate weight files for
        # simplicity.
        state_dict = paddle.load(weight_path, return_numpy=load_state_as_np)

        # Make sure we are able to load base models as well as derived models
        # (with heads)
        start_prefix = ""
        model_to_load = model
        state_to_load = state_dict
        unexpected_keys = []
        missing_keys = []
        if not hasattr(model, cls.base_model_prefix) and any(
            s.startswith(cls.base_model_prefix) for s in state_dict.keys()
        ):
            # base model
            state_to_load = {}
            start_prefix = cls.base_model_prefix + "."
            for k, v in state_dict.items():
                if k.startswith(cls.base_model_prefix):
                    state_to_load[k[len(start_prefix) :]] = v
                else:
                    unexpected_keys.append(k)
        if hasattr(model, cls.base_model_prefix) and not any(
            s.startswith(cls.base_model_prefix) for s in state_dict.keys()
        ):
            # derived model (base model with heads)
            model_to_load = getattr(model, cls.base_model_prefix)
            for k in model.state_dict().keys():
                if not k.startswith(cls.base_model_prefix):
                    missing_keys.append(k)
        if len(missing_keys) > 0:
            logger.info(
                "Weights of {} not initialized from pretrained model: {}".format(
                    model.__class__.__name__, missing_keys
                )
            )
        if len(unexpected_keys) > 0:
            logger.info(
                "Weights from pretrained model not used in {}: {}".format(model.__class__.__name__, unexpected_keys)
            )
        # Allow the float16 model to load float32 weights, which decreases memory
        # usage in model loading stage and is useful to big models.
        dtype_prefix_len = len("paddle.")  # paddle.float16

        for k, v in model_to_load.state_dict().items():
            if not isinstance(v, np.ndarray):
                dtype = str(v.dtype)[dtype_prefix_len:]
            # TODO(guosheng): add warnings for unmatched dtypes
            if k in state_to_load:
                if paddle.in_dynamic_mode():
                    if isinstance(state_to_load[k], np.ndarray):
                        state_to_load[k] = state_to_load[k].astype(dtype)
                    else:
                        state_to_load[k] = paddle.cast(state_to_load[k], dtype)
                else:
                    # there are some latent error when case dtype in static-mode, so let's:
                    # 1. convert fluid.*.Tensor -> numpy.ndarray
                    # 2. cast the dtype with numpy tools
                    # 3. paddle works well with ndarray state-dict
                    state_to_load[k] = np.array(state_to_load[k])
                    state_to_load[k] = state_to_load[k].astype(dtype)

        # For model parallel if FasterGeneration
        # To avoid recursive import temporarily.
        import paddlenlp.ops.faster_transformer.transformer.decoding as ft_decoding

        state_to_load = ft_decoding.get_ft_para_conf().fit_partial_model(model_to_load, state_to_load)
        if paddle.in_dynamic_mode():
            model_to_load.set_state_dict(state_to_load)
            if track_download:
                download_check(pretrained_model_name_or_path, "from_pretrained")
            return model
        if track_download:
            download_check(pretrained_model_name_or_path, "from_pretrained")
        return model, state_to_load

    def get_model_config(self):
        """Get model configuration.

        Returns:
            config: The config of the model.
        """

        # If init_config contains a Layer, use the layer's init_config to save
        def get_config(model):
            model_config = model.init_config
            for key, value in model_config.items():
                if key == "init_args":
                    args = []
                    for arg in value:
                        args.append(get_config(arg) if isinstance(arg, PretrainedModel) else arg)
                    model_config[key] = tuple(args)
                elif isinstance(value, PretrainedModel):
                    model_config[key] = value.init_config
            return model_config

        model_config = get_config(self)
        return model_config

    def save_model_config(self, save_dir: str):
        """
        Saves model configuration to a file named "model_config.json" under `save_dir`.

        Args:
            save_dir (str): Directory to save model_config file into.
        """
        # Save model config
        model_config_file = os.path.join(save_dir, self.model_config_file)
        model_config = self.get_model_config()
        with io.open(model_config_file, "w", encoding="utf-8") as f:
            f.write(json.dumps(model_config, ensure_ascii=False, indent=2))

    def save_pretrained(self, save_dir: str):
        """
        Saves model configuration and related resources (model state) as files
        under `save_dir`. The model configuration would be saved into a file named
        "model_config.json", and model state would be saved into a file
        named "model_state.pdparams".

        The `save_dir` can be used in `from_pretrained` as argument value
        of `pretrained_model_name_or_path` to re-load the trained model.

        Args:
            save_dir (str): Directory to save files into.

        Example:
            .. code-block::

                from paddlenlp.transformers import BertForSequenceClassification

                model = BertForSequenceClassification.from_pretrained('bert-base-uncased')
                model.save_pretrained('./trained_model/')
                # reload from save_directory
                model = BertForSequenceClassification.from_pretrained('./trained_model/')
        """
        if self.constructed_from_pretrained_config():
            return self.save_pretrained_v2(save_dir)

        assert not os.path.isfile(save_dir), "Saving directory ({}) should be a directory, not a file".format(save_dir)
        os.makedirs(save_dir, exist_ok=True)
        # Save model config
        self.save_model_config(save_dir)
        # Save model
        if paddle.in_dynamic_mode():
            file_name = os.path.join(save_dir, list(self.resource_files_names.values())[0])
            paddle.save(self.state_dict(), file_name)
        else:
            logger.warning("Save pretrained model only supported dygraph mode for now!")

    def resize_token_embeddings(self, new_num_tokens: Optional[int] = None) -> nn.Embedding:
        """
        Resizes input token embeddings matrix of the model according to new_num_tokens.

        Args:
            new_num_tokens (Optional[int]):
                The number of new tokens in the embedding matrix. Increasing the size will add newly initialized
                vectors at the end. Reducing the size will remove vectors from the end. If not provided or None, just
                returns a pointer to the input tokens embedding module of the model without doing anything.

        Returns:
            paddle.nn.Embedding: The input tokens Embeddings Module of the model.
        """
        old_embeddings: nn.Embedding = self.get_input_embeddings()
        if not new_num_tokens or new_num_tokens == old_embeddings.weight.shape[0]:
            return old_embeddings

        new_embeddings = self._get_resized_embeddings(old_embeddings, new_num_tokens)
        self.set_input_embeddings(new_embeddings)

        # 2. Update vocab_size
        self.base_model.config["vocab_size"] = new_num_tokens
        self.vocab_size = new_num_tokens

        # update init_config
        self._update_init_config(self.init_config, "vocab_size", new_num_tokens)

        # TODO(westfish@126.com): add tie_weight.
        # TODO(westfish) Add tie_weight to tie the weights between the input embeddings and the output embeddings if needed.

        return new_embeddings

    def _update_init_config(self, init_config: dict, key: str, value: Any):
        """update init_config by <key, value> pair

        Args:
            init_config (dict): the init_config instance
            key (str): the key field
            value (Any): the new value of instance
        """
        if key in init_config:
            init_config[key] = value
            return

        for arg in init_config.get("init_args", []):
            if not isinstance(arg, PretrainedModel):
                continue
            self._update_init_config(arg.init_config, key, value)

    def _get_resized_embeddings(
        self, old_embeddings: nn.Embedding, new_num_tokens: Optional[int] = None
    ) -> nn.Embedding:
        """
        Build a resized Embedding Module from a provided token Embedding Module. Increasing the size will add newly
        initialized vectors at the end. Reducing the size will remove vectors from the end

        Args:
            old_embeddings (nn.Embedding):
                Old embeddings to be resized.
            new_num_tokens (Optional[int]):
                New number of tokens in the embedding matrix.
                Increasing the size will add newly initialized vectors at the end. Reducing the size will remove
                vectors from the end.

        Returns:
            paddle.nn.Embedding: The resized Embedding Module or the old Embedding Module if new_num_tokens is None.
        """
        if new_num_tokens is None:
            return old_embeddings

        old_num_tokens, old_embedding_dim = old_embeddings.weight.shape
        if old_num_tokens == new_num_tokens:
            return old_embeddings

        if not isinstance(old_embeddings, nn.Embedding):
            raise TypeError(
                f"Old embeddings are of type {type(old_embeddings)}, which is not an instance of {nn.Embedding}. You"
                " should either use a different resize function or make sure that old_embeddings are an instance of"
                f" {nn.Embedding}."
            )

        # Build new embeddings
        new_embeddings = nn.Embedding(new_num_tokens, old_embedding_dim)

        # numbers of tokens to copy
        n = min(old_num_tokens, new_num_tokens)
        with paddle.no_grad():
            new_embeddings.weight[:n, :] = old_embeddings.weight[:n, :]

        return new_embeddings

    def __setattr__(self, name, value):
        value = adapt_stale_fwd_patch(self, name, value)
        return super(PretrainedModel, self).__setattr__(name, value)

    @classmethod
    def _resolve_model_file_path(
        cls: Type[PretrainedModel],
        pretrained_model_name_or_path: str,
        from_hf_hub: bool = False,
        cache_dir: Optional[str] = None,
    ) -> str:
        """resolve model target file path from `` and `cache_dir`

        0. when it is file path:
            return the weight file

        1. when it is model-name:
            1.1 check default `MODEL_HOME` + `model-mame` + model_state.pdparams
            1.2 get the url from `pretrained_resource_files_map`, and set it to `pretrained_model_name_or_path`

        2. when it is url:
            fetch the resouce into the `cache_dir` (cache_dir or `MODEL_HOME` + `model-mame`)

        3. when it is local dir:
            check whether the file<local_dir + weight_file> exist

        Args:
            cls (Type[PretrainedModel]): the inherited PretrainedModel class
            pretrained_model_name_or_path (str): the model-name/url/local_dir/local_dir
            cache_dir (Optional[str], optional): cache_dir is used when name_or_path is model-name/url. Defaults to None.

        Returns:
            str: the model weight file path
        """
        # 0. when it is local file
        if os.path.isfile(pretrained_model_name_or_path):
            return pretrained_model_name_or_path

        # 1. when it's from HF
        if from_hf_hub:
            return hf_hub_download(
                repo_id=pretrained_model_name_or_path,
                filename=cls.resource_files_names["model_state"],
                cache_dir=HF_CACHE_HOME,
                library_name="PaddleNLP",
                library_version=__version__,
            )

        # 2. when it is model-name
        if pretrained_model_name_or_path in cls.pretrained_init_configuration:
            # check the cache_dir:
            os.makedirs(cache_dir, exist_ok=True)

            # check the state_dict file
            weight_file_path = os.path.join(cache_dir, cls.resource_files_names["model_state"])
            if os.path.exists(weight_file_path):
                return weight_file_path

            # fetch the weight url from the `pretrained_resource_files_map`
            pretrained_model_name_or_path = cls.pretrained_resource_files_map["model_state"][
                pretrained_model_name_or_path
            ]

        # 3. when it is url
        if is_url(pretrained_model_name_or_path):
            weight_file_path = get_path_from_url_with_filelock(pretrained_model_name_or_path, cache_dir)
            # # check the downloaded weight file and registered weight file name

            # make sure that
            new_weight_file_path = os.path.join(
                os.path.split(weight_file_path)[0], cls.resource_files_names["model_state"]
            )

            # if the weight file name of url is: `bert-base-uncased.pdparams`, the downloaded file is also of it.
            # and we should convert it to the new weitht file: `model_state.pdparams`
            if weight_file_path != new_weight_file_path:

                # move the `model-name.pdparams` to `model_state.pdparams`
                # get more details from: https://github.com/PaddlePaddle/PaddleNLP/pull/3843
                shutil.move(weight_file_path, new_weight_file_path)

                weight_file_path = new_weight_file_path

            # find the weight file with the above two branch: `bert-base-uncased.pdparams`, `model_state.pdparams`
            weight_file_path = _find_weight_file_path(
                cache_dir=cache_dir, model_class=cls, resource_uri=pretrained_model_name_or_path
            )

            return weight_file_path

        # 4. when it is local dir
        if os.path.isdir(pretrained_model_name_or_path):
            # in-order to compatible with old style:
            # file name in pretrained_resouce_file_maps is https://path/to/bert-base-uncased.pdparams, but the registered model-state file name in `resouce_file_maps` is `model_state.pdparams`

            weight_file_path = _find_weight_file_path(cache_dir=pretrained_model_name_or_path, model_class=cls)

            if os.path.exists(weight_file_path):
                return weight_file_path
        else:
            # assume that the community-based models, name format: community/model-name
            pretrained_model_name_or_path = os.path.join(
                COMMUNITY_MODEL_PREFIX, pretrained_model_name_or_path, cls.resource_files_names["model_state"]
            )
            assert is_url(pretrained_model_name_or_path)
            return cls._resolve_model_file_path(pretrained_model_name_or_path, cache_dir=cache_dir)

        raise FileNotFoundError(
            "can't resolve the model_state file according to the <%s>", pretrained_model_name_or_path
        )

    @classmethod
    def _load_pretrained_model(
        cls,
        model: PretrainedModel,
        state_dict: Dict[str, Tensor],
        loaded_keys: List[str],
        ignore_mismatched_sizes=False,
        dtype=None,
    ) -> Tuple[List[str]]:
        """load the state_dict into model, and do the following things:

            * check the

        Args:
            model (PretrainedModel): the pretrained model instance
            state_dict (Dict[str, Tensor]): the model state dict data
            loaded_keys (List[str]):
            ignore_mismatched_sizes (bool, optional): whether ignore error when tensor size mismatched. Defaults to False.
            dtype (_type_, optional): the dtype of model state dict. Defaults to None.

        Returns:
            Tuple[List[str]]: _description_
        """

        model_state_dict = model.state_dict()
        expected_keys = list(model_state_dict.keys())
        prefix = model.base_model_prefix

        if len(prefix) > 0:
            has_prefix_module = any(s.startswith(prefix) for s in loaded_keys)
            expects_prefix_module = any(s.startswith(prefix) for s in expected_keys)
        else:
            has_prefix_module = False
            expects_prefix_module = False

        # key re-naming operations are never done on the keys
        # that are loaded, but always on the keys of the newly initialized model
        remove_prefix_from_model = not has_prefix_module and expects_prefix_module
        add_prefix_to_model = has_prefix_module and not expects_prefix_module

        if remove_prefix_from_model:
            expected_keys = [".".join(s.split(".")[1:]) if s.startswith(prefix) else s for s in expected_keys]
        elif add_prefix_to_model:
            expected_keys = [".".join([prefix, s]) for s in expected_keys]

        missing_keys = list(set(expected_keys) - set(loaded_keys))
        unexpected_keys = list(set(loaded_keys) - set(expected_keys))

        # Some models may have keys that are not in the state by design, removing them before needlessly warning
        # the user.
        if cls._keys_to_ignore_on_load_missing is not None:
            for pat in cls._keys_to_ignore_on_load_missing:
                missing_keys = [k for k in missing_keys if re.search(pat, k) is None]

        if cls._keys_to_ignore_on_load_unexpected is not None:
            for pat in cls._keys_to_ignore_on_load_unexpected:
                unexpected_keys = [k for k in unexpected_keys if re.search(pat, k) is None]

        # Make sure we are able to load base models as well as derived models (with heads)
        start_prefix = ""
        model_to_load = model
        if len(cls.base_model_prefix) > 0 and not hasattr(model, cls.base_model_prefix) and has_prefix_module:
            start_prefix = cls.base_model_prefix + "."

        def _find_mismatched_keys(
            state_dict,
            model_state_dict,
            loaded_keys,
            add_prefix_to_model,
            remove_prefix_from_model,
            ignore_mismatched_sizes,
        ):
            mismatched_keys = []
            if ignore_mismatched_sizes:
                for checkpoint_key in loaded_keys:
                    model_key = checkpoint_key
                    if remove_prefix_from_model:
                        # The model key starts with `prefix` but `checkpoint_key` doesn't so we add it.
                        model_key = f"{prefix}.{checkpoint_key}"
                    elif add_prefix_to_model:
                        # The model key doesn't start with `prefix` but `checkpoint_key` does so we remove it.
                        model_key = ".".join(checkpoint_key.split(".")[1:])

                    if (
                        model_key in model_state_dict
                        and state_dict[checkpoint_key].shape != model_state_dict[model_key].shape
                    ):
                        mismatched_keys.append(
                            (checkpoint_key, state_dict[checkpoint_key].shape, model_state_dict[model_key].shape)
                        )
                        del state_dict[checkpoint_key]
            return mismatched_keys

        # Whole checkpoint
        mismatched_keys = _find_mismatched_keys(
            state_dict,
            model_state_dict,
            loaded_keys,
            add_prefix_to_model,
            remove_prefix_from_model,
            ignore_mismatched_sizes,
        )

        start_prefix = prefix + "."

        # `add_prefix_to_model` and `remove_prefix_from_model` are for different situation,
        # you can check the following matrix, which means:
        # the value of cell: (add_prefix_to_model, remove_prefix_from_model)
        # the load/Init-Base is the state-dict which don't contain `prefix`.
        # the load/Init-DownStream is the state-dict which contain the `prefix`
        #
        # |                 | load-Base | load-DownStream |
        # |-----------------|-----------|-----------------|
        # | Init-Base       | F,F       | T,F             |
        # | Init-DonwStream | F,T       | F,F             |
        #
        # the above value matrix will help you understand the following code.
        if add_prefix_to_model:
            for key in list(state_dict.keys()):
                if key.startswith(start_prefix):
                    state_dict[key.replace(start_prefix, "")] = state_dict.pop(key)

        if remove_prefix_from_model:
            for key in list(state_dict.keys()):
                state_dict[start_prefix + key] = state_dict.pop(key)

        # convert the dtype of state dict
        if dtype is not None:
            if isinstance(dtype, paddle.dtype):
                dtype = str(dtype)[7:]

            if dtype not in ["float32", "float16"]:
                raise ValueError(f"the value of `dtype` should be one of [`float32`, `float16`], but received {dtype}")
            for key in state_dict.keys():
                state_dict[key] = paddle.cast(state_dict[key], dtype=dtype)
        else:
            dtype_prefix_len = len("paddle.")
            for k, v in model_to_load.state_dict().items():
                if not isinstance(v, np.ndarray):
                    dtype = str(v.dtype)[dtype_prefix_len:]
                if k in state_dict:
                    if paddle.in_dynamic_mode():
                        if isinstance(state_dict[k], np.ndarray):
                            state_dict[k] = state_dict[k].astype(dtype)
                        else:
                            state_dict[k] = paddle.cast(state_dict[k], dtype)
                    else:
                        # there are some latent error when case dtype in static-mode, so let's:
                        # 1. convert fluid.*.Tensor -> numpy.ndarray
                        # 2. cast the dtype with numpy tools
                        # 3. paddle works well with ndarray state-dict
                        state_dict[k] = np.array(state_dict[k])
                        state_dict[k] = state_dict[k].astype(dtype)

        # For model parallel if FasterGeneration
        # To avoid recursive import temporarily.
        import paddlenlp.ops.faster_transformer.transformer.decoding as ft_decoding

        state_to_load = ft_decoding.get_ft_para_conf().fit_partial_model(model_to_load, state_dict)
        if paddle.in_dynamic_mode():
            model_to_load.set_state_dict(state_to_load)

        return model_to_load, missing_keys, unexpected_keys, mismatched_keys

    @classmethod
    def from_pretrained_v2(cls, pretrained_model_name_or_path: str, from_hf_hub: bool = False, *args, **kwargs):
        """
        Creates an instance of `PretrainedModel`. Model weights are loaded
        by specifying name of a built-in pretrained model, a pretrained model from HF Hub, a community contributed model,
        or a local file directory path.

        Args:
            pretrained_model_name_or_path (str): Name of pretrained model or dir path
                to load from. The string can be:

                - Name of a built-in pretrained model
                - Name of a pretrained model from HF Hub
                - Name of a community-contributed pretrained model.
                - Local directory path which contains model weights file("model_state.pdparams")
                  and model config file ("model_config.json").
            *args (tuple): Position arguments for model `__init__`. If provided,
                use these as position argument values for model initialization.
            **kwargs (dict): Keyword arguments for model `__init__`. If provided,
                use these to update pre-defined keyword argument values for model
                initialization. If the keyword is in `__init__` argument names of
                base model, update argument values of the base model; else update
                argument values of derived model.
            from_hf_hub (bool): load model from huggingface hub. Default to `False`.
            load_state_as_np (bool, optional): The weights read in can be choosed
                to place on CPU or GPU though the model is on the default device.
                If `True`, load the model weights as `numpy.ndarray` on CPU.
                Otherwise, weights would be loaded as tensors on the default
                device. Note that if on GPU, the latter would creates extra
                temporary tensors in addition to the model weights, which
                doubles the memory usage . Thus it is suggested to use `True`
                for big models on GPU. Default to `False`.

        Returns:
            PretrainedModel: An instance of `PretrainedModel`.

        Example:
            .. code-block::

                from paddlenlp.transformers import BertForSequenceClassification

                # Name of built-in pretrained model
                model = BertForSequenceClassification.from_pretrained('bert-base-uncased')

                # Name of pretrained model from PaddleHub
                model = BertForSequenceClassification.from_pretrained('bert-base-uncased')

                # Name of community-contributed pretrained model
                model = BertForSequenceClassification.from_pretrained('yingyibiao/bert-base-uncased-sst-2-finetuned', num_labels=3)

                # Load from local directory path
                model = BertForSequenceClassification.from_pretrained('./my_bert/'
        """
        load_state_as_np = kwargs.pop("load_state_as_np", False)
        config = kwargs.pop("config", None)
        force_download = kwargs.pop("force_download", False)
        ignore_mismatched_sizes = kwargs.pop("ignore_mismatched_sizes", None)
        dtype = kwargs.pop("dtype", None)
        cache_dir = kwargs.pop("cache_dir", None)

        cache_dir = resolve_cache_dir(pretrained_model_name_or_path=pretrained_model_name_or_path, cache_dir=cache_dir)

        model_kwargs = kwargs
        # 1. get the PretrainedConfig to init model
        if not isinstance(config, PretrainedConfig):
            config_path = config if config is not None else pretrained_model_name_or_path
            config, model_kwargs = cls.config_class.from_pretrained(
                config_path,
                cache_dir=cache_dir,
                return_unused_kwargs=True,
                force_download=force_download,
                from_hf_hub=from_hf_hub,
                **kwargs,
            )
        config.save_pretrained(cache_dir)

        # 2. init the model
        init_args = config["init_args"] or ()
        model = cls(config, *init_args, **model_kwargs)

        # 3. resolve model_weight file
        model_weight_file = cls._resolve_model_file_path(
            pretrained_model_name_or_path, cache_dir=cache_dir, from_hf_hub=from_hf_hub
        )

        # 4. loading the state dict
        model_state_dict = paddle.load(model_weight_file, return_numpy=load_state_as_np)

        loaded_state_dict_keys = list(model_state_dict.keys())
        # TODO(wj-Mcat): load shard checkpoint weight file, refer to: https://github.com/huggingface/transformers/pull/16343
        model, missing_keys, unexpected_keys, mismatched_keys = cls._load_pretrained_model(
            model=model,
            state_dict=model_state_dict,
            loaded_keys=loaded_state_dict_keys,
            ignore_mismatched_sizes=ignore_mismatched_sizes,
            dtype=dtype,
        )

        if len(unexpected_keys) > 0:
            logger.warning(
                f"Some weights of the model checkpoint at {pretrained_model_name_or_path} were not used when"
                f" initializing {model.__class__.__name__}: {unexpected_keys}\n- This IS expected if you are"
                f" initializing {model.__class__.__name__} from the checkpoint of a model trained on another task or"
                " with another architecture (e.g. initializing a BertForSequenceClassification model from a"
                " BertForPreTraining model).\n- This IS NOT expected if you are initializing"
                f" {model.__class__.__name__} from the checkpoint of a model that you expect to be exactly identical"
                " (initializing a BertForSequenceClassification model from a BertForSequenceClassification model)."
            )
        else:
            logger.info(f"All model checkpoint weights were used when initializing {model.__class__.__name__}.\n")

        if len(missing_keys) > 0:
            logger.warning(
                f"Some weights of {model.__class__.__name__} were not initialized from the model checkpoint at"
                f" {pretrained_model_name_or_path} and are newly initialized: {missing_keys}\nYou should probably"
                " TRAIN this model on a down-stream task to be able to use it for predictions and inference."
            )
        elif len(mismatched_keys) == 0:
            logger.info(
                f"All the weights of {model.__class__.__name__} were initialized from the model checkpoint at"
                f" {pretrained_model_name_or_path}.\nIf your task is similar to the task the model of the checkpoint"
                f" was trained on, you can already use {model.__class__.__name__} for predictions without further"
                " training."
            )
        if len(mismatched_keys) > 0:
            mismatched_warning = "\n".join(
                [
                    f"- {key}: found shape {shape1} in the checkpoint and {shape2} in the model instantiated"
                    for key, shape1, shape2 in mismatched_keys
                ]
            )
            logger.warning(
                f"Some weights of {model.__class__.__name__} were not initialized from the model checkpoint at"
                f" {pretrained_model_name_or_path} and are newly initialized because the shapes did not"
                f" match:\n{mismatched_warning}\nYou should probably TRAIN this model on a down-stream task to be able"
                " to use it for predictions and inference."
            )
        if paddle.in_dynamic_mode():
            return model

        return model, model_state_dict

    def save_pretrained_v2(self, save_dir: str):
        """
        Saves model configuration and related resources (model state) as files
        under `save_dir`. The model configuration would be saved into a file named
        "model_config.json", and model state would be saved into a file
        named "model_state.pdparams".

        The `save_dir` can be used in `from_pretrained` as argument value
        of `pretrained_model_name_or_path` to re-load the trained model.

        Args:
            save_dir (str): Directory to save files into.

        Example:
            .. code-block::

                from paddlenlp.transformers import BertForSequenceClassification

                model = BertForSequenceClassification.from_pretrained('bert-base-uncased')
                model.save_pretrained('./trained_model/')
                # reload from save_directory
                model = BertForSequenceClassification.from_pretrained('./trained_model/')
        """
        assert not os.path.isfile(save_dir), "Saving directory ({}) should be a directory, not a file".format(save_dir)
        os.makedirs(save_dir, exist_ok=True)

        # 1. retrieve the model related config

        # save the string version of dtype to the config, e.g. convert paddle.float32 => "float32"
        # we currently don't use this setting automatically, but may start to use with v5
        model_to_save = unwrap_model(self)
        dtype = get_parameter_dtype(model_to_save)
        model_to_save.config.dtype = str(dtype).split(".")[1]

        # Attach architecture to the config
        model_to_save.config.architectures = [model_to_save.__class__.__name__]

        model_to_save.config.save_pretrained(save_dir)

        # Save model
        if paddle.in_dynamic_mode():
            file_name = os.path.join(save_dir, self.resource_files_names["model_state"])
            paddle.save(self.state_dict(), file_name)
        else:
            logger.warning("Save pretrained model only supported dygraph mode for now!")<|MERGE_RESOLUTION|>--- conflicted
+++ resolved
@@ -20,7 +20,7 @@
 import os
 import re
 import shutil
-from typing import Any, Dict, List, Optional, Tuple, Type
+from typing import Any, Dict, List, Optional, Tuple, Type, Union
 
 import numpy as np
 import paddle
@@ -29,23 +29,14 @@
 from huggingface_hub import hf_hub_download
 from paddle import Tensor
 from paddle.nn import Embedding, Layer
-<<<<<<< HEAD
-=======
-
-# TODO(fangzeyang) Temporary fix and replace by paddle framework downloader later
-from paddle.utils.download import is_url
->>>>>>> 2276e288
 
 from paddlenlp import __version__
 from paddlenlp.utils.downloader import (
     COMMUNITY_MODEL_PREFIX,
     download_check,
     get_path_from_url_with_filelock,
-<<<<<<< HEAD
     hf_file_exists,
     is_url,
-=======
->>>>>>> 2276e288
 )
 from paddlenlp.utils.env import HF_CACHE_HOME, MODEL_HOME
 from paddlenlp.utils.log import logger
@@ -259,11 +250,8 @@
     by which subclasses can track arguments for initialization automatically.
     """
 
-<<<<<<< HEAD
     # Deprecated(wj-Mcat): after 2.6.* version
     # save the old `model_config_file` info, and will be removed after 2.6.* version
-=======
->>>>>>> 2276e288
     model_config_file = "model_config.json"
 
     config_file = "config.json"
@@ -412,18 +400,7 @@
         return cls.config_class is not None and issubclass(cls.config_class, PretrainedConfig)
 
     @classmethod
-<<<<<<< HEAD
-    def from_pretrained(
-        cls,
-        pretrained_model_name_or_path: str,
-        *args,
-        from_hf_hub: bool = False,
-        load_state_as_np: bool = False,
-        **kwargs
-    ):
-=======
     def from_pretrained(cls, pretrained_model_name_or_path, *args, from_hf_hub=False, **kwargs):
->>>>>>> 2276e288
         """
         Creates an instance of `PretrainedModel`. Model weights are loaded
         by specifying name of a built-in pretrained model, or a community contributed model,
@@ -499,7 +476,6 @@
             for file_id, file_name in cls.resource_files_names.items():
                 full_file_name = os.path.join(pretrained_model_name_or_path, file_name)
                 resource_files[file_id] = full_file_name
-<<<<<<< HEAD
 
             # check if there is config_file
             config_file_path = os.path.join(pretrained_model_name_or_path, cls.config_file)
@@ -509,19 +485,13 @@
                 resource_files["model_config_file"] = os.path.join(
                     pretrained_model_name_or_path, cls.model_config_file
                 )
-=======
-            resource_files["model_config_file"] = os.path.join(pretrained_model_name_or_path, cls.model_config_file)
->>>>>>> 2276e288
         else:
             # Assuming from community-contributed pretrained models
             for file_id, file_name in cls.resource_files_names.items():
                 full_file_name = "/".join([COMMUNITY_MODEL_PREFIX, pretrained_model_name_or_path, file_name])
                 resource_files[file_id] = full_file_name
-<<<<<<< HEAD
 
             # check remote file exist
-=======
->>>>>>> 2276e288
             resource_files["model_config_file"] = "/".join(
                 [COMMUNITY_MODEL_PREFIX, pretrained_model_name_or_path, cls.model_config_file]
             )
@@ -534,7 +504,6 @@
                 continue
             # If from_hf_hub, let HF Hub takes care of the cache and the download process
             if from_hf_hub:
-<<<<<<< HEAD
                 if file_path == cls.model_config_file:
                     resolved_resource_files[file_id] = load_hf_model_config_file(
                         cls=cls, pretrained_model_name=pretrained_model_name_or_path, cache_dir=MODEL_HOME
@@ -544,7 +513,6 @@
                         pretrained_model_name_or_path, file_path, cache_dir=MODEL_HOME
                     )
 
-=======
                 resolved_resource_files[file_id] = hf_hub_download(
                     repo_id=pretrained_model_name_or_path,
                     filename=file_path,
@@ -552,7 +520,7 @@
                     library_name="PaddleNLP",
                     library_version=__version__,
                 )
->>>>>>> 2276e288
+
             else:
                 path = os.path.join(default_root, file_path.split("/")[-1])
                 if os.path.exists(path):
