# Copyright (c) 2020 PaddlePaddle Authors. All Rights Reserved.
#
# Licensed under the Apache License, Version 2.0 (the "License");
# you may not use this file except in compliance with the License.
# You may obtain a copy of the License at
#
#     http://www.apache.org/licenses/LICENSE-2.0
#
# Unless required by applicable law or agreed to in writing, software
# distributed under the License is distributed on an "AS IS" BASIS,
# WITHOUT WARRANTIES OR CONDITIONS OF ANY KIND, either express or implied.
# See the License for the specific language governing permissions and
# limitations under the License.
from __future__ import annotations

<<<<<<< HEAD
import copy
import gc
=======
>>>>>>> ef2cac13
import inspect
import io
import json
import os
import re
import shutil
import tempfile
from contextlib import contextmanager
from typing import Any, Callable, Dict, List, Optional, Set, Tuple, Type, Union

import numpy as np
import paddle
import paddle.distributed as dist
import paddle.nn as nn
import six

# import tqdm
from huggingface_hub import (
    create_repo,
    get_hf_file_metadata,
    hf_hub_download,
    hf_hub_url,
    repo_type_and_id_from_hf_id,
    upload_folder,
)
from huggingface_hub.utils import EntryNotFoundError
from paddle import Tensor
from paddle.nn import Embedding, Layer

# TODO(fangzeyang) Temporary fix and replace by paddle framework downloader later
from paddle.utils.download import is_url
from tqdm.auto import tqdm

from paddlenlp import __version__
from paddlenlp.utils.downloader import (
    COMMUNITY_MODEL_PREFIX,
    download_check,
    get_path_from_url_with_filelock,
    hf_file_exists,
    url_file_exists,
)
from paddlenlp.utils.env import (
    CONFIG_NAME,
    ENABLE_TORCH_CHECKPOINT,
    LEGACY_CONFIG_NAME,
    PADDLE_WEIGHT_FILE_NAME,
    PYTORCH_WEIGHT_FILE_NAME,
)
from paddlenlp.utils.log import logger

from ..utils import device_guard
from .configuration_utils import PretrainedConfig
from .conversion_utils import ConversionMixin
from .generation_utils import GenerationMixin
from .utils import (
    SAFE_WEIGHTS_INDEX_NAME,
    SAFE_WEIGHTS_NAME,
    WEIGHTS_INDEX_NAME,
    WEIGHTS_NAME,
    ContextManagers,
    InitTrackerMeta,
    adapt_stale_fwd_patch,
    cached_file,
    convert_file_size_to_int,
    fn_args_to_dict,
    get_checkpoint_shard_files,
    is_paddle_support_lazy_init,
    is_safetensors_available,
    paddlenlp_load,
    resolve_cache_dir,
)

__all__ = [
    "PretrainedModel",
    "register_base_model",
]


if is_safetensors_available():

    from safetensors import safe_open
    from safetensors.paddle import load_file as safe_load_file
    from safetensors.paddle import save_file as safe_save_file


def prune_linear_layer(layer: nn.Linear, index: paddle.Tensor, dim: int = 0) -> nn.Linear:
    """
    Prune a linear layer to keep only entries in index.
    Used to remove heads.
    Args:
        layer (`paddle.nn.Linear`): The layer to prune.
        index (`paddle.Tensor`): The indices to keep in the layer.
        dim (`int`, *optional*, defaults to 0): The dimension on which to keep the indices.
    Returns:
        `paddle.nn.Linear`: The pruned layer as a new layer with `stop_gradient=False`.
    """
    index = index.to(layer.weight)
    W = layer.weight.index_select(dim, index).clone().detach()
    if layer.bias is not None:
        if dim == 1:
            b = layer.bias.clone().detach()
        else:
            b = layer.bias[index].clone().detach()
    new_size = list(layer.weight.shape)
    new_size[dim] = len(index)
    new_layer = nn.Linear(new_size[1], new_size[0], bias_attr=layer.bias is not None)
    new_layer.weight.stop_gradient = True
    new_layer.weight.copy_(W)
    new_layer.weight.stop_gradient = False
    if layer.bias is not None:
        new_layer.bias.stop_gradient = True
        new_layer.bias.copy_(b)
        new_layer.bias.stop_gradient = False
    return new_layer


def find_pruneable_heads_and_indices(
    heads: List[int], n_heads: int, head_size: int, already_pruned_heads: Set[int]
) -> Tuple[Set[int], paddle.Tensor]:
    """
    Finds the heads and their indices taking `already_pruned_heads` into account.
    Args:
        heads (`List[int]`): List of the indices of heads to prune.
        n_heads (`int`): The number of heads in the model.
        head_size (`int`): The size of each head.
        already_pruned_heads (`Set[int]`): A set of already pruned heads.
    Returns:
        `Tuple[Set[int], paddle.Tensor]`: A tuple with the remaining heads and their corresponding indices.
    """
    mask = paddle.ones([n_heads, head_size])
    heads = set(heads) - already_pruned_heads  # Convert to set and remove already pruned heads
    for head in heads:
        # Compute how many pruned heads are before the head and move the index accordingly
        head = head - sum(1 if h < head else 0 for h in already_pruned_heads)
        mask[head] = 0
    mask = mask.reshape([-1]).eq(1)
    index: paddle.Tensor = paddle.arange(len(mask))[mask].cast("int64")
    return heads, index


def apply_chunking_to_forward(
    forward_fn: Callable[..., paddle.Tensor], chunk_size: int, chunk_dim: int, *input_tensors
) -> paddle.Tensor:
    """
    This function chunks the `input_tensors` into smaller input tensor parts of size `chunk_size` over the dimension
    `chunk_dim`. It then applies a layer `forward_fn` to each chunk independently to save memory.
    If the `forward_fn` is independent across the `chunk_dim` this function will yield the same result as directly
    applying `forward_fn` to `input_tensors`.
    Args:
        forward_fn (`Callable[..., paddle.Tensor]`):
            The forward function of the model.
        chunk_size (`int`):
            The chunk size of a chunked tensor: `num_chunks = len(input_tensors[0]) / chunk_size`.
        chunk_dim (`int`):
            The dimension over which the `input_tensors` should be chunked.
        input_tensors (`Tuple[paddle.Tensor]`):
            The input tensors of `forward_fn` which will be chunked
    Returns:
        `paddle.Tensor`: A tensor with the same shape as the `forward_fn` would have given if applied`.
    Examples:
    ```python
    # rename the usual forward() fn to forward_chunk()
    def forward_chunk(self, hidden_states):
        hidden_states = self.decoder(hidden_states)
        return hidden_states
    # implement a chunked forward function
    def forward(self, hidden_states):
        return apply_chunking_to_forward(self.forward_chunk, self.chunk_size_lm_head, self.seq_len_dim, hidden_states)
    ```"""

    assert len(input_tensors) > 0, f"{input_tensors} has to be a tuple/list of tensors"

    # inspect.signature exist since python 3.5 and is a python method -> no problem with backward compatibility
    num_args_in_forward_chunk_fn = len(inspect.signature(forward_fn).parameters)
    if num_args_in_forward_chunk_fn != len(input_tensors):
        raise ValueError(
            f"forward_chunk_fn expects {num_args_in_forward_chunk_fn} arguments, but only {len(input_tensors)} input "
            "tensors are given"
        )

    if chunk_size > 0:
        tensor_shape = input_tensors[0].shape[chunk_dim]
        for input_tensor in input_tensors:
            if input_tensor.shape[chunk_dim] != tensor_shape:
                raise ValueError(
                    f"All input tenors have to be of the same shape: {tensor_shape}, "
                    f"found shape {input_tensor.shape[chunk_dim]}"
                )

        if input_tensors[0].shape[chunk_dim] % chunk_size != 0:
            raise ValueError(
                f"The dimension to be chunked {input_tensors[0].shape[chunk_dim]} has to be a multiple of the chunk "
                f"size {chunk_size}"
            )

        num_chunks = input_tensors[0].shape[chunk_dim] // chunk_size

        # chunk input tensor into tuples
        input_tensors_chunks = tuple(input_tensor.chunk(num_chunks, axis=chunk_dim) for input_tensor in input_tensors)
        # apply forward fn to every tuple
        output_chunks = tuple(forward_fn(*input_tensors_chunk) for input_tensors_chunk in zip(*input_tensors_chunks))
        # concatenate output at same dimension
        return paddle.concat(output_chunks, axis=chunk_dim)

    return forward_fn(*input_tensors)


def unwrap_model(model, *args, **kwargs):
    raw_model = model
    while hasattr(raw_model, "_layers") or hasattr(raw_model, "_layer"):
        if hasattr(raw_model, "_layers"):
            # Caused by issue https://github.com/PaddlePaddle/PaddleNLP/issues/5295
            # TODO: remove this after we fix the issue
            if raw_model._layers is None:
                break
            raw_model = raw_model._layers
        else:
            if raw_model._layer is None:
                break
            raw_model = raw_model._layer

    return raw_model


def _add_variant(weights_name: str, variant=None) -> str:
    if variant is not None and len(variant) > 0:
        splits = weights_name.split(".")
        splits = splits[:-1] + [variant] + splits[-1:]
        weights_name = ".".join(splits)

    return weights_name


@contextmanager
def dtype_guard(dtype="float32"):
    origin_dtype = paddle.get_default_dtype()
    paddle.set_default_dtype(dtype)
    try:
        yield
    finally:
        paddle.set_default_dtype(origin_dtype)


_init_weights = True


@contextmanager
def no_init_weights(_enable=True):
    """
    Context manager to globally disable weight initialization to speed up loading large models.

    TODO(Patrick): Delete safety argument `_enable=True` at next major version. .
    """
    global _init_weights
    old_init_weights = _init_weights
    if _enable:
        _init_weights = False
    try:
        yield
    finally:
        _init_weights = old_init_weights


def get_parameter_dtype(parameter: nn.Layer) -> paddle.dtype:
    """get dtype of parameter which should be sub-class of nn.Layer

    Args:
        parameter (nn.Layer): the instance of layer

    Returns:
        paddle.dtype: the dtype of tensor
    """

    last_dtype = None
    for t in parameter.parameters():
        last_dtype = t.dtype
        if t.is_floating_point():
            return t.dtype

    # TODO(wj-Mcat): get dtype of model when it's in DataParallel Mode.
    return last_dtype


def _find_weight_file_path(
    cache_dir: str,
    model_class: Type[PretrainedModel],
    config: PretrainedConfig = None,
    resource_uri: Optional[str] = None,
) -> str | None:
    """find the target weight file under the cache dir, because there are some conflicts about weight file names.

    Args:
        cache_dir (str): the cache dir of pretrained weighted files
        model_class (Type[PretrainedModel]): the class of pretrained model
        resource_uri (Optional[str], optional): the weight file resource file uri to help find the target file name. Defaults to None.
    """
    # 1. if the weight file is the name of resource_uri, eg: 'bert-base-uncased.pdparams'
    if resource_uri is not None:
        resouce_uri_file_name = os.path.split(resource_uri)[-1]
        weight_file_path = os.path.join(cache_dir, resouce_uri_file_name)
        if os.path.isfile(weight_file_path):
            return weight_file_path

    # 2. find the target weight file name under the `resource_files_names` attribute of `PretrainedModel`
    resource_weight_file_name = model_class.resource_files_names.get("model_state", None)
    weight_file_path = os.path.join(cache_dir, resource_weight_file_name)
    if os.path.isfile(weight_file_path):
        return weight_file_path

    # 3. find the target weight file name for splited tensor parallel
    if config and config.tensor_parallel_degree > 1:
        tensor_parallel_weight_file_path = os.path.join(
            cache_dir, _add_variant(resource_weight_file_name, f"tp{config.tensor_parallel_rank:0>2d}")
        )
        if os.path.isfile(tensor_parallel_weight_file_path):
            return tensor_parallel_weight_file_path

    # 4. find the target weight file if there is only one weight file
    weight_file_names = [file for file in os.listdir(cache_dir) if file.endswith(".pdparams")]
    if len(weight_file_names) == 1:
        logger.warning(
            f"there is no <{resource_weight_file_name}> which is the expected weight file name "
            f"under dir<{cache_dir}>, but the file<{weight_file_names[0]}> is found, and it will "
            f"be used to init model weights. We suggest that you rename it to <{resource_weight_file_name}>"
        )
        return os.path.join(cache_dir, weight_file_names[0])

    # 4. try to find pytorch model weight file under cache_dir
    pytorch_model_weight_file = os.path.join(cache_dir, PYTORCH_WEIGHT_FILE_NAME)
    if os.path.isfile(pytorch_model_weight_file):
        return pytorch_model_weight_file

    raise FileNotFoundError(
        f"can not find paddle weight file<model_state.pdparams> and pytorch weight file<pytorch_model.bin> under <{cache_dir}>"
    )


def load_state_dict(checkpoint_file: Union[str, os.PathLike]):
    """
    Reads a PyTorch checkpoint file, returning properly formatted errors if they arise.
    """
    if checkpoint_file.endswith(".safetensors") and is_safetensors_available():
        # Check format of the archive
        with safe_open(checkpoint_file, framework="pt") as f:
            metadata = f.metadata()
        if metadata.get("format") not in ["pt", "pd", "np"]:
            raise OSError(
                f"The safetensors archive passed at {checkpoint_file} does not contain the valid metadata. Make sure "
                "you save your model with the `save_pretrained` method."
            )
        elif metadata["format"] != "pd":
            raise NotImplementedError(
                f"Conversion from a {metadata['format']} safetensors archive to PaddlePaddle is not implemented yet."
            )
        return safe_load_file(checkpoint_file)

    return paddlenlp_load(checkpoint_file, return_numpy=True)


def resolve_weight_file_from_hf_hub(repo_id: str, cache_dir: str, support_conversion: bool, subfolder=None):
    """find the suitable weight file name

    Args:
        repo_id (str): repo name of huggingface hub
        cache_dir (str): cache dir for hf
        support_conversion (bool): whether support converting pytorch weight file to paddle weight file
        subfolder (str, optional) An optional value corresponding to a folder inside the repo.
        weight_file_name (str, optional) the weight file name
    """
    if hf_file_exists(repo_id, "model_state.pdparams", subfolder=subfolder):
        file_name = "model_state.pdparams"
    elif hf_file_exists(repo_id, PYTORCH_WEIGHT_FILE_NAME, subfolder=subfolder):
        if not support_conversion:
            raise EntryNotFoundError(
                f"can not download `model_state.pdparams from https://huggingface.co/{repo_id}` "
                "and current model doesn't support conversion from pytorch weight file to paddle weight file"
            )
        file_name = PYTORCH_WEIGHT_FILE_NAME
    else:
        raise EntryNotFoundError(
            message=f"can not find the paddle/pytorch weight file from: https://huggingface.co/{repo_id}",
            response=None,
        )

    download_check(repo_id, file_name, addition="from_hf_hub")
    return hf_hub_download(
        repo_id=repo_id,
        filename=file_name,
        cache_dir=cache_dir,
        subfolder=subfolder,
        library_name="PaddleNLP",
        library_version=__version__,
    )


def register_base_model(cls):
    """
    A decorator for `PretrainedModel` class. It first retrieves the parent class
    of the class being decorated, then sets the `base_model_class` attribute
    of that parent class to be the class being decorated. In summary, the decorator registers
    the decorated class as the base model class in all derived classes under the same architecture.

    Args:
        cls (PretrainedModel): The class (inherited from PretrainedModel) to be decorated .

    Returns:
        PretrainedModel: The input class `cls` after decorating.

    Example:
        .. code-block::

            from paddlenlp.transformers import BertModel, register_base_model

            BertModel = register_base_model(BertModel)
            assert BertModel.base_model_class == BertModel
    """
    base_cls = cls.__bases__[0]
    assert issubclass(
        base_cls, PretrainedModel
    ), "`register_base_model` should be used on subclasses of PretrainedModel."
    base_cls.base_model_class = cls
    return cls


class BackboneMixin:
    def forward_with_filtered_kwargs(self, *args, **kwargs):
        signature = dict(inspect.signature(self.forward).parameters)
        filtered_kwargs = {k: v for k, v in kwargs.items() if k in signature}

        return self(*args, **filtered_kwargs)


def dtype_byte_size(dtype):
    """
    Returns the size (in bytes) occupied by one parameter of type `dtype`.

    Example:

    ```py
    >>> dtype_byte_size(paddle.float32)
    4
    ```
    """
    if dtype == paddle.bool:
        return 1 / 8
    bit_search = re.search(r"[^\d](\d+)$", str(dtype))
    if bit_search is None:
        raise ValueError(f"`dtype` is not a valid dtype: {dtype}.")
    bit_size = int(bit_search.groups()[0])
    return bit_size // 8


_re_layer_prefix = re.compile(r"\.(\d+)\.")


def _partion_for_pipeline_mode(keys):
    # the keys should be sort in networks order
    # todo handle tie_weight
    def layer_prefix(key):
        ret = _re_layer_prefix.search(key)
        if ret is not None:
            return key[0 : ret.end()]
        return ""

    keys = list(keys)
    start_idx = -1
    prefix_str = None
    parttion_map = {}
    for k in keys:
        prefix = layer_prefix(k)
        if prefix != prefix_str:
            prefix_str = prefix
            start_idx += 1
        parttion_map[k] = start_idx

    # if only one parttion, we don't parttion it
    if start_idx < 1:
        return {keys[i]: i for i in range(len(keys))}

    return parttion_map


def shard_checkpoint(
    state_dict: Dict[str, paddle.Tensor],
    max_shard_size: Union[int, str] = "10GB",
    weights_name: str = WEIGHTS_NAME,
    shard_format="naive",
):
    """
    Splits a model state dictionary in sub-checkpoints so that the final size of each sub-checkpoint does not exceed a
    given size.

    The sub-checkpoints are determined by iterating through the `state_dict` in the order of its keys, so there is no
    optimization made to make each sub-checkpoint as close as possible to the maximum size passed. For example, if the
    limit is 10GB and we have weights of sizes [6GB, 6GB, 2GB, 6GB, 2GB, 2GB] they will get sharded as [6GB], [6+2GB],
    [6+2+2GB] and not [6+2+2GB], [6+2GB], [6GB].

    <Tip warning={true}>

    If one of the model's weight is bigger that `max_sahrd_size`, it will end up in its own sub-checkpoint which will
    have a size greater than `max_shard_size`.

    </Tip>

    Args:
        state_dict (`Dict[str, paddle.Tensor]`): The state dictionary of a model to save.
        max_shard_size (`int` or `str`, *optional*, defaults to `"10GB"`):
            The maximum size of each sub-checkpoint. If expressed as a string, needs to be digits followed by a unit
            (like `"5MB"`).
        weights_name (`str`, *optional*, defaults to `"model_state.pdparams"`):
            The name of the model save file.
        shard_format (`str`, *optional*, defaults to `"naive"`):
            support naive or pipeline.
    """
    assert shard_format in [
        "naive",
        "pipeline",
    ], f"Invalid shard_format: {shard_format}, it show be `naive` or `pipeline`."

    max_shard_size = convert_file_size_to_int(max_shard_size)

    sharded_state_dicts = []
    current_block = {}
    current_block_size = 0
    total_size = 0

    if shard_format == "naive":
        for key, weight in state_dict.items():
            weight_size = weight.numel().item() * dtype_byte_size(weight.dtype)
            # If this weight is going to tip up over the maximal size, we split.
            if current_block_size + weight_size > max_shard_size:
                # fix if the first param is large than max_shard_size
                if len(current_block) > 0:
                    sharded_state_dicts.append(current_block)
                current_block = {}
                current_block_size = 0

            current_block[key] = weight
            current_block_size += weight_size
            total_size += weight_size

        # Add the last block
        sharded_state_dicts.append(current_block)

    if shard_format == "pipeline":
        parttion_map = _partion_for_pipeline_mode(state_dict.keys())
        partition_num = max(parttion_map.values())

        for index in range(partition_num + 1):
            weight_names = [k for k, v in parttion_map.items() if v == index]
            weight_size = sum(
                state_dict[key].numel().item() * dtype_byte_size(state_dict[key].dtype) for key in weight_names
            )

            # try to add new block
            if current_block_size + weight_size > max_shard_size:
                # fix if the first param is large than max_shard_size
                if len(current_block) > 0:
                    sharded_state_dicts.append(current_block)
                current_block = {}
                current_block_size = 0
            for key in weight_names:
                current_block[key] = state_dict[key]
            current_block_size += weight_size
            total_size += weight_size

        # Add the last block
        sharded_state_dicts.append(current_block)
        logger.info(f"The average size of partition is around: {total_size//partition_num}")

    # If we only have one shard, we return it
    if len(sharded_state_dicts) == 1:
        return {weights_name: sharded_state_dicts[0]}, None

    # Otherwise, let's build the index
    weight_map = {}
    shards = {}
    for idx, shard in enumerate(sharded_state_dicts):
        shard_file = weights_name.replace(".pdparams", f"-{idx+1:05d}-of-{len(sharded_state_dicts):05d}.pdparams")
        shard_file = shard_file.replace(
            ".safetensors", f"-{idx + 1:05d}-of-{len(sharded_state_dicts):05d}.safetensors"
        )
        shards[shard_file] = shard
        for key in shard.keys():
            weight_map[key] = shard_file

    # Add the metadata
    metadata = {"total_size": total_size}
    index = {"metadata": metadata, "weight_map": weight_map}
    return shards, index


def load_sharded_checkpoint(model, folder, strict=True):
    """
    This is the same as
    but for a sharded checkpoint.

    This load is performed efficiently: each checkpoint shard is loaded one by one in RAM and deleted after being
    loaded in the model.

    Args:
        model (`paddle.nn.Module`): The model in which to load the checkpoint.
        folder (`str` or `os.PathLike`): A path to a folder containing the sharded checkpoint.
        strict (`bool`, *optional`, defaults to `True`):
            Whether to strictly enforce that the keys in the model state dict match the keys in the sharded checkpoint.

    Returns:
        `NamedTuple`: A named tuple with `missing_keys` and `unexpected_keys` fields
            - `missing_keys` is a list of str containing the missing keys
            - `unexpected_keys` is a list of str containing the unexpected keys
    """
    # Load the index
    index_file = os.path.join(folder, WEIGHTS_INDEX_NAME)
    if not os.path.isfile(index_file):
        raise ValueError(f"Can't find a checkpoint index ({WEIGHTS_INDEX_NAME}) in {folder}.")

    with open(index_file, "r", encoding="utf-8") as f:
        index = json.load(f)

    shard_files = list(set(index["weight_map"].values()))

    # If strict=True, error before loading any of the state dicts.
    loaded_keys = index["weight_map"].keys()
    model_keys = model.state_dict().keys()
    missing_keys = [key for key in model_keys if key not in loaded_keys]
    unexpected_keys = [key for key in loaded_keys if key not in model_keys]
    if strict and (len(missing_keys) > 0 or len(unexpected_keys) > 0):
        error_message = f"Error(s) in loading state_dict for {model.__class__.__name__}"
        if len(missing_keys) > 0:
            str_missing_keys = ",".join([f'"{k}"' for k in missing_keys])
            error_message += f"\nMissing key(s): {str_missing_keys}."
        if len(unexpected_keys) > 0:
            str_unexpected_keys = ",".join([f'"{k}"' for k in unexpected_keys])
            error_message += f"\nMissing key(s): {str_unexpected_keys}."
        raise RuntimeError(error_message)

    for shard_file in shard_files:
        state_dict = paddlenlp_load(os.path.join(folder, shard_file), map_location="cpu")
        model.load_state_dict(state_dict, strict=False)

        # Make sure memory is fred before we load the next state dict.
        del state_dict
        gc.collect()

    # Return the same thing as PyTorch load_state_dict function.
    return paddle.nn.modules.module._IncompatibleKeys(missing_keys, unexpected_keys)


def _load_state_dict_into_model(model_to_load, state_dict, start_prefix):
    # Convert old format to new format if needed from a PyTorch state_dict
    error_msgs = []

    if len(start_prefix) > 0:
        for key in list(state_dict.keys()):
            if key.startswith(start_prefix):
                state_dict[key.replace(start_prefix, "")] = state_dict.pop(key)

    # todo add return status to state_dict
    model_to_load.set_state_dict(state_dict)

    del state_dict

    return error_msgs


def _convert_state_dict_dtype(dtype, state_dict, model_to_load):
    # convert the dtype of state dict
    if dtype is not None:
        if isinstance(dtype, paddle.dtype):
            dtype = str(dtype)[7:]

        if dtype not in ["float32", "float16", "bfloat16"]:
            raise ValueError(
                f"the value of `dtype` should be one of [`float32`, `float16`, `bfloat16`], but received {dtype}"
            )
        for key in state_dict.keys():
            if dtype == "bfloat16":
                # fix fp32/fp16 cast to bfloat16
                # so cast numpy to paddle, let paddle handle dtype casting
                if isinstance(state_dict[key], np.ndarray):
                    with device_guard("cpu"):
                        state_dict[key] = paddle.to_tensor(state_dict[key])

            if isinstance(state_dict[key], np.ndarray):
                if isinstance(state_dict[key].dtype.type, np.floating):
                    state_dict[key] = state_dict[key].astype(dtype=dtype)
                if isinstance(state_dict[key].dtype, np.uint16):
                    # paddle.bfloat16 save as np.uint16.
                    # so cast np to numpy, let paddle handle dtype casting
                    with device_guard("cpu"):
                        state_dict[key] = paddle.to_tensor(state_dict[key])

            if isinstance(state_dict[key], paddle.Tensor) and state_dict[key].is_floating_point():
                state_dict[key] = paddle.cast(state_dict[key], dtype=dtype)
    else:
        dtype_prefix_len = len("paddle.")
        for k, v in model_to_load.state_dict().items():
            if not isinstance(v, np.ndarray):
                dtype = str(v.dtype)[dtype_prefix_len:]
            if k in state_dict:
                if isinstance(state_dict[k], np.ndarray):
                    state_dict[k] = state_dict[k].astype(dtype)
                else:
                    state_dict[k] = paddle.cast(state_dict[k], dtype)


def _load_state_dict_into_meta_model(
    model,
    state_dict,
    loaded_state_dict_keys,  # left for now but could be removed, see below
    start_prefix,
    expected_keys,
    dtype=None,
    is_safetensors=False,
    keep_in_fp32_modules=None,
):
    """
    This is somewhat similar to `_load_state_dict_into_model`, but deals with a model that has some or all of its
    params on a `meta` device. It replaces the model params with the data from the `state_dict`, while moving the
    params back to the normal device, but only for `loaded_state_dict_keys`.

    `start_prefix` is used for models which insert their name into model keys, e.g. `bert` in
    `bert.pooler.dense.weight`

    """
    error_msgs = []

    for param_name, param in state_dict.items():
        # First part of the test is always true as load_state_dict_keys always contains state_dict keys.
        if param_name not in loaded_state_dict_keys or param_name not in expected_keys:
            continue

        if param_name.startswith(start_prefix):
            param_name = param_name[len(start_prefix) :]

        set_module_kwargs = {}

        # We convert floating dtypes to the `dtype` passed. We want to keep the buffers/params
        # in int/uint/bool and not cast them.
        if dtype is not None and paddle.is_floating_point(param):
            if (
                keep_in_fp32_modules is not None
                and any(module_to_keep_in_fp32 in param_name for module_to_keep_in_fp32 in keep_in_fp32_modules)
                and dtype == paddle.float16
            ):
                param = param.astype(paddle.float32)
            else:
                param = param.astype(dtype)

        # For compatibility with PyTorch load_state_dict which converts state dict dtype to existing dtype in model
        if dtype is None:
            old_param = model
            splits = param_name.split(".")
            for split in splits:
                old_param = getattr(old_param, split)
                if old_param is None:
                    break

            if old_param is not None:
                param = param.to(old_param.dtype)

        set_module_kwargs["value"] = param

        # param_device = "cpu"
        with paddle.no_grad():
            model.state_dict()[param_name].set_value(param)

    return error_msgs


@six.add_metaclass(InitTrackerMeta)
class PretrainedModel(Layer, GenerationMixin, ConversionMixin):
    """
    The base class for all pretrained models. It mainly provides common methods
    for loading (construction and loading) and saving pretrained models. Loading
    and saving also rely on the following class attributes which should be overridden
    by derived classes accordingly:

    - **model_config_file** (str): Represents the file name of model configuration
      for configuration saving and loading in local file system. The value is
      `model_config.json`.
    - **resource_files_names** (dict): Name of local file where the model configuration
      can be saved and loaded locally. Currently, resources only include the model state,
      thus the dict only includes `'model_state'` as key with corresponding
      value `'model_state.pdparams'` for model weights saving and loading.
    - **pretrained_init_configuration** (dict): Provides the model configurations
      of built-in pretrained models (contrasts to models in local file system).
      It has pretrained model names as keys (such as `bert-base-uncased`), and
      the values are dict preserving corresponding configuration for model initialization.
    - **pretrained_resource_files_map** (dict): Provides resource URLs of built-in
      pretrained models (contrasts to models in local file system).
      It has the same key as resource_files_names (that is "model_state"),
      and the corresponding value is a dict with specific model name to model weights URL mapping
      (such as "bert-base-uncased" ->
      "https://bj.bcebos.com/paddlenlp/models/transformers/bert-base-uncased.pdparams").
    - **base_model_prefix** (str): Represents the attribute associated to the
      base model in derived classes of the same architecture adding layers on
      top of the base model. Note: A base model class is pretrained model class
      decorated by `register_base_model`, such as `BertModel`; A derived model
      class is a pretrained model class adding layers on top of the base model,
      and it has a base model as attribute, such as `BertForSequenceClassification`.

    Methods common to models for text generation are defined in `GenerationMixin`
    and also inherited here.

    Besides, metaclass `InitTrackerMeta` is used to create `PretrainedModel`,
    by which subclasses can track arguments for initialization automatically.
    """

    # Deprecated(wj-Mcat): after 2.6.* version
    # save the old-school `LEGACY_CONFIG_NAME`, and will be changed to `CONFIG_NAME` after 2.6.* version
    model_config_file = LEGACY_CONFIG_NAME

    pretrained_init_configuration = {}
    # TODO: more flexible resource handle, namedtuple with fields as:
    # resource_name, saved_file, handle_name_for_load(None for used as __init__
    # arguments), handle_name_for_save
    resource_files_names = {"model_state": "model_state.pdparams"}
    pretrained_resource_files_map = {}
    base_model_prefix = ""
    main_input_name = "input_ids"
    config_class = None

    # a list of `re` patterns of `state_dict` keys that should be removed from the list of missing
    # keys we find (keys inside the model but not in the checkpoint) and avoid unnecessary warnings.
    _keys_to_ignore_on_load_missing = None
    # a list of `re` patterns of `state_dict` keys that should be removed from the list of
    # unexpected keys we find (keys inside the checkpoint but not the model) and avoid unnecessary
    # warnings.
    _keys_to_ignore_on_load_unexpected = None
    # a list of `state_dict` keys to ignore when saving the model (useful for keys that aren't
    # trained, but which are either deterministic or tied variables)
    _keys_to_ignore_on_save = None

    def __init__(self, *args, **kwargs):
        super(PretrainedModel, self).__init__()

        if not self.constructed_from_pretrained_config():
            return

        # extract config from args
        config = None
        for arg in args:
            if isinstance(arg, PretrainedConfig):
                config = arg
                break
        if config is not None:
            self.config: PretrainedConfig = config
            self.model_config_file = CONFIG_NAME
            return

        # extract config from kwargs
        if "config" not in kwargs:
            raise ValueError(
                "PretrainedConfig instance not found in the arguments, you can set it as args or kwargs with config field"
            )

        config = kwargs["config"]
        if not isinstance(config, PretrainedConfig):
            raise TypeError("config parameter should be the instance of PretrainedConfig")

        self.config: PretrainedConfig = kwargs["config"]
        self.model_config_file = CONFIG_NAME
        self.warnings_issued = {}

    def _post_init(self, original_init, *args, **kwargs):
        """
        It would be hooked after `__init__` to add a dict including arguments of
        `__init__` as a attribute named `config` of the pretrained model instance.
        """
        if not self.constructed_from_pretrained_config():
            init_dict = fn_args_to_dict(original_init, *((self,) + args), **kwargs)
            self.config = init_dict

        # only execute when it's the base method
        if (
            original_init.__module__ != "paddlenlp.transformers.model_utils"
            and self.__class__.init_weights is PretrainedModel.init_weights
        ):
            self.init_weights()

    def _init_weights(self, layer):
        """
        Initialize the weights. This method should be overridden by derived class.
        """
        pass

    def _initialize_weights(self, layer):
        """
        Initialize the weights if they are not already initialized.
        """
        if getattr(layer, "_is_initialized", False):
            return
        self._init_weights(layer)
        layer._is_initialized = True

    def init_weights(self):
        """
        If needed prunes and maybe initializes weights. If using a custom `PreTrainedModel`, you need to implement any
        initialization logic in `_init_weights`.
        """
        # call pure
        if _init_weights:
            # Initialize weights
            self.apply(self._initialize_weights)

            # Tie weights should be skipped when not initializing all weights
            # since from_pretrained(...) calls tie weights anyways

            # TODO(wj-Mcat): enable all tie-weights later
            # self.tie_weights()

    @property
    def base_model(self):
        """
        PretrainedModel: The body of the same model architecture. It is the base
            model itself for base model or the base model attribute for derived
            model.
        """
        return getattr(self, self.base_model_prefix, self)

    @property
    def model_name_list(self):
        """
        list: Contains all supported built-in pretrained model names of the
            current PretrainedModel class.
        """
        # Todo: return all model name
        return list(self.pretrained_init_configuration.keys())

    def can_generate(self) -> bool:
        """
        Returns whether this model can generate sequences with `.generate()`.
        Returns:
            `bool`: Whether this model can generate sequences with `.generate()`.
        """
        # Detects whether `prepare_inputs_for_generation` has been overwritten, which is a requirement for generation
        if "GenerationMixin" in str(self.prepare_inputs_for_generation):
            return False
        return True

    def get_input_embeddings(self) -> nn.Embedding:
        """get input embedding of model

        Returns:
            nn.Embedding: embedding of model
        """
        base_model = getattr(self, self.base_model_prefix, self)
        if base_model is not self:
            return base_model.get_input_embeddings()

        raise NotImplementedError(
            f"model of {type(base_model)} has not implemented the `get_input_embeddings`"
            " or `set_input_embeddings` method"
        )

    def set_input_embeddings(self, value: Embedding):
        """set new input embedding for model

        Args:
            value (Embedding): the new embedding of model

        Raises:
            NotImplementedError: Model has not implement `set_input_embeddings` method
        """
        base_model = getattr(self, self.base_model_prefix, self)
        if base_model is not self:
            return base_model.set_input_embeddings(value)
        raise NotImplementedError(
            f"model of {type(base_model)} has not implemented the `get_input_embeddings`"
            " or `set_input_embeddings` method"
        )

    def get_output_embeddings(self) -> Optional[Embedding]:
        """To be overwrited for models with output embeddings

        Returns:
            Optional[Embedding]: the otuput embedding of model
        """
        return None

    def tie_weights(self):
        """
        Tie the weights between the input embeddings and the output embeddings.
        """
        if self.config.tie_word_embeddings:
            output_embeddings = self.get_output_embeddings()
            input_embeddings = self.get_input_embeddings()
            if output_embeddings is not None and input_embeddings is not None:
                if input_embeddings.weight.shape != output_embeddings.weight.shape:
                    logger.warning(
                        f"The shape of input embeddings is {input_embeddings.weight.shape} and the shape of output embeddings is {output_embeddings.weight.shape}. "
                        "This is only expected if you are calling the `resize_token_embeddings` method"
                    )
                output_embeddings.weight = input_embeddings.weight
                if getattr(output_embeddings, "bias", None) is not None:
                    # need to pad
                    if output_embeddings.weight.shape[0] > output_embeddings.bias.shape[0]:
                        old_bias = output_embeddings.bias
                        pad_length = output_embeddings.weight.shape[0] - old_bias.shape[0]
                        output_embeddings.bias = output_embeddings.create_parameter(
                            shape=[output_embeddings.weight.shape[0]],
                            attr=output_embeddings._bias_attr,
                            dtype=output_embeddings._dtype,
                            is_bias=True,
                        )
                        new_bias = paddle.concat(
                            [old_bias, paddle.zeros([pad_length], dtype=output_embeddings.bias.dtype)]
                        )
                        output_embeddings.bias.set_value(new_bias)
                    # need to trim
                    elif output_embeddings.weight.shape[0] < output_embeddings.bias.shape[0]:
                        new_bias = output_embeddings.bias[: output_embeddings.weight.shape[0]]
                        output_embeddings.bias = output_embeddings.create_parameter(
                            shape=[output_embeddings.weight.shape[0]],
                            attr=output_embeddings._bias_attr,
                            dtype=output_embeddings._dtype,
                            is_bias=True,
                        )
                        output_embeddings.bias.set_value(new_bias)

    def resize_position_embeddings(self, new_num_position_embeddings: int):
        """resize position embedding, this method should be overrited overwrited by downstream models

        Args:
            new_num_position_embeddings (int): the new position size

        Raises:
            NotImplementedError: when called and not be implemented
        """
        raise NotImplementedError(
            f"`resize_position_embeddings` is not implemented for {self.__class__}`. To implement it, you should "
            f"overwrite this method in the class {self.__class__} in `{self.__class__.__module__}.py`"
        )

    @classmethod
    def constructed_from_pretrained_config(cls, init_func=None) -> bool:
        """check if the model is constructed from `PretrainedConfig`
        Returns:
            bool: if the model is constructed from `PretrainedConfig`
        """
        return cls.config_class is not None and issubclass(cls.config_class, PretrainedConfig)

<<<<<<< HEAD
    @classmethod
    def from_pretrained(cls, pretrained_model_name_or_path, *args, from_hf_hub=False, subfolder="", **kwargs):
        """
        Creates an instance of `PretrainedModel`. Model weights are loaded
        by specifying name of a built-in pretrained model, or a community contributed model,
        or a local file directory path.

        Args:
            pretrained_model_name_or_path (str): Name of pretrained model or dir path
                to load from. The string can be:

                - Name of a built-in pretrained model
                - Name of a pretrained model from HF hub
                - Name of a community-contributed pretrained model.
                - Local directory path which contains model weights file("model_state.pdparams")
                  and model config file ("model_config.json").
            from_hf_hub (bool, optional): whether to load from Huggingface Hub
            subfolder (str, optional) An optional value corresponding to a folder inside the repo.
                Only works when loading from Huggingface Hub.
            *args (tuple): Position arguments for model `__init__`. If provided,
                use these as position argument values for model initialization.
            **kwargs (dict): Keyword arguments for model `__init__`. If provided,
                use these to update pre-defined keyword argument values for model
                initialization. If the keyword is in `__init__` argument names of
                base model, update argument values of the base model; else update
                argument values of derived model.
            load_state_as_np (bool, optional): The weights read in can be choosed
                to place on CPU or GPU though the model is on the default device.
                If `True`, load the model weights as `numpy.ndarray` on CPU.
                Otherwise, weights would be loaded as tensors on the default
                device. Note that if on GPU, the latter would creates extra
                temporary tensors in addition to the model weights, which
                doubles the memory usage . Thus it is suggested to use `True`
                for big models on GPU. Default to `False`.

        Returns:
            PretrainedModel: An instance of `PretrainedModel`.

        Example:
            .. code-block::

                from paddlenlp.transformers import BertForSequenceClassification

                # Name of built-in pretrained model
                model = BertForSequenceClassification.from_pretrained('bert-base-uncased')

                # Name of community-contributed pretrained model
                model = BertForSequenceClassification.from_pretrained('yingyibiao/bert-base-uncased-sst-2-finetuned')

                # Load from local directory path
                model = BertForSequenceClassification.from_pretrained('./my_bert/')
        """
        if cls.constructed_from_pretrained_config():
            return cls.from_pretrained_v2(
                pretrained_model_name_or_path, from_hf_hub=from_hf_hub, subfolder=subfolder, *args, **kwargs
            )

        resource_files = {}
        init_configuration = {}
        load_state_as_np = kwargs.pop("load_state_as_np", False)
        cache_dir = kwargs.get("cache_dir", None)
        cache_dir = resolve_cache_dir(pretrained_model_name_or_path, from_hf_hub, cache_dir)

        track_download = True

        # From HF Hub
        if from_hf_hub:
            resource_files = cls.resource_files_names
            resource_files["model_config_file"] = cls.model_config_file

        # From built-in pretrained models
        elif pretrained_model_name_or_path in cls.pretrained_init_configuration:
            for file_id, map_list in cls.pretrained_resource_files_map.items():
                if pretrained_model_name_or_path not in map_list:
                    resource_files[file_id] = None
                else:
                    resource_files[file_id] = map_list[pretrained_model_name_or_path]
            init_configuration = copy.deepcopy(cls.pretrained_init_configuration[pretrained_model_name_or_path])

        # From local dir path
        elif os.path.isdir(pretrained_model_name_or_path):
            track_download = False
            for file_id, file_name in cls.resource_files_names.items():
                full_file_name = os.path.join(pretrained_model_name_or_path, file_name)
                resource_files[file_id] = full_file_name
            resource_files["model_config_file"] = os.path.join(pretrained_model_name_or_path, cls.model_config_file)
        else:
            # Assuming from community-contributed pretrained models
            for file_id, file_name in cls.resource_files_names.items():
                full_file_name = "/".join([COMMUNITY_MODEL_PREFIX, pretrained_model_name_or_path, file_name])
                resource_files[file_id] = full_file_name
            resource_files["model_config_file"] = "/".join(
                [COMMUNITY_MODEL_PREFIX, pretrained_model_name_or_path, cls.model_config_file]
            )

        resolved_resource_files = {}
        for file_id, file_path in resource_files.items():
            if file_path is None or os.path.isfile(file_path):
                resolved_resource_files[file_id] = file_path
                continue
            # If from_hf_hub, let HF Hub takes care of the cache and the download process
            if from_hf_hub:
                resolved_resource_files[file_id] = hf_hub_download(
                    repo_id=pretrained_model_name_or_path,
                    filename=file_path,
                    subfolder=subfolder,
                    cache_dir=cache_dir,
                    library_name="PaddleNLP",
                    library_version=__version__,
                )
            else:
                path = os.path.join(cache_dir, file_path.split("/")[-1])
                if os.path.exists(path):
                    logger.info("Already cached %s" % path)
                    resolved_resource_files[file_id] = path
                else:
                    logger.info("Downloading %s and saved to %s" % (file_path, cache_dir))
                    try:
                        resolved_resource_files[file_id] = get_path_from_url_with_filelock(file_path, cache_dir)
                    except RuntimeError as err:
                        logger.error(err)
                        raise RuntimeError(
                            f"Can't load weights for '{pretrained_model_name_or_path}'.\n"
                            f"Please make sure that '{pretrained_model_name_or_path}' is:\n"
                            "- a correct model-identifier of built-in pretrained models,\n"
                            "- or a correct model-identifier of community-contributed pretrained models,\n"
                            "- or the correct path to a directory containing relevant modeling files(model_weights and model_config).\n"
                        )

        # Prepare model initialization kwargs
        # Did we saved some inputs and kwargs to reload ?
        model_config_file = resolved_resource_files.pop("model_config_file", None)
        if model_config_file is not None:
            with io.open(model_config_file, encoding="utf-8") as f:
                init_kwargs = json.load(f)
        else:
            init_kwargs = init_configuration

        # position args are stored in kwargs, maybe better not include
        init_args = init_kwargs.pop("init_args", ())
        # class name corresponds to this configuration
        init_class = init_kwargs.pop("init_class", cls.base_model_class.__name__)
        # Check if the loaded config matches the current model class's __init__
        # arguments. If not match, the loaded config is for the base model class.
        if init_class == cls.base_model_class.__name__:
            base_args = init_args
            base_kwargs = init_kwargs
            derived_args = ()
            derived_kwargs = {}
            base_arg_index = None
        else:  # extract config for base model
            derived_args = list(init_args)
            derived_kwargs = init_kwargs
            base_arg = None
            for i, arg in enumerate(init_args):
                if isinstance(arg, dict) and "init_class" in arg:
                    assert arg.pop("init_class") == cls.base_model_class.__name__, (
                        "pretrained base model should be {}"
                    ).format(cls.base_model_class.__name__)
                    base_arg_index = i
                    base_arg = arg
                    break
            for arg_name, arg in init_kwargs.items():
                if isinstance(arg, dict) and "init_class" in arg:
                    assert arg.pop("init_class") == cls.base_model_class.__name__, (
                        "pretrained base model should be {}"
                    ).format(cls.base_model_class.__name__)
                    base_arg_index = arg_name
                    base_arg = arg
                    break

            base_args = base_arg.pop("init_args", ())
            base_kwargs = base_arg

        if cls == cls.base_model_class:
            # Update with newly provided args and kwargs for base model
            base_args = base_args if not args else args
            base_kwargs.update(kwargs)
            model = cls(*base_args, **base_kwargs)
        else:
            # Update with newly provided args and kwargs for derived model
            base_parameters_dict = inspect.signature(cls.base_model_class.__init__).parameters
            for k, v in kwargs.items():
                if k in base_parameters_dict:
                    base_kwargs[k] = v
            base_model = cls.base_model_class(*base_args, **base_kwargs)
            if base_arg_index is not None:
                derived_args[base_arg_index] = base_model
            else:
                derived_args = (base_model,)  # assume at the first position
            derived_args = derived_args if not args else args
            derived_parameters_dict = inspect.signature(cls.__init__).parameters
            for k, v in kwargs.items():
                if k in derived_parameters_dict:
                    derived_kwargs[k] = v
            model = cls(*derived_args, **derived_kwargs)

        # save the model config file into cache dir
        model_config_file_path = os.path.join(cache_dir, cls.model_config_file)
        # check if there is model config file in cache directory
        if (
            pretrained_model_name_or_path in cls.pretrained_init_configuration
            and init_kwargs is not None
            and not os.path.exists(model_config_file_path)
        ):
            model.save_model_config(cache_dir)

        # Maybe need more ways to load resources.
        weight_path = resolved_resource_files["model_state"]
        if weight_path is None:
            logger.warning(
                "No model weight found for %s, return with random initialization !!!" % pretrained_model_name_or_path
            )
            return model

        assert weight_path.endswith(".pdparams"), "suffix of weight must be .pdparams"

        # NOTE: Allow to load partial model for model parallel.
        # TODO(guosheng): To make model loading for the model parallel automatic,
        # maybe we should make rank 0 worker load weights of the full model on
        # CPU, then split weights into multiple parts and pickle separately.
        # The other workers wait util pickle finish and then load the corresponding
        # partial weights. Also we can directly use separate weight files for
        # simplicity.
        state_dict = paddlenlp_load(weight_path, return_numpy=load_state_as_np)

        # Make sure we are able to load base models as well as derived models
        # (with heads)
        start_prefix = ""
        model_to_load = model
        state_to_load = state_dict
        unexpected_keys = []
        missing_keys = []
        if not hasattr(model, cls.base_model_prefix) and any(
            s.startswith(cls.base_model_prefix) for s in state_dict.keys()
        ):
            # base model
            state_to_load = {}
            start_prefix = cls.base_model_prefix + "."
            for k, v in state_dict.items():
                if k.startswith(cls.base_model_prefix):
                    state_to_load[k[len(start_prefix) :]] = v
                else:
                    unexpected_keys.append(k)
        if hasattr(model, cls.base_model_prefix) and not any(
            s.startswith(cls.base_model_prefix) for s in state_dict.keys()
        ):
            # derived model (base model with heads)
            model_to_load = getattr(model, cls.base_model_prefix)
            for k in model.state_dict().keys():
                if not k.startswith(cls.base_model_prefix):
                    missing_keys.append(k)
        if len(missing_keys) > 0:
            logger.info(
                "Weights of {} not initialized from pretrained model: {}".format(
                    model.__class__.__name__, missing_keys
                )
            )
        if len(unexpected_keys) > 0:
            logger.info(
                "Weights from pretrained model not used in {}: {}".format(model.__class__.__name__, unexpected_keys)
            )
        # Allow the float16 model to load float32 weights, which decreases memory
        # usage in model loading stage and is useful to big models.
        dtype_prefix_len = len("paddle.")  # paddle.float16

        for k, v in model_to_load.state_dict().items():
            if not isinstance(v, np.ndarray):
                dtype = str(v.dtype)[dtype_prefix_len:]
            # TODO(guosheng): add warnings for unmatched dtypes
            if k in state_to_load:
                if paddle.in_dynamic_mode():
                    if isinstance(state_to_load[k], np.ndarray):
                        state_to_load[k] = state_to_load[k].astype(dtype)
                    else:
                        state_to_load[k] = paddle.cast(state_to_load[k], dtype)
                else:
                    # there are some latent error when case dtype in static-mode, so let's:
                    # 1. convert fluid.*.Tensor -> numpy.ndarray
                    # 2. cast the dtype with numpy tools
                    # 3. paddle works well with ndarray state-dict
                    state_to_load[k] = np.array(state_to_load[k])
                    state_to_load[k] = state_to_load[k].astype(dtype)

        # For model parallel if FastGeneration
        # To avoid recursive import temporarily.
        import paddlenlp.ops.fast_transformer.transformer.decoding as ft_decoding

        state_to_load = ft_decoding.get_ft_para_conf().fit_partial_model(model_to_load, state_to_load)
        if paddle.in_dynamic_mode():
            model_to_load.set_state_dict(state_to_load)
            if track_download:
                download_check(pretrained_model_name_or_path, "from_pretrained")
            return model
        if track_download:
            download_check(pretrained_model_name_or_path, "from_pretrained")
        return model, state_to_load

    # NOTE: backward support for old models. Models with PretrainedConfig should be able to use .config
    def get_model_config(self):
        """Get model configuration.

        Returns:
            config: The config of the model.
        """

        # If init_config contains a Layer, use the layer's init_config to save
        def get_config(model):
            if model.config is not None and isinstance(model.config, PretrainedConfig):
                return model.config
            model_config = model.init_config
            for key, value in model_config.items():
                if key == "init_args":
                    args = []
                    for arg in value:
                        args.append(get_config(arg) if isinstance(arg, PretrainedModel) else arg)
                    model_config[key] = tuple(args)
                elif isinstance(value, PretrainedModel):
                    model_config[key] = value.init_config
            return model_config

        model_config = get_config(self)
        return model_config

=======
>>>>>>> ef2cac13
    def save_model_config(self, save_dir: str):
        """
        Saves model configuration to a file named "config.json" under `save_dir`.

        Args:
            save_dir (str): Directory to save model_config file into.
        """
        # Save model config
        model_config = self.get_model_config()
        if isinstance(model_config, PretrainedConfig):
            model_config.save_pretrained(save_dir)
        else:
            model_config_file = os.path.join(save_dir, self.model_config_file)
            with io.open(model_config_file, "w", encoding="utf-8") as f:
                f.write(json.dumps(model_config, ensure_ascii=False, indent=2))

<<<<<<< HEAD
    def save_pretrained(
        self,
        save_dir: Union[str, os.PathLike],
        is_main_process: bool = True,
        state_dict: Optional[dict] = None,
        save_function: Callable = paddle.save,
        max_shard_size: Union[int, str] = "10GB",
        safe_serialization: bool = False,
        variant: Optional[str] = None,
        *args,
        **kwargs,
    ):
        """
        Saves model configuration and related resources (model state) as files
        under `save_dir`. The model configuration would be saved into a file named
        "model_config.json", and model state would be saved into a file
        named "model_state.pdparams".

        The `save_dir` can be used in `from_pretrained` as argument value
        of `pretrained_model_name_or_path` to re-load the trained model.

        Args:
            save_dir (str): Directory to save files into.

        Example:
            .. code-block::

                from paddlenlp.transformers import BertForSequenceClassification

                model = BertForSequenceClassification.from_pretrained('bert-base-uncased')
                model.save_pretrained('./trained_model/')
                # reload from save_directory
                model = BertForSequenceClassification.from_pretrained('./trained_model/')
        """
        if self.constructed_from_pretrained_config():
            return self.save_pretrained_v2(
                save_dir,
                is_main_process,
                state_dict,
                save_function,
                max_shard_size,
                safe_serialization,
                variant,
                *args,
                **kwargs,
            )

        assert not os.path.isfile(save_dir), "Saving directory ({}) should be a directory, not a file".format(save_dir)
        os.makedirs(save_dir, exist_ok=True)
        # Save model config
        self.save_model_config(save_dir)
        # Save model
        if paddle.in_dynamic_mode():
            file_name = os.path.join(save_dir, list(self.resource_files_names.values())[0])
            paddle.save(self.state_dict(), file_name)
        else:
            logger.warning("Save pretrained model only supported dygraph mode for now!")

=======
>>>>>>> ef2cac13
    def save_to_hf_hub(
        self,
        repo_id: str,
        private: Optional[bool] = None,
        subfolder: Optional[str] = None,
        commit_message: Optional[str] = None,
        revision: Optional[str] = None,
        create_pr: bool = False,
    ):
        """
        Uploads all elements of this model to a new HuggingFace Hub repository.
        Args:
            repo_id (str): Repository name for your model/tokenizer in the Hub.
            private (bool, optional): Whether the model/tokenizer is set to private
            subfolder (str, optional): Push to a subfolder of the repo instead of the root
            commit_message (str, optional) — The summary / title / first line of the generated commit. Defaults to: f"Upload {path_in_repo} with huggingface_hub"
            revision (str, optional) — The git revision to commit from. Defaults to the head of the "main" branch.
            create_pr (boolean, optional) — Whether or not to create a Pull Request with that commit. Defaults to False.
                If revision is not set, PR is opened against the "main" branch. If revision is set and is a branch, PR is opened against this branch.
                If revision is set and is not a branch name (example: a commit oid), an RevisionNotFoundError is returned by the server.

        Returns: The url of the commit of your model in the given repository.
        """
        repo_url = create_repo(repo_id, private=private, exist_ok=True)

        # Infer complete repo_id from repo_url
        # Can be different from the input `repo_id` if repo_owner was implicit
        _, repo_owner, repo_name = repo_type_and_id_from_hf_id(repo_url)

        repo_id = f"{repo_owner}/{repo_name}"

        # Check if README file already exist in repo
        try:
            get_hf_file_metadata(hf_hub_url(repo_id=repo_id, filename="README.md", revision=revision))
            has_readme = True
        except EntryNotFoundError:
            has_readme = False

        with tempfile.TemporaryDirectory() as root_dir:
            if subfolder is not None:
                save_dir = os.path.join(root_dir, subfolder)
            else:
                save_dir = root_dir
            # save model
            self.save_pretrained(save_dir)
            # Add readme if does not exist
            logger.info("README.md not found, adding the default README.md")
            if not has_readme:
                with open(os.path.join(root_dir, "README.md"), "w") as f:
                    f.write(f"---\nlibrary_name: paddlenlp\n---\n# {repo_id}")

            # Upload model and return
            logger.info(f"Pushing to the {repo_id}. This might take a while")
            return upload_folder(
                repo_id=repo_id,
                repo_type="model",
                folder_path=root_dir,
                commit_message=commit_message,
                revision=revision,
                create_pr=create_pr,
            )

    def resize_token_embeddings(self, new_num_tokens: Optional[int] = None) -> nn.Embedding:
        """
        Resizes input token embeddings matrix of the model according to new_num_tokens.

        Args:
            new_num_tokens (Optional[int]):
                The number of new tokens in the embedding matrix. Increasing the size will add newly initialized
                vectors at the end. Reducing the size will remove vectors from the end. If not provided or None, just
                returns a pointer to the input tokens embedding module of the model without doing anything.

        Returns:
            paddle.nn.Embedding: The input tokens Embeddings Module of the model.
        """
        old_embeddings: nn.Embedding = self.get_input_embeddings()
        if not new_num_tokens or new_num_tokens == old_embeddings.weight.shape[0]:
            return old_embeddings

        new_embeddings = self._get_resized_embeddings(old_embeddings, new_num_tokens)
        self.set_input_embeddings(new_embeddings)

        # 2. Update vocab_size
        self.base_model.config["vocab_size"] = new_num_tokens
        self.vocab_size = new_num_tokens

        # update init_config
        self._update_init_config(self.init_config, "vocab_size", new_num_tokens)

        # Tie the weights between the input embeddings and the output embeddings if needed.
        self.tie_weights()

        return new_embeddings

    def _update_init_config(self, init_config: dict, key: str, value: Any):
        """update init_config by <key, value> pair

        Args:
            init_config (dict): the init_config instance
            key (str): the key field
            value (Any): the new value of instance
        """
        if key in init_config:
            init_config[key] = value
            return

        for arg in init_config.get("init_args", []):
            if not isinstance(arg, PretrainedModel):
                continue
            self._update_init_config(arg.init_config, key, value)

    def _get_resized_embeddings(
        self, old_embeddings: nn.Embedding, new_num_tokens: Optional[int] = None
    ) -> nn.Embedding:
        """
        Build a resized Embedding Module from a provided token Embedding Module. Increasing the size will add newly
        initialized vectors at the end. Reducing the size will remove vectors from the end

        Args:
            old_embeddings (nn.Embedding):
                Old embeddings to be resized.
            new_num_tokens (Optional[int]):
                New number of tokens in the embedding matrix.
                Increasing the size will add newly initialized vectors at the end. Reducing the size will remove
                vectors from the end.

        Returns:
            paddle.nn.Embedding: The resized Embedding Module or the old Embedding Module if new_num_tokens is None.
        """
        if new_num_tokens is None:
            return old_embeddings

        old_num_tokens, old_embedding_dim = old_embeddings.weight.shape
        if old_num_tokens == new_num_tokens:
            return old_embeddings

        if not isinstance(old_embeddings, nn.Embedding):
            raise TypeError(
                f"Old embeddings are of type {type(old_embeddings)}, which is not an instance of {nn.Embedding}. You"
                " should either use a different resize function or make sure that old_embeddings are an instance of"
                f" {nn.Embedding}."
            )

        # Build new embeddings
        new_embeddings = nn.Embedding(new_num_tokens, old_embedding_dim)

        # numbers of tokens to copy
        n = min(old_num_tokens, new_num_tokens)
        with paddle.no_grad():
            new_embeddings.weight[:n, :] = old_embeddings.weight[:n, :]

        return new_embeddings

    def __setattr__(self, name, value):
        value = adapt_stale_fwd_patch(self, name, value)
        return super(PretrainedModel, self).__setattr__(name, value)

    @classmethod
    def _resolve_model_file_path_v2(
        cls: Type[PretrainedModel],
        pretrained_model_name_or_path: str,
        from_hf_hub: bool = False,
        cache_dir: str | None = None,
        subfolder: str = "",
        config: PretrainedConfig = None,
        support_conversion: bool = False,
        variant=None,
    ) -> str:

        """resolve model target file path from `` and `cache_dir`

        1. when it is file path:
            return the weight file

        2. when it is model-name:
            2.1 check default `MODEL_HOME` + `model-mame` + model_state.pdparams
            2.2 get the url from `pretrained_resource_files_map`, and set it to `pretrained_model_name_or_path`

        3. when it is local dir:
            check whether the file<local_dir + weight_file> exist

        Args:
            cls (Type[PretrainedModel]): the inherited PretrainedModel class
            pretrained_model_name_or_path (str): the model-name/url/local_dir/local_dir
            cache_dir (Optional[str], optional): cache_dir is used when name_or_path is model-name/url. Defaults to None.
            support_conversion (bool, optional): whether support convert pytorch model to paddle model

        Returns:
            str: the model weight file path
        """
        is_sharded = False
        sharded_metadata = None

        # -1. when it's from HF
        if from_hf_hub:
            # TODO(wj-Mcat): to enable download and convert pytorch shard files
            resolved_archive_file = resolve_weight_file_from_hf_hub(
                pretrained_model_name_or_path,
                cache_dir=cache_dir,
                support_conversion=support_conversion,
                subfolder=subfolder,
            )
            return resolved_archive_file, sharded_metadata, is_sharded

        if pretrained_model_name_or_path is not None:
            pretrained_model_name_or_path = str(pretrained_model_name_or_path)
            is_local = os.path.isdir(pretrained_model_name_or_path)

            # pretrained_model_name_or_path is dir
            if is_local:

                def local_weight_file_path(weight_file_name: str):
                    return os.path.join(
                        pretrained_model_name_or_path, subfolder, _add_variant(weight_file_name, variant)
                    )

                def local_weight_file_exist(weight_file_name: str):
                    return os.path.isfile(local_weight_file_path(weight_file_name))

                if local_weight_file_exist(WEIGHTS_NAME):
                    # Load from a paddle checkpoint
                    archive_file = local_weight_file_path(WEIGHTS_NAME)
                elif local_weight_file_exist(WEIGHTS_INDEX_NAME):
                    # Load from a sharded paddle checkpoint
                    archive_file = local_weight_file_path(WEIGHTS_INDEX_NAME)
                    is_sharded = True
                elif is_safetensors_available() and local_weight_file_exist(SAFE_WEIGHTS_NAME):
                    # Load from a safetensors checkpoint
                    archive_file = local_weight_file_path(SAFE_WEIGHTS_NAME)
                elif is_safetensors_available() and local_weight_file_exist(SAFE_WEIGHTS_INDEX_NAME):
                    # Load from a sharded safetensors checkpoint
                    archive_file = local_weight_file_path(SAFE_WEIGHTS_INDEX_NAME)
                    is_sharded = True
                # At this stage we don't have a weight file so we will raise an error.
                else:
                    raise EnvironmentError(
                        f"Error no file named {_add_variant(WEIGHTS_NAME, variant)}, found in directory"
                        f" {pretrained_model_name_or_path}."
                    )
            # pretrained_model_name_or_path is file
            elif os.path.isfile(os.path.join(subfolder, pretrained_model_name_or_path)):
                archive_file = pretrained_model_name_or_path
                is_local = True
            elif is_url(pretrained_model_name_or_path):
                filename = pretrained_model_name_or_path
                resolved_archive_file = get_path_from_url_with_filelock(
                    pretrained_model_name_or_path, cache_dir=cache_dir
                )
            else:
                # set correct filename
                if is_safetensors_available():
                    filename = _add_variant(SAFE_WEIGHTS_NAME, variant)
                else:
                    filename = _add_variant(WEIGHTS_NAME, variant)

                try:
                    # Load from URL or cache if already cached
                    cached_file_kwargs = dict(
                        cache_dir=cache_dir,
                        subfolder=subfolder,
                        _raise_exceptions_for_missing_entries=False,
                    )
                    resolved_archive_file = None
                    if pretrained_model_name_or_path in cls.pretrained_init_configuration:
                        # fetch the weight url from the `pretrained_resource_files_map`
                        resource_file_url = cls.pretrained_resource_files_map["model_state"][
                            pretrained_model_name_or_path
                        ]
                        resolved_archive_file = cached_file(
                            resource_file_url, _add_variant(WEIGHTS_NAME, variant), **cached_file_kwargs
                        )

                    if resolved_archive_file is None:
                        resolved_archive_file = cached_file(
                            pretrained_model_name_or_path, filename, **cached_file_kwargs
                        )
                    else:
                        # xxx.pdparams in pretrained_resource_files_map renamed model_state.pdparams
                        filename = _add_variant(WEIGHTS_NAME, variant)

                    # Since we set _raise_exceptions_for_missing_entries=False, we don't get an exception but a None
                    # result when internet is up, the repo and revision exist, but the file does not.
                    if resolved_archive_file is None and filename == _add_variant(SAFE_WEIGHTS_NAME, variant):
                        # Maybe the checkpoint is sharded, we try to grab the index name in this case.
                        resolved_archive_file = cached_file(
                            pretrained_model_name_or_path,
                            _add_variant(SAFE_WEIGHTS_INDEX_NAME, variant),
                            **cached_file_kwargs,
                        )
                        if resolved_archive_file is not None:
                            is_sharded = True
                        else:
                            # This repo has no safetensors file of any kind, we switch to PyTorch.
                            filename = _add_variant(WEIGHTS_NAME, variant)
                            resolved_archive_file = cached_file(
                                pretrained_model_name_or_path, filename, **cached_file_kwargs
                            )
                    if resolved_archive_file is None and filename == _add_variant(WEIGHTS_NAME, variant):
                        # Maybe the checkpoint is sharded, we try to grab the index name in this case.
                        resolved_archive_file = cached_file(
                            pretrained_model_name_or_path,
                            _add_variant(WEIGHTS_INDEX_NAME, variant),
                            **cached_file_kwargs,
                        )
                        if resolved_archive_file is not None:
                            is_sharded = True
                    if resolved_archive_file is None:
                        # Otherwise, maybe there is a TF or Flax model file.  We try those to give a helpful error
                        # message.
                        raise EnvironmentError(
                            f"{pretrained_model_name_or_path} does not appear to have a file named"
                            f" {_add_variant(WEIGHTS_NAME, variant)}."
                        )
                except Exception:
                    # For any other exception, we throw a generic error.
                    raise

            if is_local:
                logger.info(f"loading weights file {archive_file}")
                resolved_archive_file = archive_file
            else:
                logger.info(f"loading weights file {filename} from cache at {resolved_archive_file}")
        else:
            resolved_archive_file = None

        # We'll need to download and cache each checkpoint shard if the checkpoint is sharded.
        if is_sharded:
            # rsolved_archive_file becomes a list of files that point to the different checkpoint shards in this case.
            resolved_archive_file, sharded_metadata = get_checkpoint_shard_files(
                pretrained_model_name_or_path,
                resolved_archive_file,
                cache_dir=cache_dir,
                subfolder=subfolder,
            )
        # import pdb;pdb.set_trace()

        return resolved_archive_file, sharded_metadata, is_sharded

    @classmethod
    def _resolve_model_file_path(
        cls: Type[PretrainedModel],
        pretrained_model_name_or_path: str,
        from_hf_hub: bool = False,
        cache_dir: str | None = None,
        subfolder: str = "",
        config: PretrainedConfig = None,
        support_conversion: bool = False,
        variant=None,
    ) -> str:
        """resolve model target file path from `` and `cache_dir`

        0. when it is file path:
            return the weight file

        1. when it is model-name:
            1.1 check default `MODEL_HOME` + `model-mame` + model_state.pdparams
            1.2 get the url from `pretrained_resource_files_map`, and set it to `pretrained_model_name_or_path`

        2. when it is url:
            fetch the resouce into the `cache_dir` (cache_dir or `MODEL_HOME` + `model-name` or `HF_CACHE_HOME` + `model-mame`)

        3. when it is local dir:
            check whether the file<local_dir + weight_file> exist

        Args:
            cls (Type[PretrainedModel]): the inherited PretrainedModel class
            pretrained_model_name_or_path (str): the model-name/url/local_dir/local_dir
            cache_dir (Optional[str], optional): cache_dir is used when name_or_path is model-name/url. Defaults to None.
            support_conversion (bool, optional): whether support convert pytorch model to paddle model

        Returns:
            str: the model weight file path
        """

        # -1. when it's from HF
        if from_hf_hub:
            return resolve_weight_file_from_hf_hub(
                pretrained_model_name_or_path,
                cache_dir=cache_dir,
                support_conversion=support_conversion,
                subfolder=subfolder,
            )

        # 0. when it is local file
        if os.path.isfile(pretrained_model_name_or_path):
            return pretrained_model_name_or_path

        # 1. when it is model-name
        if pretrained_model_name_or_path in cls.pretrained_init_configuration:
            # check the cache_dir:
            os.makedirs(cache_dir, exist_ok=True)

            # check the state_dict file
            weight_file_path = os.path.join(cache_dir, cls.resource_files_names["model_state"])
            if os.path.exists(weight_file_path):
                logger.info(f"Already cached {weight_file_path}")
                return weight_file_path

            # fetch the weight url from the `pretrained_resource_files_map`
            pretrained_model_name_or_path = cls.pretrained_resource_files_map["model_state"][
                pretrained_model_name_or_path
            ]

        # 2. when it is url
        if is_url(pretrained_model_name_or_path):
            weight_file_path = get_path_from_url_with_filelock(pretrained_model_name_or_path, cache_dir)
            # # check the downloaded weight file and registered weight file name
            download_check(pretrained_model_name_or_path, "from_pretrained_v2")

            # make sure that
            new_weight_file_path = os.path.join(
                os.path.split(weight_file_path)[0], cls.resource_files_names["model_state"]
            )

            # if the weight file name of url is: `bert-base-uncased.pdparams`, the downloaded file is also of it.
            # and we should convert it to the new weitht file: `model_state.pdparams`
            if weight_file_path != new_weight_file_path:
                # move the `model-name.pdparams` to `model_state.pdparams`
                # get more details from: https://github.com/PaddlePaddle/PaddleNLP/pull/3843
                if dist.ParallelEnv().local_rank % 8 == 0 and os.path.exists(weight_file_path):
                    shutil.move(weight_file_path, new_weight_file_path)
                weight_file_path = new_weight_file_path

            # find the weight file with the above two branch: `bert-base-uncased.pdparams`, `model_state.pdparams`
            weight_file_path = _find_weight_file_path(
                cache_dir=cache_dir, model_class=cls, resource_uri=pretrained_model_name_or_path
            )

            return weight_file_path

        # 3. when it is local dir
        if os.path.isdir(pretrained_model_name_or_path):
            # in-order to compatible with old style:
            # file name in pretrained_resouce_file_maps is https://path/to/bert-base-uncased.pdparams, but the registered model-state file name in `resouce_file_maps` is `model_state.pdparams`

            # deal with local files for shard files
            return _find_weight_file_path(cache_dir=pretrained_model_name_or_path, model_class=cls, config=config)

        # 4. download from community or hf-hub
        else:
            # assume that the community-based models, name format: community/model-name
            community_model_file_path = "/".join(
                [COMMUNITY_MODEL_PREFIX, pretrained_model_name_or_path, cls.resource_files_names["model_state"]]
            )
            assert is_url(community_model_file_path)

            # check wether the target file exist in the comunity bos server
            if url_file_exists(community_model_file_path):
                return cls._resolve_model_file_path(community_model_file_path, cache_dir=cache_dir)

        # 6. final error entry, report FileNotFoundError
        logger.warning(
            f"can not find the model<{pretrained_model_name_or_path}> in the community server, "
            f"so try to download model from: https://huggingface.co/{pretrained_model_name_or_path}."
        )

        if ENABLE_TORCH_CHECKPOINT:
            msg = f"weight file<{PADDLE_WEIGHT_FILE_NAME}> or <{PYTORCH_WEIGHT_FILE_NAME}> not found"
        else:
            msg = f"weight file<{PADDLE_WEIGHT_FILE_NAME}> not found"

        raise FileNotFoundError(msg)

    @classmethod
    def _load_pretrained_model(
        cls,
        model: PretrainedModel,
        state_dict: Dict[str, Tensor],
        loaded_keys: List[str],
        resolved_archive_file,
        pretrained_model_name_or_path,
        ignore_mismatched_sizes=False,
        low_cpu_mem_usage=False,
        dtype=None,
        keep_in_fp32_modules=None,
    ) -> Tuple[List[str]]:
        """load the state_dict into model, and do the following things:

            * check the

        Args:
            model (PretrainedModel): the pretrained model instance
            state_dict (Dict[str, Tensor]): the model state dict data
            loaded_keys (List[str]):
            ignore_mismatched_sizes (bool, optional): whether ignore error when tensor size mismatched. Defaults to False.
            dtype (_type_, optional): the dtype of model state dict. Defaults to None.

        Returns:
            Tuple[List[str]]: _description_
        """
        is_safetensors = False

        model_state_dict = model.state_dict()

        expected_keys = list(model_state_dict.keys())
        prefix = model.base_model_prefix

        if len(prefix) > 0:
            has_prefix_module = any(s.startswith(prefix) for s in loaded_keys)
            expects_prefix_module = any(s.startswith(prefix) for s in expected_keys)
        else:
            has_prefix_module = False
            expects_prefix_module = False

        # key re-naming operations are never done on the keys
        # that are loaded, but always on the keys of the newly initialized model
        remove_prefix_from_model = not has_prefix_module and expects_prefix_module
        add_prefix_to_model = has_prefix_module and not expects_prefix_module

        if remove_prefix_from_model:
            _prefix = f"{prefix}."
            expected_keys_not_prefixed = [s for s in expected_keys if not s.startswith(_prefix)]
            expected_keys = [s[len(_prefix) :] if s.startswith(_prefix) else s for s in expected_keys]
        elif add_prefix_to_model:
            expected_keys = [".".join([prefix, s]) for s in expected_keys]

        missing_keys = list(set(expected_keys) - set(loaded_keys))
        unexpected_keys = list(set(loaded_keys) - set(expected_keys))

        # Some models may have keys that are not in the state by design, removing them before needlessly warning
        # the user.
        if cls._keys_to_ignore_on_load_missing is not None:
            for pat in cls._keys_to_ignore_on_load_missing:
                missing_keys = [k for k in missing_keys if re.search(pat, k) is None]

        if cls._keys_to_ignore_on_load_unexpected is not None:
            for pat in cls._keys_to_ignore_on_load_unexpected:
                unexpected_keys = [k for k in unexpected_keys if re.search(pat, k) is None]

        # Make sure we are able to load base models as well as derived models (with heads)
        start_prefix = ""
        model_to_load = model
        if len(cls.base_model_prefix) > 0 and not hasattr(model, cls.base_model_prefix) and has_prefix_module:
            start_prefix = cls.base_model_prefix + "."
        if len(cls.base_model_prefix) > 0 and hasattr(model, cls.base_model_prefix) and not has_prefix_module:
            model_to_load = getattr(model, cls.base_model_prefix)
            base_model_expected_keys = list(model_to_load.state_dict().keys())
            if any(key in expected_keys_not_prefixed and key not in base_model_expected_keys for key in loaded_keys):
                raise ValueError(
                    "The state dictionary of the model you are trying to load is corrupted. Are you sure it was "
                    "properly saved?"
                )

        def _find_mismatched_keys(
            state_dict,
            model_state_dict,
            loaded_keys,
            add_prefix_to_model,
            remove_prefix_from_model,
            ignore_mismatched_sizes,
        ):
            mismatched_keys = []
            if ignore_mismatched_sizes:
                for checkpoint_key in loaded_keys:
                    model_key = checkpoint_key
                    if remove_prefix_from_model:
                        # The model key starts with `prefix` but `checkpoint_key` doesn't so we add it.
                        model_key = f"{prefix}.{checkpoint_key}"
                    elif add_prefix_to_model:
                        # The model key doesn't start with `prefix` but `checkpoint_key` does so we remove it.
                        model_key = ".".join(checkpoint_key.split(".")[1:])

                    if (
                        model_key in model_state_dict
                        and state_dict[checkpoint_key].shape != model_state_dict[model_key].shape
                    ):
                        mismatched_keys.append(
                            (checkpoint_key, state_dict[checkpoint_key].shape, model_state_dict[model_key].shape)
                        )
                        del state_dict[checkpoint_key]
            return mismatched_keys

        # Whole checkpoint
        mismatched_keys = _find_mismatched_keys(
            state_dict,
            model_state_dict,
            loaded_keys,
            add_prefix_to_model,
            remove_prefix_from_model,
            ignore_mismatched_sizes,
        )

        if state_dict is not None:
            # Whole checkpoint
            # For model parallel if FastGeneration
            # To avoid recursive import temporarily.
            import paddlenlp.ops.fast_transformer.transformer.decoding as ft_decoding

            state_to_load = ft_decoding.get_ft_para_conf().fit_partial_model(model_to_load, state_dict)
            if paddle.in_dynamic_mode():
                model_to_load.set_state_dict(state_to_load)

            mismatched_keys = _find_mismatched_keys(
                state_dict,
                model_state_dict,
                loaded_keys,
                add_prefix_to_model,
                remove_prefix_from_model,
                ignore_mismatched_sizes,
            )
            _convert_state_dict_dtype(dtype, state_dict, model_to_load)
            error_msgs = _load_state_dict_into_model(model_to_load, state_dict, start_prefix)
        else:
            # Sharded checkpoint or whole but low_cpu_mem_usage==True

            # This should always be a list but, just to be sure.
            if not isinstance(resolved_archive_file, list):
                resolved_archive_file = [resolved_archive_file]

            error_msgs = []
            mismatched_keys = []

<<<<<<< HEAD
            if len(resolved_archive_file) > 1:
                # resolved_archive_file = logging.tqdm(resolved_archive_file, desc="Loading checkpoint shards")
                resolved_archive_file = tqdm(resolved_archive_file, desc="Loading checkpoint shards")

            for shard_file in resolved_archive_file:
                state_dict = load_state_dict(shard_file)

                # Mistmatched keys contains tuples key/shape1/shape2 of weights in the checkpoint that have a shape not
                # matching the weights in the model.
                mismatched_keys += _find_mismatched_keys(
                    state_dict,
                    model_state_dict,
                    loaded_keys,
                    add_prefix_to_model,
                    remove_prefix_from_model,
                    ignore_mismatched_sizes,
                )

                if low_cpu_mem_usage:
                    new_error_msgs = _load_state_dict_into_meta_model(
                        model_to_load,
                        state_dict,
                        loaded_keys,
                        start_prefix,
                        expected_keys,
                        dtype=dtype,
                        is_safetensors=is_safetensors,
                        keep_in_fp32_modules=keep_in_fp32_modules,
                    )
                    error_msgs += new_error_msgs
                else:
                    error_msgs += _load_state_dict_into_model(model_to_load, state_dict, start_prefix)
=======
            if dtype not in ["float32", "float16", "bfloat16"]:
                raise ValueError(
                    f"the value of `dtype` should be one of [`float32`, `float16`, `bfloat16`], but received {dtype}"
                )
            for key in state_dict.keys():
                if isinstance(state_dict[key], np.ndarray) and issubclass(state_dict[key].dtype.type, np.floating):
                    state_dict[key] = state_dict[key].astype(dtype=dtype)
                if isinstance(state_dict[key], paddle.Tensor) and state_dict[key].is_floating_point():
                    state_dict[key] = paddle.cast(state_dict[key], dtype=dtype)
        else:
            dtype_prefix_len = len("paddle.")
            for k, v in model_to_load.state_dict().items():
                if not isinstance(v, np.ndarray):
                    dtype = str(v.dtype)[dtype_prefix_len:]
                if k in state_dict:
                    if paddle.in_dynamic_mode():
                        if isinstance(state_dict[k], np.ndarray):
                            state_dict[k] = state_dict[k].astype(dtype)
                        else:
                            state_dict[k] = paddle.cast(state_dict[k], dtype)
                    else:
                        # there are some latent error when case dtype in static-mode, so let's:
                        # 1. convert fluid.*.Tensor -> numpy.ndarray
                        # 2. cast the dtype with numpy tools
                        # 3. paddle works well with ndarray state-dict
                        state_dict[k] = np.array(state_dict[k])
                        state_dict[k] = state_dict[k].astype(dtype)
>>>>>>> ef2cac13

                # force memory release
                del state_dict
                gc.collect()

        if len(unexpected_keys) > 0:
            logger.warning(
                f"Some weights of the model checkpoint at {pretrained_model_name_or_path} were not used when"
                f" initializing {model.__class__.__name__}: {unexpected_keys}\n- This IS expected if you are"
                f" initializing {model.__class__.__name__} from the checkpoint of a model trained on another task or"
                " with another architecture (e.g. initializing a BertForSequenceClassification model from a"
                " BertForPreTraining model).\n- This IS NOT expected if you are initializing"
                f" {model.__class__.__name__} from the checkpoint of a model that you expect to be exactly identical"
                " (initializing a BertForSequenceClassification model from a BertForSequenceClassification model)."
            )
        else:
            logger.info(f"All model checkpoint weights were used when initializing {model.__class__.__name__}.\n")

        if len(missing_keys) > 0:
            logger.warning(
                f"Some weights of {model.__class__.__name__} were not initialized from the model checkpoint at"
                f" {pretrained_model_name_or_path} and are newly initialized: {missing_keys}\nYou should probably"
                " TRAIN this model on a down-stream task to be able to use it for predictions and inference."
            )
        elif len(mismatched_keys) == 0:
            logger.info(
                f"All the weights of {model.__class__.__name__} were initialized from the model checkpoint at"
                f" {pretrained_model_name_or_path}.\nIf your task is similar to the task the model of the checkpoint"
                f" was trained on, you can already use {model.__class__.__name__} for predictions without further"
                " training."
            )
        if len(mismatched_keys) > 0:
            mismatched_warning = "\n".join(
                [
                    f"- {key}: found shape {shape1} in the checkpoint and {shape2} in the model instantiated"
                    for key, shape1, shape2 in mismatched_keys
                ]
            )
            logger.warning(
                f"Some weights of {model.__class__.__name__} were not initialized from the model checkpoint at"
                f" {pretrained_model_name_or_path} and are newly initialized because the shapes did not"
                f" match:\n{mismatched_warning}\nYou should probably TRAIN this model on a down-stream task to be able"
                " to use it for predictions and inference."
            )

        return model_to_load, missing_keys, unexpected_keys, mismatched_keys

    @classmethod
<<<<<<< HEAD
    def from_pretrained_v2(cls, pretrained_model_name_or_path, from_hf_hub: bool = False, *args, **kwargs):
=======
    def from_pretrained(
        cls, pretrained_model_name_or_path, from_hf_hub: bool = False, subfolder: str | None = None, *args, **kwargs
    ):
>>>>>>> ef2cac13
        """
        Creates an instance of `PretrainedModel`. Model weights are loaded
        by specifying name of a built-in pretrained model, a pretrained model from HF Hub, a community contributed model,
        or a local file directory path.

        Args:
            pretrained_model_name_or_path (str): Name of pretrained model or dir path
                to load from. The string can be:

                - Name of a built-in pretrained model
                - Name of a pretrained model from HF Hub
                - Name of a community-contributed pretrained model.
                - Local directory path which contains model weights file("model_state.pdparams")
                  and model config file ("model_config.json").
            from_hf_hub (bool): load model from huggingface hub. Default to `False`.
            subfolder (str, optional) An optional value corresponding to a folder inside the repo.
                Only works when loading from Huggingface Hub.
            *args (tuple): Position arguments for model `__init__`. If provided,
                use these as position argument values for model initialization.
            **kwargs (dict): Keyword arguments for model `__init__`. If provided,
                use these to update pre-defined keyword argument values for model
                initialization. If the keyword is in `__init__` argument names of
                base model, update argument values of the base model; else update
                argument values of derived model.
            load_state_as_np (bool, optional): The weights read in can be choosed
                to place on CPU or GPU though the model is on the default device.
                If `True`, load the model weights as `numpy.ndarray` on CPU.
                Otherwise, weights would be loaded as tensors on the default
                device. Note that if on GPU, the latter would creates extra
                temporary tensors in addition to the model weights, which
                doubles the memory usage . Thus it is suggested to use `True`
                for big models on GPU. Default to `False`.

        Returns:
            PretrainedModel: An instance of `PretrainedModel`.

        Example:
            .. code-block::

                from paddlenlp.transformers import BertForSequenceClassification

                # Name of built-in pretrained model
                model = BertForSequenceClassification.from_pretrained('bert-base-uncased')

                # Name of pretrained model from PaddleHub
                model = BertForSequenceClassification.from_pretrained('bert-base-uncased')

                # Name of community-contributed pretrained model
                model = BertForSequenceClassification.from_pretrained('yingyibiao/bert-base-uncased-sst-2-finetuned', num_labels=3)

                # Load from local directory path
                model = BertForSequenceClassification.from_pretrained('./my_bert/')
        """

        config = kwargs.pop("config", None)
        state_dict = kwargs.pop("state_dict", None)
        cache_dir = kwargs.pop("cache_dir", None)
        load_state_as_np = kwargs.pop("load_state_as_np", False)
        force_download = kwargs.pop("force_download", False)
        ignore_mismatched_sizes = kwargs.pop("ignore_mismatched_sizes", None)
<<<<<<< HEAD
        dtype = kwargs.pop("dtype", None)
        subfolder = kwargs.pop("subfolder", "")
=======
        cache_dir = kwargs.pop("cache_dir", None)
>>>>>>> ef2cac13
        low_cpu_mem_usage = kwargs.pop("low_cpu_mem_usage", False)
        dtype = kwargs.pop("dtype", None)

        cache_dir = resolve_cache_dir(pretrained_model_name_or_path, from_hf_hub, cache_dir)

        # 1. get the PretrainedConfig to init model
        if not isinstance(config, PretrainedConfig):
            config_path = config if config is not None else pretrained_model_name_or_path
            config, model_kwargs = cls.config_class.from_pretrained(
                config_path,
                cache_dir=cache_dir,
                return_unused_kwargs=True,
                force_download=force_download,
                from_hf_hub=from_hf_hub,
                **kwargs,
            )
<<<<<<< HEAD
        else:
            model_kwargs = kwargs
=======

        if dtype is None:
            dtype = config.dtype
>>>>>>> ef2cac13

        if not os.path.exists(os.path.join(cache_dir, CONFIG_NAME)):
            config.save_pretrained(cache_dir)

        init_contexts = []
        if low_cpu_mem_usage:
            load_state_as_np = True
            # Instantiate model.
            init_contexts.append(no_init_weights(_enable=True))
            if is_paddle_support_lazy_init():
                init_contexts.append(paddle.LazyGuard())

        if dtype:
            init_contexts.append(dtype_guard(dtype))

        # 2. resolve model_weight file
        support_conversion = cls.support_conversion(config) and ENABLE_TORCH_CHECKPOINT

        resolved_archive_file, sharded_metadata, is_sharded = cls._resolve_model_file_path_v2(
            pretrained_model_name_or_path,
            cache_dir=cache_dir,
            subfolder=subfolder,
            from_hf_hub=from_hf_hub,
            config=config,
            support_conversion=support_conversion,
        )

        if resolved_archive_file is None:
            resolved_archive_file = cls._resolve_model_file_path(
                pretrained_model_name_or_path,
                cache_dir=cache_dir,
                subfolder=subfolder,
                from_hf_hub=from_hf_hub,
                config=config,
                support_conversion=support_conversion,
            )

        # load pt weights early so that we know which dtype to init the model under
        if not is_sharded and state_dict is None:
            # Time to load the checkpoint
            # state_dict = load_state_dict(resolved_archive_file)
            if resolved_archive_file.endswith(PYTORCH_WEIGHT_FILE_NAME):
                if support_conversion:
                    # try to get the name-mapping info
                    logger.info(
                        f"start to convert pytorch weight file<{resolved_archive_file}> to "
                        f"paddle weight file<{os.path.join(cache_dir, PADDLE_WEIGHT_FILE_NAME)}> ..."
                    )
                    state_dict = cls.convert(resolved_archive_file, config, cache_dir)
                else:
                    raise ValueError(
                        f"download the {PYTORCH_WEIGHT_FILE_NAME} weight file, but model<{cls}> "
                        "don't support conversion from pytorch weight file to paddle weight file "
                        "or conversion is been disabled by `ENABLE_TORCH_CHECKPOINT` environment variable"
                    )
            else:
                # 4. loading the state dict
                if config.tensor_parallel_degree > 1 and resolved_archive_file.endswith("model_state.pdparams"):
                    state_dict = cls.convert_tensor_parallel(resolved_archive_file, config)
                else:
                    state_dict = paddlenlp_load(resolved_archive_file, return_numpy=load_state_as_np)

        if is_sharded:
            loaded_state_dict_keys = sharded_metadata["all_checkpoint_keys"]
        else:
            loaded_state_dict_keys = [k for k in state_dict.keys()]

        if low_cpu_mem_usage:
            state_dict = None

        # 3. init the model
        init_args = config["init_args"] or ()
        with ContextManagers(init_contexts):
            model = cls(config, *init_args, **model_kwargs)

        model, missing_keys, unexpected_keys, mismatched_keys = cls._load_pretrained_model(
            model=model,
            state_dict=state_dict,
            loaded_keys=loaded_state_dict_keys,
            resolved_archive_file=resolved_archive_file,
            pretrained_model_name_or_path=pretrained_model_name_or_path,
            ignore_mismatched_sizes=ignore_mismatched_sizes,
            low_cpu_mem_usage=low_cpu_mem_usage,
            dtype=dtype,
            keep_in_fp32_modules=None,
        )

        if paddle.in_dynamic_mode():
            return model

        return model, state_dict

<<<<<<< HEAD
    def save_pretrained_v2(
        self,
        save_dir: Union[str, os.PathLike],
        is_main_process: bool = True,
        state_dict: Optional[dict] = None,
        save_function: Callable = paddle.save,
        max_shard_size: Union[int, str] = "10GB",
        safe_serialization: bool = False,
        variant: Optional[str] = None,
        *args,
        **kwargs,
    ):
=======
    def save_pretrained(self, save_dir: str, **kwargs):
>>>>>>> ef2cac13
        """
        Saves model configuration and related resources (model state) as files
        under `save_dir`. The model configuration would be saved into a file named
        "model_config.json", and model state would be saved into a file
        named "model_state.pdparams".

        The `save_dir` can be used in `from_pretrained` as argument value
        of `pretrained_model_name_or_path` to re-load the trained model.

        Args:
            save_dir (str): Directory to save files into.

        Example:
            .. code-block::

                from paddlenlp.transformers import BertForSequenceClassification

                model = BertForSequenceClassification.from_pretrained('bert-base-uncased')
                model.save_pretrained('./trained_model/')
                # reload from save_directory
                model = BertForSequenceClassification.from_pretrained('./trained_model/')
        """

        assert not os.path.isfile(save_dir), "Saving directory ({}) should be a directory, not a file".format(save_dir)
        os.makedirs(save_dir, exist_ok=True)

        merge_tensor_parallel = kwargs.get("merge_tensor_parallel", False)
        shard_format = kwargs.get("shard_format", "naive")  # support naive pipeline

        # 1. retrieve the model related config

        # save the string version of dtype to the config, e.g. convert paddle.float32 => "float32"
        # we currently don't use this setting automatically, but may start to use with v5
        # model_to_save = unwrap_model(self)
        # dtype = get_parameter_dtype(model_to_save)
        # model_to_save.config.dtype = str(dtype).split(".")[1]

        # # Attach architecture to the config
        # model_to_save.config.architectures = [model_to_save.__class__.__name__]

        # model_to_save.config.save_pretrained(save_dir)

        save_directory = save_dir

        if safe_serialization and not is_safetensors_available():
            raise ImportError("`safe_serialization` requires the `safetensors library: `pip install safetensors`.")

        if os.path.isfile(save_directory):
            logger.error(f"Provided path ({save_directory}) should be a directory, not a file")
            return

        os.makedirs(save_directory, exist_ok=True)
        # Save model config

        # Only save the model itself if we are using distributed training
        model_to_save = unwrap_model(self)

        # save the string version of dtype to the config, e.g. convert paddle.float32 => "float32"
        # we currently don't use this setting automatically, but may start to use with v5

        WEIGHTS_NAME = model_to_save.resource_files_names["model_state"]

        dtype = get_parameter_dtype(model_to_save)
        # model_to_save.config.paddle_dtype = str(dtype).split(".")[1]
        model_to_save.config.dtype = str(dtype).split(".")[1]

        state_dict_to_save = state_dict

        config_to_save = model_to_save.config

        # Save the model
        if state_dict_to_save is None:
            if merge_tensor_parallel and config_to_save.tensor_parallel_degree > 1:
                state_dict_to_save = model_to_save.merge_tensor_parallel(model_to_save.state_dict(), config_to_save)
                config_to_save.tensor_parallel_degree = 1
                if config_to_save.tensor_parallel_rank != 0:
                    logger.info("Saving with merge_tensor_parallel, tensor_parallel_rank > 0 don't need save")
                    return
            else:
                if config_to_save.tensor_parallel_degree > 1:
                    WEIGHTS_NAME = _add_variant(WEIGHTS_NAME, f"tp{config_to_save.tensor_parallel_rank:0>2d}")

                state_dict_to_save = self.state_dict()

        # Attach architecture to the config
        config_to_save.architectures = [model_to_save.__class__.__name__]
        # Save the config
        if is_main_process:
            config_to_save.save_pretrained(save_directory)
            if self.can_generate():
                model_to_save.generation_config.save_pretrained(save_directory)

        # Shard the model if it is too big.
        weights_name = SAFE_WEIGHTS_NAME if safe_serialization else WEIGHTS_NAME
        weights_name = _add_variant(weights_name, variant)

        # Save model
        shards, index = shard_checkpoint(
            state_dict_to_save, max_shard_size=max_shard_size, weights_name=weights_name, shard_format=shard_format
        )

        # Clean the folder from a previous save
        for filename in os.listdir(save_directory):
            full_filename = os.path.join(save_directory, filename)
            # If we have a shard file that is not going to be replaced, we delete it, but only from the main process
            # in distributed settings to avoid race conditions.
            weights_no_suffix = weights_name.replace(".pdparams", "").replace(".safetensors", "")

            # make sure that file to be deleted matches format of sharded file, e.g. paddle_model-00001-of-00005
            filename_no_suffix = filename.replace(".pdparams", "").replace(".safetensors", "")
            reg = re.compile("(.*?)-\d{5}-of-\d{5}")

            if (
                filename.startswith(weights_no_suffix)
                and os.path.isfile(full_filename)
                and filename not in shards.keys()
                and is_main_process
                and reg.fullmatch(filename_no_suffix) is not None
            ):
                os.remove(full_filename)

        # Save the model
        for shard_file, shard in shards.items():
            if safe_serialization:
                # At some point we will need to deal better with save_function (used for TPU and other distributed
                # joyfulness), but for now this enough.
                safe_save_file(shard, os.path.join(save_directory, shard_file), metadata={"format": "pd"})
            else:
                save_function(shard, os.path.join(save_directory, shard_file))

        if index is None:
            path_to_weights = os.path.join(save_directory, _add_variant(WEIGHTS_NAME, variant))
            logger.info(f"Model weights saved in {path_to_weights}")

        else:
            save_index_file = SAFE_WEIGHTS_INDEX_NAME if safe_serialization else WEIGHTS_INDEX_NAME
            save_index_file = os.path.join(save_directory, _add_variant(save_index_file, variant))
            # Save the index as well
            with open(save_index_file, "w", encoding="utf-8") as f:
                content = json.dumps(index, indent=2) + "\n"
                f.write(content)
            logger.info(
                f"The model is bigger than the maximum size per checkpoint ({max_shard_size}) and is going to be "
                f"split in {len(shards)} checkpoint shards. You can find where each parameters has been saved in the "
                f"index located at {save_index_file}."
            )<|MERGE_RESOLUTION|>--- conflicted
+++ resolved
@@ -13,11 +13,7 @@
 # limitations under the License.
 from __future__ import annotations
 
-<<<<<<< HEAD
-import copy
 import gc
-=======
->>>>>>> ef2cac13
 import inspect
 import io
 import json
@@ -1061,333 +1057,6 @@
         """
         return cls.config_class is not None and issubclass(cls.config_class, PretrainedConfig)
 
-<<<<<<< HEAD
-    @classmethod
-    def from_pretrained(cls, pretrained_model_name_or_path, *args, from_hf_hub=False, subfolder="", **kwargs):
-        """
-        Creates an instance of `PretrainedModel`. Model weights are loaded
-        by specifying name of a built-in pretrained model, or a community contributed model,
-        or a local file directory path.
-
-        Args:
-            pretrained_model_name_or_path (str): Name of pretrained model or dir path
-                to load from. The string can be:
-
-                - Name of a built-in pretrained model
-                - Name of a pretrained model from HF hub
-                - Name of a community-contributed pretrained model.
-                - Local directory path which contains model weights file("model_state.pdparams")
-                  and model config file ("model_config.json").
-            from_hf_hub (bool, optional): whether to load from Huggingface Hub
-            subfolder (str, optional) An optional value corresponding to a folder inside the repo.
-                Only works when loading from Huggingface Hub.
-            *args (tuple): Position arguments for model `__init__`. If provided,
-                use these as position argument values for model initialization.
-            **kwargs (dict): Keyword arguments for model `__init__`. If provided,
-                use these to update pre-defined keyword argument values for model
-                initialization. If the keyword is in `__init__` argument names of
-                base model, update argument values of the base model; else update
-                argument values of derived model.
-            load_state_as_np (bool, optional): The weights read in can be choosed
-                to place on CPU or GPU though the model is on the default device.
-                If `True`, load the model weights as `numpy.ndarray` on CPU.
-                Otherwise, weights would be loaded as tensors on the default
-                device. Note that if on GPU, the latter would creates extra
-                temporary tensors in addition to the model weights, which
-                doubles the memory usage . Thus it is suggested to use `True`
-                for big models on GPU. Default to `False`.
-
-        Returns:
-            PretrainedModel: An instance of `PretrainedModel`.
-
-        Example:
-            .. code-block::
-
-                from paddlenlp.transformers import BertForSequenceClassification
-
-                # Name of built-in pretrained model
-                model = BertForSequenceClassification.from_pretrained('bert-base-uncased')
-
-                # Name of community-contributed pretrained model
-                model = BertForSequenceClassification.from_pretrained('yingyibiao/bert-base-uncased-sst-2-finetuned')
-
-                # Load from local directory path
-                model = BertForSequenceClassification.from_pretrained('./my_bert/')
-        """
-        if cls.constructed_from_pretrained_config():
-            return cls.from_pretrained_v2(
-                pretrained_model_name_or_path, from_hf_hub=from_hf_hub, subfolder=subfolder, *args, **kwargs
-            )
-
-        resource_files = {}
-        init_configuration = {}
-        load_state_as_np = kwargs.pop("load_state_as_np", False)
-        cache_dir = kwargs.get("cache_dir", None)
-        cache_dir = resolve_cache_dir(pretrained_model_name_or_path, from_hf_hub, cache_dir)
-
-        track_download = True
-
-        # From HF Hub
-        if from_hf_hub:
-            resource_files = cls.resource_files_names
-            resource_files["model_config_file"] = cls.model_config_file
-
-        # From built-in pretrained models
-        elif pretrained_model_name_or_path in cls.pretrained_init_configuration:
-            for file_id, map_list in cls.pretrained_resource_files_map.items():
-                if pretrained_model_name_or_path not in map_list:
-                    resource_files[file_id] = None
-                else:
-                    resource_files[file_id] = map_list[pretrained_model_name_or_path]
-            init_configuration = copy.deepcopy(cls.pretrained_init_configuration[pretrained_model_name_or_path])
-
-        # From local dir path
-        elif os.path.isdir(pretrained_model_name_or_path):
-            track_download = False
-            for file_id, file_name in cls.resource_files_names.items():
-                full_file_name = os.path.join(pretrained_model_name_or_path, file_name)
-                resource_files[file_id] = full_file_name
-            resource_files["model_config_file"] = os.path.join(pretrained_model_name_or_path, cls.model_config_file)
-        else:
-            # Assuming from community-contributed pretrained models
-            for file_id, file_name in cls.resource_files_names.items():
-                full_file_name = "/".join([COMMUNITY_MODEL_PREFIX, pretrained_model_name_or_path, file_name])
-                resource_files[file_id] = full_file_name
-            resource_files["model_config_file"] = "/".join(
-                [COMMUNITY_MODEL_PREFIX, pretrained_model_name_or_path, cls.model_config_file]
-            )
-
-        resolved_resource_files = {}
-        for file_id, file_path in resource_files.items():
-            if file_path is None or os.path.isfile(file_path):
-                resolved_resource_files[file_id] = file_path
-                continue
-            # If from_hf_hub, let HF Hub takes care of the cache and the download process
-            if from_hf_hub:
-                resolved_resource_files[file_id] = hf_hub_download(
-                    repo_id=pretrained_model_name_or_path,
-                    filename=file_path,
-                    subfolder=subfolder,
-                    cache_dir=cache_dir,
-                    library_name="PaddleNLP",
-                    library_version=__version__,
-                )
-            else:
-                path = os.path.join(cache_dir, file_path.split("/")[-1])
-                if os.path.exists(path):
-                    logger.info("Already cached %s" % path)
-                    resolved_resource_files[file_id] = path
-                else:
-                    logger.info("Downloading %s and saved to %s" % (file_path, cache_dir))
-                    try:
-                        resolved_resource_files[file_id] = get_path_from_url_with_filelock(file_path, cache_dir)
-                    except RuntimeError as err:
-                        logger.error(err)
-                        raise RuntimeError(
-                            f"Can't load weights for '{pretrained_model_name_or_path}'.\n"
-                            f"Please make sure that '{pretrained_model_name_or_path}' is:\n"
-                            "- a correct model-identifier of built-in pretrained models,\n"
-                            "- or a correct model-identifier of community-contributed pretrained models,\n"
-                            "- or the correct path to a directory containing relevant modeling files(model_weights and model_config).\n"
-                        )
-
-        # Prepare model initialization kwargs
-        # Did we saved some inputs and kwargs to reload ?
-        model_config_file = resolved_resource_files.pop("model_config_file", None)
-        if model_config_file is not None:
-            with io.open(model_config_file, encoding="utf-8") as f:
-                init_kwargs = json.load(f)
-        else:
-            init_kwargs = init_configuration
-
-        # position args are stored in kwargs, maybe better not include
-        init_args = init_kwargs.pop("init_args", ())
-        # class name corresponds to this configuration
-        init_class = init_kwargs.pop("init_class", cls.base_model_class.__name__)
-        # Check if the loaded config matches the current model class's __init__
-        # arguments. If not match, the loaded config is for the base model class.
-        if init_class == cls.base_model_class.__name__:
-            base_args = init_args
-            base_kwargs = init_kwargs
-            derived_args = ()
-            derived_kwargs = {}
-            base_arg_index = None
-        else:  # extract config for base model
-            derived_args = list(init_args)
-            derived_kwargs = init_kwargs
-            base_arg = None
-            for i, arg in enumerate(init_args):
-                if isinstance(arg, dict) and "init_class" in arg:
-                    assert arg.pop("init_class") == cls.base_model_class.__name__, (
-                        "pretrained base model should be {}"
-                    ).format(cls.base_model_class.__name__)
-                    base_arg_index = i
-                    base_arg = arg
-                    break
-            for arg_name, arg in init_kwargs.items():
-                if isinstance(arg, dict) and "init_class" in arg:
-                    assert arg.pop("init_class") == cls.base_model_class.__name__, (
-                        "pretrained base model should be {}"
-                    ).format(cls.base_model_class.__name__)
-                    base_arg_index = arg_name
-                    base_arg = arg
-                    break
-
-            base_args = base_arg.pop("init_args", ())
-            base_kwargs = base_arg
-
-        if cls == cls.base_model_class:
-            # Update with newly provided args and kwargs for base model
-            base_args = base_args if not args else args
-            base_kwargs.update(kwargs)
-            model = cls(*base_args, **base_kwargs)
-        else:
-            # Update with newly provided args and kwargs for derived model
-            base_parameters_dict = inspect.signature(cls.base_model_class.__init__).parameters
-            for k, v in kwargs.items():
-                if k in base_parameters_dict:
-                    base_kwargs[k] = v
-            base_model = cls.base_model_class(*base_args, **base_kwargs)
-            if base_arg_index is not None:
-                derived_args[base_arg_index] = base_model
-            else:
-                derived_args = (base_model,)  # assume at the first position
-            derived_args = derived_args if not args else args
-            derived_parameters_dict = inspect.signature(cls.__init__).parameters
-            for k, v in kwargs.items():
-                if k in derived_parameters_dict:
-                    derived_kwargs[k] = v
-            model = cls(*derived_args, **derived_kwargs)
-
-        # save the model config file into cache dir
-        model_config_file_path = os.path.join(cache_dir, cls.model_config_file)
-        # check if there is model config file in cache directory
-        if (
-            pretrained_model_name_or_path in cls.pretrained_init_configuration
-            and init_kwargs is not None
-            and not os.path.exists(model_config_file_path)
-        ):
-            model.save_model_config(cache_dir)
-
-        # Maybe need more ways to load resources.
-        weight_path = resolved_resource_files["model_state"]
-        if weight_path is None:
-            logger.warning(
-                "No model weight found for %s, return with random initialization !!!" % pretrained_model_name_or_path
-            )
-            return model
-
-        assert weight_path.endswith(".pdparams"), "suffix of weight must be .pdparams"
-
-        # NOTE: Allow to load partial model for model parallel.
-        # TODO(guosheng): To make model loading for the model parallel automatic,
-        # maybe we should make rank 0 worker load weights of the full model on
-        # CPU, then split weights into multiple parts and pickle separately.
-        # The other workers wait util pickle finish and then load the corresponding
-        # partial weights. Also we can directly use separate weight files for
-        # simplicity.
-        state_dict = paddlenlp_load(weight_path, return_numpy=load_state_as_np)
-
-        # Make sure we are able to load base models as well as derived models
-        # (with heads)
-        start_prefix = ""
-        model_to_load = model
-        state_to_load = state_dict
-        unexpected_keys = []
-        missing_keys = []
-        if not hasattr(model, cls.base_model_prefix) and any(
-            s.startswith(cls.base_model_prefix) for s in state_dict.keys()
-        ):
-            # base model
-            state_to_load = {}
-            start_prefix = cls.base_model_prefix + "."
-            for k, v in state_dict.items():
-                if k.startswith(cls.base_model_prefix):
-                    state_to_load[k[len(start_prefix) :]] = v
-                else:
-                    unexpected_keys.append(k)
-        if hasattr(model, cls.base_model_prefix) and not any(
-            s.startswith(cls.base_model_prefix) for s in state_dict.keys()
-        ):
-            # derived model (base model with heads)
-            model_to_load = getattr(model, cls.base_model_prefix)
-            for k in model.state_dict().keys():
-                if not k.startswith(cls.base_model_prefix):
-                    missing_keys.append(k)
-        if len(missing_keys) > 0:
-            logger.info(
-                "Weights of {} not initialized from pretrained model: {}".format(
-                    model.__class__.__name__, missing_keys
-                )
-            )
-        if len(unexpected_keys) > 0:
-            logger.info(
-                "Weights from pretrained model not used in {}: {}".format(model.__class__.__name__, unexpected_keys)
-            )
-        # Allow the float16 model to load float32 weights, which decreases memory
-        # usage in model loading stage and is useful to big models.
-        dtype_prefix_len = len("paddle.")  # paddle.float16
-
-        for k, v in model_to_load.state_dict().items():
-            if not isinstance(v, np.ndarray):
-                dtype = str(v.dtype)[dtype_prefix_len:]
-            # TODO(guosheng): add warnings for unmatched dtypes
-            if k in state_to_load:
-                if paddle.in_dynamic_mode():
-                    if isinstance(state_to_load[k], np.ndarray):
-                        state_to_load[k] = state_to_load[k].astype(dtype)
-                    else:
-                        state_to_load[k] = paddle.cast(state_to_load[k], dtype)
-                else:
-                    # there are some latent error when case dtype in static-mode, so let's:
-                    # 1. convert fluid.*.Tensor -> numpy.ndarray
-                    # 2. cast the dtype with numpy tools
-                    # 3. paddle works well with ndarray state-dict
-                    state_to_load[k] = np.array(state_to_load[k])
-                    state_to_load[k] = state_to_load[k].astype(dtype)
-
-        # For model parallel if FastGeneration
-        # To avoid recursive import temporarily.
-        import paddlenlp.ops.fast_transformer.transformer.decoding as ft_decoding
-
-        state_to_load = ft_decoding.get_ft_para_conf().fit_partial_model(model_to_load, state_to_load)
-        if paddle.in_dynamic_mode():
-            model_to_load.set_state_dict(state_to_load)
-            if track_download:
-                download_check(pretrained_model_name_or_path, "from_pretrained")
-            return model
-        if track_download:
-            download_check(pretrained_model_name_or_path, "from_pretrained")
-        return model, state_to_load
-
-    # NOTE: backward support for old models. Models with PretrainedConfig should be able to use .config
-    def get_model_config(self):
-        """Get model configuration.
-
-        Returns:
-            config: The config of the model.
-        """
-
-        # If init_config contains a Layer, use the layer's init_config to save
-        def get_config(model):
-            if model.config is not None and isinstance(model.config, PretrainedConfig):
-                return model.config
-            model_config = model.init_config
-            for key, value in model_config.items():
-                if key == "init_args":
-                    args = []
-                    for arg in value:
-                        args.append(get_config(arg) if isinstance(arg, PretrainedModel) else arg)
-                    model_config[key] = tuple(args)
-                elif isinstance(value, PretrainedModel):
-                    model_config[key] = value.init_config
-            return model_config
-
-        model_config = get_config(self)
-        return model_config
-
-=======
->>>>>>> ef2cac13
     def save_model_config(self, save_dir: str):
         """
         Saves model configuration to a file named "config.json" under `save_dir`.
@@ -1404,7 +1073,6 @@
             with io.open(model_config_file, "w", encoding="utf-8") as f:
                 f.write(json.dumps(model_config, ensure_ascii=False, indent=2))
 
-<<<<<<< HEAD
     def save_pretrained(
         self,
         save_dir: Union[str, os.PathLike],
@@ -1463,8 +1131,6 @@
         else:
             logger.warning("Save pretrained model only supported dygraph mode for now!")
 
-=======
->>>>>>> ef2cac13
     def save_to_hf_hub(
         self,
         repo_id: str,
@@ -1730,9 +1396,7 @@
                     resolved_archive_file = None
                     if pretrained_model_name_or_path in cls.pretrained_init_configuration:
                         # fetch the weight url from the `pretrained_resource_files_map`
-                        resource_file_url = cls.pretrained_resource_files_map["model_state"][
-                            pretrained_model_name_or_path
-                        ]
+                        resource_file_url = cls.pretrained_resource_files_map["model_state"]
                         resolved_archive_file = cached_file(
                             resource_file_url, _add_variant(WEIGHTS_NAME, variant), **cached_file_kwargs
                         )
@@ -1790,8 +1454,6 @@
         else:
             resolved_archive_file = None
 
-        # We'll need to download and cache each checkpoint shard if the checkpoint is sharded.
-        if is_sharded:
             # rsolved_archive_file becomes a list of files that point to the different checkpoint shards in this case.
             resolved_archive_file, sharded_metadata = get_checkpoint_shard_files(
                 pretrained_model_name_or_path,
@@ -2067,6 +1729,24 @@
             )
             _convert_state_dict_dtype(dtype, state_dict, model_to_load)
             error_msgs = _load_state_dict_into_model(model_to_load, state_dict, start_prefix)
+        if remove_prefix_from_model:
+            for key in list(state_dict.keys()):
+                state_dict[start_prefix + key] = state_dict.pop(key)
+
+        # convert the dtype of state dict
+        if dtype is not None:
+            if isinstance(dtype, paddle.dtype):
+                dtype = str(dtype)[7:]
+
+            if dtype not in ["float32", "float16", "bfloat16"]:
+                raise ValueError(
+                    f"the value of `dtype` should be one of [`float32`, `float16`, `bfloat16`], but received {dtype}"
+                )
+            for key in state_dict.keys():
+                if isinstance(state_dict[key], np.ndarray) and issubclass(state_dict[key].dtype.type, np.floating):
+                    state_dict[key] = state_dict[key].astype(dtype=dtype)
+                if isinstance(state_dict[key], paddle.Tensor) and state_dict[key].is_floating_point():
+                    state_dict[key] = paddle.cast(state_dict[key], dtype=dtype)
         else:
             # Sharded checkpoint or whole but low_cpu_mem_usage==True
 
@@ -2077,7 +1757,6 @@
             error_msgs = []
             mismatched_keys = []
 
-<<<<<<< HEAD
             if len(resolved_archive_file) > 1:
                 # resolved_archive_file = logging.tqdm(resolved_archive_file, desc="Loading checkpoint shards")
                 resolved_archive_file = tqdm(resolved_archive_file, desc="Loading checkpoint shards")
@@ -2110,35 +1789,6 @@
                     error_msgs += new_error_msgs
                 else:
                     error_msgs += _load_state_dict_into_model(model_to_load, state_dict, start_prefix)
-=======
-            if dtype not in ["float32", "float16", "bfloat16"]:
-                raise ValueError(
-                    f"the value of `dtype` should be one of [`float32`, `float16`, `bfloat16`], but received {dtype}"
-                )
-            for key in state_dict.keys():
-                if isinstance(state_dict[key], np.ndarray) and issubclass(state_dict[key].dtype.type, np.floating):
-                    state_dict[key] = state_dict[key].astype(dtype=dtype)
-                if isinstance(state_dict[key], paddle.Tensor) and state_dict[key].is_floating_point():
-                    state_dict[key] = paddle.cast(state_dict[key], dtype=dtype)
-        else:
-            dtype_prefix_len = len("paddle.")
-            for k, v in model_to_load.state_dict().items():
-                if not isinstance(v, np.ndarray):
-                    dtype = str(v.dtype)[dtype_prefix_len:]
-                if k in state_dict:
-                    if paddle.in_dynamic_mode():
-                        if isinstance(state_dict[k], np.ndarray):
-                            state_dict[k] = state_dict[k].astype(dtype)
-                        else:
-                            state_dict[k] = paddle.cast(state_dict[k], dtype)
-                    else:
-                        # there are some latent error when case dtype in static-mode, so let's:
-                        # 1. convert fluid.*.Tensor -> numpy.ndarray
-                        # 2. cast the dtype with numpy tools
-                        # 3. paddle works well with ndarray state-dict
-                        state_dict[k] = np.array(state_dict[k])
-                        state_dict[k] = state_dict[k].astype(dtype)
->>>>>>> ef2cac13
 
                 # force memory release
                 del state_dict
@@ -2187,13 +1837,9 @@
         return model_to_load, missing_keys, unexpected_keys, mismatched_keys
 
     @classmethod
-<<<<<<< HEAD
-    def from_pretrained_v2(cls, pretrained_model_name_or_path, from_hf_hub: bool = False, *args, **kwargs):
-=======
     def from_pretrained(
         cls, pretrained_model_name_or_path, from_hf_hub: bool = False, subfolder: str | None = None, *args, **kwargs
     ):
->>>>>>> ef2cac13
         """
         Creates an instance of `PretrainedModel`. Model weights are loaded
         by specifying name of a built-in pretrained model, a pretrained model from HF Hub, a community contributed model,
@@ -2254,12 +1900,9 @@
         load_state_as_np = kwargs.pop("load_state_as_np", False)
         force_download = kwargs.pop("force_download", False)
         ignore_mismatched_sizes = kwargs.pop("ignore_mismatched_sizes", None)
-<<<<<<< HEAD
         dtype = kwargs.pop("dtype", None)
         subfolder = kwargs.pop("subfolder", "")
-=======
         cache_dir = kwargs.pop("cache_dir", None)
->>>>>>> ef2cac13
         low_cpu_mem_usage = kwargs.pop("low_cpu_mem_usage", False)
         dtype = kwargs.pop("dtype", None)
 
@@ -2276,14 +1919,10 @@
                 from_hf_hub=from_hf_hub,
                 **kwargs,
             )
-<<<<<<< HEAD
         else:
             model_kwargs = kwargs
-=======
-
         if dtype is None:
             dtype = config.dtype
->>>>>>> ef2cac13
 
         if not os.path.exists(os.path.join(cache_dir, CONFIG_NAME)):
             config.save_pretrained(cache_dir)
@@ -2376,7 +2015,6 @@
 
         return model, state_dict
 
-<<<<<<< HEAD
     def save_pretrained_v2(
         self,
         save_dir: Union[str, os.PathLike],
@@ -2389,9 +2027,6 @@
         *args,
         **kwargs,
     ):
-=======
-    def save_pretrained(self, save_dir: str, **kwargs):
->>>>>>> ef2cac13
         """
         Saves model configuration and related resources (model state) as files
         under `save_dir`. The model configuration would be saved into a file named
