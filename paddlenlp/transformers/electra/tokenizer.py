# Copyright (c) 2020 PaddlePaddle Authors. All Rights Reserved.
# Copyright 2018 The Google AI Language Team Authors and The HuggingFace Inc. team.
#
# Licensed under the Apache License, Version 2.0 (the "License");
# you may not use this file except in compliance with the License.
# You may obtain a copy of the License at
#
#     http://www.apache.org/licenses/LICENSE-2.0
#
# Unless required by applicable law or agreed to in writing, software
# distributed under the License is distributed on an "AS IS" BASIS,
# WITHOUT WARRANTIES OR CONDITIONS OF ANY KIND, either express or implied.
# See the License for the specific language governing permissions and
# limitations under the License.

import os

from .. import BasicTokenizer, PretrainedTokenizer, WordpieceTokenizer

__all__ = [
    'ElectraTokenizer',
]

PRETRAINED_POSITIONAL_EMBEDDINGS_SIZES = {
    "electra-small": 512,
    "electra-base": 512,
    "electra-large": 512,
    "chinese-electra-small": 512,
    "chinese-electra-base": 512,
    "ernie-health-chinese": 512
}


class ElectraTokenizer(PretrainedTokenizer):
    """
    Constructs an Electra tokenizer. It uses a basic tokenizer to do punctuation
    splitting, lower casing and so on, and follows a WordPiece tokenizer to
    tokenize as subwords.

    This tokenizer inherits from :class:`~paddlenlp.transformers.tokenizer_utils.PretrainedTokenizer`
    which contains most of the main methods. For more information regarding those methods,
    please refer to this superclass.

    Args:
        vocab_file (str):
            The vocabulary file path (ends with '.txt') required to instantiate
            a `WordpieceTokenizer`.
        do_lower_case (bool):
            Whether or not to lowercase the input when tokenizing.
            Defaults to `True`.
        unk_token (str):
            A special token representing the *unknown (out-of-vocabulary)* token.
            An unknown token is set to be `unk_token` inorder to be converted to an ID.
            Defaults to "[UNK]".
        sep_token (str):
            A special token separating two different sentences in the same input.
            Defaults to "[SEP]".
        pad_token (str):
            A special token used to make arrays of tokens the same size for batching purposes.
            Defaults to "[PAD]".
        cls_token (str):
            A special token used for sequence classification. It is the last token
            of the sequence when built with special tokens. Defaults to "[CLS]".
        mask_token (str):
            A special token representing a masked token. This is the token used
            in the masked language modeling task which the model tries to predict the original unmasked ones.
            Defaults to "[MASK]".
    
    Examples:
        .. code-block::

            from paddlenlp.transformers import ElectraTokenizer
            tokenizer = ElectraTokenizer.from_pretrained('electra-small')
            tokens = tokenizer('He was a puppeteer')
            '''
            {'input_ids': [101, 2002, 2001, 1037, 13997, 11510, 102],
             'token_type_ids': [0, 0, 0, 0, 0, 0, 0]}
            '''

    """
    resource_files_names = {"vocab_file": "vocab.txt"}  # for save_pretrained
    pretrained_resource_files_map = {
        "vocab_file": {
            "electra-small":
            "https://bj.bcebos.com/paddlenlp/models/transformers/electra/electra-small-vocab.txt",
            "electra-base":
            "https://bj.bcebos.com/paddlenlp/models/transformers/electra/electra-base-vocab.txt",
            "electra-large":
            "https://bj.bcebos.com/paddlenlp/models/transformers/electra/electra-large-vocab.txt",
            "chinese-electra-base":
            "http://bj.bcebos.com/paddlenlp/models/transformers/chinese-electra-base/vocab.txt",
            "chinese-electra-small":
            "http://bj.bcebos.com/paddlenlp/models/transformers/chinese-electra-small/vocab.txt",
            "ernie-health-chinese":
            "https://paddlenlp.bj.bcebos.com/models/transformers/ernie-health-chinese/vocab.txt"
        }
    }
    pretrained_init_configuration = {
        "electra-small": {
            "do_lower_case": True
        },
        "electra-base": {
            "do_lower_case": True
        },
        "electra-large": {
            "do_lower_case": True
        },
        "chinese-electra-base": {
            "do_lower_case": True
        },
        "chinese-electra-small": {
            "do_lower_case": True
        },
        "ernie-health-chinese": {
            "do_lower_case": True
        }
    }
<<<<<<< HEAD
    max_model_input_sizes = PRETRAINED_POSITIONAL_EMBEDDINGS_SIZES
=======
    max_model_input_sizes = {
        "electra-small": 512,
        "electra-base": 512,
        "electra-large": 512,
        "chinese-electra-base": 512,
        "chinese-electra-small": 512,
        "ernie-health-chinese": 512,
    }
>>>>>>> 949c8485

    def __init__(self,
                 vocab_file,
                 do_lower_case=True,
                 do_basic_tokenize=True,
                 never_split=None,
                 unk_token="[UNK]",
                 sep_token="[SEP]",
                 pad_token="[PAD]",
                 cls_token="[CLS]",
                 mask_token="[MASK]",
                 tokenize_chinese_chars=True,
                 strip_accents=None,
                 **kwargs):
        if not os.path.isfile(vocab_file):
            raise ValueError(
                "Can't find a vocabulary file at path '{}'. To load the "
                "vocabulary from a pretrained model please use "
                "`tokenizer = ElectraTokenizer.from_pretrained(PRETRAINED_MODEL_NAME)`"
                .format(vocab_file))
        self.do_lower_case = do_lower_case
        self.vocab = self.load_vocabulary(vocab_file, unk_token=unk_token)
        self.do_basic_tokenize = do_basic_tokenize
        if do_basic_tokenize:
            self.basic_tokenizer = BasicTokenizer(
                do_lower_case=do_lower_case,
                never_split=never_split,
                tokenize_chinese_chars=tokenize_chinese_chars,
                strip_accents=strip_accents,
            )
        self.wordpiece_tokenizer = WordpieceTokenizer(vocab=self.vocab,
                                                      unk_token=unk_token)

    @property
    def vocab_size(self):
        """
        Return the size of vocabulary.

        Returns:
            int: The size of vocabulary.
        """
        return len(self.vocab)

    def get_vocab(self):
        return dict(self.vocab._token_to_idx, **self.added_tokens_encoder)

    def _tokenize(self, text):
        """
        End-to-end tokenization for Electra models.
        Args:
            text (str): The text to be tokenized.

        Returns:
            list: A list of string representing converted tokens.
        """
        split_tokens = []
        if self.do_basic_tokenize:
            for token in self.basic_tokenizer.tokenize(
                    text, never_split=self.all_special_tokens):
                # If the token is part of the never_split set
                if token in self.basic_tokenizer.never_split:
                    split_tokens.append(token)
                else:
                    split_tokens += self.wordpiece_tokenizer.tokenize(token)
        else:
            split_tokens = self.wordpiece_tokenizer.tokenize(text)
        return split_tokens

    def convert_tokens_to_string(self, tokens):
        """
        Converts a sequence of tokens (list of string) in a single string. Since
        the usage of WordPiece introducing `##` to concat subwords, also remove
        `##` when converting.

        Args:
            tokens (list): A list of string representing tokens to be converted.

        Returns:
            str: Converted string from tokens.

        Examples:
            .. code-block::

                from paddlenlp.transformers import ElectraTokenizer
                tokenizer = ElectraTokenizer.from_pretrained('electra-small')
                tokens = tokenizer.tokenize('He was a puppeteer')
                string = tokenizer.convert_tokens_to_string(tokens)

        """
        out_string = " ".join(tokens).replace(" ##", "").strip()
        return out_string

    def num_special_tokens_to_add(self, pair=False):
        """
        Returns the number of added tokens when encoding a sequence with special tokens.

        Args:
            pair: Returns the number of added tokens in the case of a sequence pair if set to True, returns the
                number of added tokens in the case of a single sequence if set to False.

        Returns:
           int: Number of tokens added to sequences.

        """
        token_ids_0 = []
        token_ids_1 = []
        return len(
            self.build_inputs_with_special_tokens(
                token_ids_0, token_ids_1 if pair else None))

    def build_inputs_with_special_tokens(self, token_ids_0, token_ids_1=None):
        """
        Build model inputs from a sequence or a pair of sequence for sequence classification tasks by concatenating and
        adding special tokens. 
        
        A ELECTRA sequence has the following format:

        - single sequence:      ``[CLS] X [SEP]``
        - pair of sequences:        ``[CLS] A [SEP] B [SEP]``

        Args:
            token_ids_0 (List[int]):
                List of IDs to which the special tokens will be added.
            token_ids_1 (List[int], optional):
                Optional second list of IDs for sequence pairs.

        Returns:
            List[int]: List of input_id with the appropriate special tokens.
        """
        if token_ids_1 is None:
            return [self.cls_token_id] + token_ids_0 + [self.sep_token_id]
        _cls = [self.cls_token_id]
        _sep = [self.sep_token_id]
        return _cls + token_ids_0 + _sep + token_ids_1 + _sep

    def build_offset_mapping_with_special_tokens(self,
                                                 offset_mapping_0,
                                                 offset_mapping_1=None):
        """
        Build offset map from a pair of offset map by concatenating and adding offsets of special tokens. 
        
        A ELECTRA offset_mapping has the following format:

        - single sequence:      ``(0,0) X (0,0)``
        - pair of sequences:        ``(0,0) A (0,0) B (0,0)``
        
        Args:
            offset_mapping_ids_0 (:obj:`List[tuple]`):
                List of char offsets to which the special tokens will be added.
            offset_mapping_ids_1 (:obj:`List[tuple]`, `optional`):
                Optional second list of char offsets for offset mapping pairs.

        Returns:
            List[tuple]: List of char offsets with the appropriate offsets of special tokens.
        """
        if offset_mapping_1 is None:
            return [(0, 0)] + offset_mapping_0 + [(0, 0)]

        return [(0, 0)] + offset_mapping_0 + [(0, 0)
                                              ] + offset_mapping_1 + [(0, 0)]

    def create_token_type_ids_from_sequences(self,
                                             token_ids_0,
                                             token_ids_1=None):
        """
        Create a mask from the two sequences passed to be used in a sequence-pair classification task.

        A ELECTRA sequence pair mask has the following format:
        ::
            0 0 0 0 0 0 0 0 0 0 0 1 1 1 1 1 1 1 1 1
            | first sequence    | second sequence |

        If :obj:`token_ids_1` is :obj:`None`, this method only returns the first portion of the mask (0s).

        Args:
            token_ids_0 (:obj:`List[int]`):
                List of IDs.
            token_ids_1 (:obj:`List[int]`, `optional`):
                Optional second list of IDs for sequence pairs.

        Returns:
            List[int]: List of token_type_id according to the given sequence(s).
        """
        _sep = [self.sep_token_id]
        _cls = [self.cls_token_id]
        if token_ids_1 is None:
            return len(_cls + token_ids_0 + _sep) * [0]
        return len(_cls + token_ids_0 + _sep) * [0] + len(token_ids_1 +
                                                          _sep) * [1]

    def get_special_tokens_mask(self,
                                token_ids_0,
                                token_ids_1=None,
                                already_has_special_tokens=False):
        """
        Retrieves sequence ids from a token list that has no special tokens added. This method is called when adding
        special tokens using the tokenizer ``encode`` methods.

        Args:
            token_ids_0 (List[int]): List of ids of the first sequence.
            token_ids_1 (List[int], optinal): List of ids of the second sequence.
            already_has_special_tokens (bool, optional): Whether or not the token list is already 
                formatted with special tokens for the model. Defaults to None.

        Returns:
            List[int]: The list of integers in the range [0, 1]: 1 for a special token, 0 for a sequence token.
        """

        if already_has_special_tokens:
            if token_ids_1 is not None:
                raise ValueError(
                    "You should not supply a second sequence if the provided sequence of "
                    "ids is already formatted with special tokens for the model."
                )
            return list(
                map(
                    lambda x: 1
                    if x in [self.sep_token_id, self.cls_token_id] else 0,
                    token_ids_0))

        if token_ids_1 is not None:
            return [1] + ([0] * len(token_ids_0)) + [1] + (
                [0] * len(token_ids_1)) + [1]
        return [1] + ([0] * len(token_ids_0)) + [1]<|MERGE_RESOLUTION|>--- conflicted
+++ resolved
@@ -115,18 +115,7 @@
             "do_lower_case": True
         }
     }
-<<<<<<< HEAD
     max_model_input_sizes = PRETRAINED_POSITIONAL_EMBEDDINGS_SIZES
-=======
-    max_model_input_sizes = {
-        "electra-small": 512,
-        "electra-base": 512,
-        "electra-large": 512,
-        "chinese-electra-base": 512,
-        "chinese-electra-small": 512,
-        "ernie-health-chinese": 512,
-    }
->>>>>>> 949c8485
 
     def __init__(self,
                  vocab_file,
