# Copyright (c) 2020 PaddlePaddle Authors. All Rights Reserved.
#
# Licensed under the Apache License, Version 2.0 (the "License");
# you may not use this file except in compliance with the License.
# You may obtain a copy of the License at
#
#     http://www.apache.org/licenses/LICENSE-2.0
#
# Unless required by applicable law or agreed to in writing, software
# distributed under the License is distributed on an "AS IS" BASIS,
# WITHOUT WARRANTIES OR CONDITIONS OF ANY KIND, either express or implied.
# See the License for the specific language governing permissions and
# limitations under the License.


from .configuration_utils import PretrainedConfig
from .model_utils import PretrainedModel, register_base_model
from .tokenizer_utils import (
    PretrainedTokenizer,
    BPETokenizer,
    tokenize_chinese_chars,
    is_chinese_char,
    AddedToken,
    normalize_chars,
    tokenize_special_chars,
    convert_to_unicode,
)
from .processing_utils import ProcessorMixin
from .feature_extraction_utils import BatchFeature, FeatureExtractionMixin
from .image_processing_utils import ImageProcessingMixin
from .attention_utils import create_bigbird_rand_mask_idx_list
from .export import export_model

# isort: split
from .bert.modeling import *
from .bert.tokenizer import *
from .bert.configuration import *

# isort: split
from .gpt.modeling import *
from .gpt.tokenizer import *
from .gpt.configuration import *
from .roberta.modeling import *
from .roberta.tokenizer import *
from .roberta.configuration import *
from .electra.modeling import *
from .electra.tokenizer import *
from .albert.modeling import *
from .albert.tokenizer import *
from .bit.modeling import *
from .bit.configuration import *
from .bit.image_processing import *
from .bart.modeling import *
from .bart.tokenizer import *
from .bart.configuration import *
from .bert_japanese.tokenizer import *
from .bigbird.modeling import *
from .bigbird.configuration import *
from .bigbird.tokenizer import *
from .blenderbot.modeling import *
from .blenderbot.tokenizer import *
from .blenderbot_small.modeling import *
from .blenderbot_small.tokenizer import *
from .blip.modeling import *
from .blip.modeling_text import *
from .blip.configuration import *
from .blip.processing import *
from .blip.image_processing import *
from .chinesebert.configuration import *
from .chinesebert.modeling import *
from .chinesebert.tokenizer import *
from .convbert.modeling import *
from .convbert.tokenizer import *
from .ctrl.modeling import *
from .ctrl.tokenizer import *
from .dpt.modeling import *
from .dpt.configuration import *
from .dpt.image_processing import *
from .distilbert.modeling import *
from .distilbert.tokenizer import *
from .ernie.configuration import *
from .ernie.modeling import *
from .ernie.tokenizer import *
from .ernie_ctm.modeling import *
from .ernie_ctm.tokenizer import *
from .ernie_doc.modeling import *
from .ernie_doc.tokenizer import *
from .ernie_gen.modeling import ErnieForGeneration
from .ernie_gram.modeling import *
from .ernie_gram.tokenizer import *
from .ernie_layout.modeling import *
from .ernie_layout.tokenizer import *
from .ernie_layout.configuration import *
from .ernie_m.configuration import *
from .ernie_m.modeling import *
from .ernie_m.tokenizer import *
from .fnet.modeling import *
from .fnet.tokenizer import *
from .funnel.modeling import *
from .funnel.tokenizer import *
from .layoutlm.modeling import *
from .layoutlm.tokenizer import *
from .layoutlmv2.modeling import *
from .layoutlmv2.tokenizer import *
from .layoutxlm.modeling import *
from .layoutxlm.tokenizer import *
from .luke.modeling import *
from .luke.tokenizer import *
from .mbart.modeling import *
from .mbart.tokenizer import *
from .mbart.configuration import *
from .megatronbert.modeling import *
from .megatronbert.tokenizer import *
from .megatronbert.configuration import *
from .prophetnet.modeling import *
from .prophetnet.tokenizer import *
from .mobilebert.configuration import *
from .mobilebert.modeling import *
from .mobilebert.tokenizer import *
from .mpnet.modeling import *
from .mpnet.tokenizer import *
from .mt5.configuration import *
from .mt5.modeling import *
from .nezha.configuration import *
from .nezha.modeling import *
from .nezha.tokenizer import *
from .ppminilm.modeling import *
from .ppminilm.tokenizer import *
from .reformer.modeling import *
from .reformer.tokenizer import *
from .reformer.configuration import *
from .rembert.modeling import *
from .rembert.tokenizer import *
from .roformer.modeling import *
from .roformer.tokenizer import *
from .semantic_search.modeling import *
from .skep.configuration import *
from .skep.modeling import *
from .skep.tokenizer import *
from .squeezebert.modeling import *
from .squeezebert.tokenizer import *
from .t5.modeling import *
from .t5.tokenizer import *
from .t5.configuration import *
from .tinybert.modeling import *
from .tinybert.tokenizer import *
from .transformer.modeling import *
from .unified_transformer.modeling import *
from .unified_transformer.tokenizer import *
from .unified_transformer.configuration import *
from .ernie_vil.configuration import *
from .ernie_vil.modeling import *
from .ernie_vil.feature_extraction import *
from .ernie_vil.tokenizer import *
from .ernie_vil.procesing import *
from .ernie_vil.image_processing import *
from .unimo.modeling import *
from .unimo.tokenizer import *
from .unimo.configuration import *
from .xlnet.modeling import *
from .xlnet.tokenizer import *
from .xlm.modeling import *
from .xlm.tokenizer import *
from .gau_alpha.modeling import *
from .gau_alpha.tokenizer import *
from .gau_alpha.configuration import *
from .roformerv2.modeling import *
from .roformerv2.tokenizer import *
from .optimization import *
from .opt.modeling import *
from .auto.modeling import *
from .auto.tokenizer import *
from .auto.processing import *
from .codegen.modeling import *
from .codegen.tokenizer import *
from .codegen.configuration import *
from .artist.modeling import *
from .artist.tokenizer import *
from .artist.configuration import *
from .dallebart.modeling import *
from .dallebart.tokenizer import *
from .clip.modeling import *
from .clip.configuration import *
from .clip.feature_extraction import *
from .clip.tokenizer import *
from .clip.procesing import *
from .clip.image_processing import *
from .chineseclip.modeling import *
from .chineseclip.configuration import *
from .chineseclip.feature_extraction import *
from .chineseclip.procesing import *
from .chineseclip.image_processing import *
from .chineseclip.tokenizer import *
from .gptj.modeling import *
from .gptj.tokenizer import *
from .pegasus.modeling import *
from .pegasus.tokenizer import *
<<<<<<< HEAD
from .bloom.modeling import *
from .bloom.configuration import *
from .bloom.tokenizer import *
=======
from .auto.configuration import *
from .nystromformer.configuration import *
from .nystromformer.modeling import *
from .nystromformer.tokenizer import *
>>>>>>> 18287d3a

# For faster tokenizer
from ..utils.import_utils import is_fast_tokenizer_available

if is_fast_tokenizer_available():
    from .bert.fast_tokenizer import *
    from .ernie.fast_tokenizer import *
    from .tinybert.fast_tokenizer import *
    from .ernie_m.fast_tokenizer import *<|MERGE_RESOLUTION|>--- conflicted
+++ resolved
@@ -195,16 +195,13 @@
 from .gptj.tokenizer import *
 from .pegasus.modeling import *
 from .pegasus.tokenizer import *
-<<<<<<< HEAD
 from .bloom.modeling import *
 from .bloom.configuration import *
 from .bloom.tokenizer import *
-=======
 from .auto.configuration import *
 from .nystromformer.configuration import *
 from .nystromformer.modeling import *
 from .nystromformer.tokenizer import *
->>>>>>> 18287d3a
 
 # For faster tokenizer
 from ..utils.import_utils import is_fast_tokenizer_available
