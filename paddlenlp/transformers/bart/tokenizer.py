# Copyright (c) 2021 PaddlePaddle Authors. All Rights Reserved.
# Copyright 2020 The Facebook AI Research Team Authors and The HuggingFace Inc. team.
#
# Licensed under the Apache License, Version 2.0 (the "License");
# you may not use this file except in compliance with the License.
# You may obtain a copy of the License at
#
#     http://www.apache.org/licenses/LICENSE-2.0
#
# Unless required by applicable law or agreed to in writing, software
# distributed under the License is distributed on an "AS IS" BASIS,
# WITHOUT WARRANTIES OR CONDITIONS OF ANY KIND, either express or implied.
# See the License for the specific language governing permissions and
# limitations under the License.

import os
from functools import lru_cache

import json
import shutil
from paddle.utils import try_import
from .. import PretrainedTokenizer, AddedToken

__all__ = ['BartTokenizer']

<<<<<<< HEAD
PRETRAINED_POSITIONAL_EMBEDDINGS_SIZES = {"bart-base": 1024, "bart-large": 1024}

=======
PRETRAINED_POSITIONAL_EMBEDDINGS_SIZES = {
    "bart-base": 1024,
    "bart-large": 1024,
}


@lru_cache()
def bytes_to_unicode():
    """
    Returns list of utf-8 byte and a corresponding list of unicode strings.
    The reversible bpe codes work on unicode strings.
    This means you need a large # of unicode characters in your vocab if you want to avoid UNKs.
    When you're at something like a 10B token dataset you end up needing around 5K for decent coverage.
    This is a signficant percentage of your normal, say, 32K bpe vocab.
    To avoid that, we want lookup tables between utf-8 bytes and unicode strings.
    And avoids mapping to whitespace/control characters the bpe code barfs on.
    """
    _chr = chr
    bs = list(range(ord("!"),
                    ord("~") + 1)) + list(range(
                        ord("¡"),
                        ord("¬") + 1)) + list(range(ord("®"),
                                                    ord("ÿ") + 1))
    cs = bs[:]
    n = 0
    for b in range(2**8):
        if b not in bs:
            bs.append(b)
            cs.append(2**8 + n)
            n += 1
    cs = [_chr(n) for n in cs]
    return dict(zip(bs, cs))


def get_pairs(word):
    """Return set of symbol pairs in a word.
>>>>>>> 949c8485

    Word is represented as tuple of symbols (symbols being variable-length strings).
    """
    pairs = set()
    prev_char = word[0]
    for char in word[1:]:
        pairs.add((prev_char, char))
        prev_char = char
    return pairs


class BartTokenizer(PretrainedTokenizer):
    r"""
    Construct a BART tokenizer based on byte-level Byte-Pair-Encoding.

    This tokenizer inherits from :class:`~paddlenlp.transformers.gpt.tokenizer.GPTTokenizer`.
    For more information regarding those methods, please refer to this superclass.

    Args:
        vocab_file (str):
            Path to the vocabulary file.
            The vocab file contains a mapping from vocabulary strings to indices.
        merges_file (str):
            Path to the merge file.
            The merge file is used to split the input sentence into "subword" units.
            The vocab file is then used to encode those units as intices.
        errors (str):
            Paradigm to follow when decoding bytes to UTF-8.
            Defaults to `'replace'`.
        max_len (int, optional):
            The maximum value of the input sequence length.
            Defaults to `None`.
        bos_token (str, optional):
            The beginning of sequence token that was used during pretraining. Can be
            used a sequence classifier token.
            Defaults to `"<s>"`.
        eos_token (str, optional):
            A special token representing the end of a sequence that was used during pretraining.
            Defaults to `"</s>"`.
        cls_token (str, optional):
            A special token used for sequence classification. It is the last token
            of the sequence when built with special tokens.
            Defaults to `"<s>"`.
        sep_token (str, optional):
            A special token separating two different sentences in the same input.
            Defaults to `"</s>"`.
        unk_token (str, optional):
            A special token representing the *unknown (out-of-vocabulary)* token.
            An unknown token is set to be `unk_token` inorder to be converted to an ID.
            Defaults to `"<unk>"`.
        pad_token (str, optional):
            A special token used to make arrays of tokens the same size for batching purposes.
            Defaults to `"<pad>"`.
        mask_token (str, optional):
            A special token representing a masked token. This is the token used
            in the masked language modeling task which the model tries to predict the original unmasked ones.
            Defaults to `"<mask>"`.

    Examples:
        .. code-block::

            from paddlenlp.transformers import BartTokenizer

            tokenizer = BartTokenizer.from_pretrained('bart-base')
            print(tokenizer('He was a puppeteer'))

            '''
            {'input_ids': [0, 894, 21, 10, 32986, 9306, 254, 2],
            'attention_mask': [1, 1, 1, 1, 1, 1, 1, 1]}
            '''

    """
    # merges and vocab same as GPT2
    resource_files_names = {
        "vocab_file": "vocab.json",
        "merges_file": "merges.txt"
    }
    pretrained_resource_files_map = {
        "vocab_file": {
            "bart-base":
            "https://bj.bcebos.com/paddlenlp/models/transformers/bart/bart-base-vocab.json",
            "bart-large":
            "https://bj.bcebos.com/paddlenlp/models/transformers/bart/bart-large-vocab.json",
        },
        "merges_file": {
            "bart-base":
            "https://bj.bcebos.com/paddlenlp/models/transformers/bart/bart-base-merges.txt",
            "bart-large":
            "https://bj.bcebos.com/paddlenlp/models/transformers/bart/bart-large-merges.txt",
        }
    }
    pretrained_init_configuration = {"bart-base": {}, "bart-large": {}}
    max_model_input_sizes = PRETRAINED_POSITIONAL_EMBEDDINGS_SIZES

    def __init__(self,
                 vocab_file,
                 merges_file,
                 errors='replace',
                 bos_token="<s>",
                 eos_token="</s>",
                 cls_token="<s>",
                 sep_token="</s>",
                 unk_token="<unk>",
                 pad_token="<pad>",
                 mask_token="<mask>",
                 **kwargs):

        bos_token = AddedToken(bos_token,
                               lstrip=False, rstrip=False) if isinstance(
                                   bos_token, str) else bos_token
        eos_token = AddedToken(eos_token,
                               lstrip=False, rstrip=False) if isinstance(
                                   eos_token, str) else eos_token
        sep_token = AddedToken(sep_token,
                               lstrip=False, rstrip=False) if isinstance(
                                   sep_token, str) else sep_token
        cls_token = AddedToken(cls_token,
                               lstrip=False, rstrip=False) if isinstance(
                                   cls_token, str) else cls_token
        unk_token = AddedToken(unk_token,
                               lstrip=False, rstrip=False) if isinstance(
                                   unk_token, str) else unk_token
        pad_token = AddedToken(pad_token,
                               lstrip=False, rstrip=False) if isinstance(
                                   pad_token, str) else pad_token

        # Mask token behave like a normal word, i.e. include the space before it
        mask_token = AddedToken(mask_token,
                                lstrip=True, rstrip=False) if isinstance(
                                    mask_token, str) else mask_token

        self._build_special_tokens_map_extended(bos_token=bos_token,
                                                eos_token=eos_token,
                                                sep_token=sep_token,
                                                cls_token=cls_token,
                                                unk_token=unk_token,
                                                pad_token=pad_token,
                                                mask_token=mask_token)

        self._vocab_file = vocab_file
        self._merges_file = merges_file
        self.num_command_tokens = 2
        self.num_type_tokens = 2

        with open(vocab_file, 'r', encoding='utf-8') as f:
            self.encoder = json.load(f)

        self.decoder = {v: k for k, v in self.encoder.items()}

        self.num_tokens = len(self.encoder)
        self.num_text_tokens = self.num_tokens - 1
        self.errors = errors  # how to handle errors in decoding
        self.byte_encoder = bytes_to_unicode()
        self.byte_decoder = {v: k for k, v in self.byte_encoder.items()}

        with open(merges_file, encoding='utf-8') as f:
            bpe_data = f.read().split('\n')[1:-1]

        bpe_merges = [tuple(merge.split()) for merge in bpe_data]
        self.bpe_ranks = dict(zip(bpe_merges, range(len(bpe_merges))))
        self.cache = {}
        re = try_import("regex")
        self.pat = re.compile(
            r"""'s|'t|'re|'ve|'m|'ll|'d| ?\p{L}+| ?\p{N}+| ?[^\s\p{L}\p{N}]+|\s+(?!\S)|\s+"""
        )

    def _bpe_encode(self, text):
        bpe_tokens = []
        re = try_import("regex")
        for token in re.findall(self.pat, text):
            token = ''.join(self.byte_encoder[b] for b in token.encode('utf-8'))
            bpe_tokens.extend(bpe_token
                              for bpe_token in self.bpe(token).split(' '))
        return bpe_tokens

    def build_inputs_with_special_tokens(self, token_ids_0, token_ids_1=None):
        """
        Build model inputs from a sequence or a pair of sequence for sequence classification
        tasks by concatenating and adding special tokens.
        """
        _cls = [self.cls_token_id]
        _sep = [self.sep_token_id]
        if token_ids_1 is None:
            return _cls + token_ids_0 + _sep
        return _cls + token_ids_0 + _sep + _sep + token_ids_1 + _sep

    def get_special_tokens_mask(self,
                                token_ids_0,
                                token_ids_1=None,
                                already_has_special_tokens=False):
        """
        Retrieves sequence ids from a token list that has no special tokens added. This method is
        called when adding special tokens using the tokenizer ``encode`` methods.
        """
        if already_has_special_tokens:
            return super().get_special_tokens_mask(
                token_ids_0=token_ids_0,
                token_ids_1=token_ids_1,
                already_has_special_tokens=True)
        if token_ids_1 is None:
            return [1] + ([0] * len(token_ids_0)) + [1]
        return [1] + ([0] * len(token_ids_0)) + [1, 1] + (
            [0] * len(token_ids_1)) + [1]

    def create_token_type_ids_from_sequences(self,
                                             token_ids_0,
                                             token_ids_1=None):
        """
        Create a mask from the two sequences passed to be used in a sequence-pair classification task.
        """
        sep = [self.sep_token_id]
        cls = [self.cls_token_id]

        if token_ids_1 is None:
            return len(cls + token_ids_0 + sep) * [0]
        return len(cls + token_ids_0 + sep + sep + token_ids_1 + sep) * [0]

    def get_vocab(self):
        return dict(self.encoder, **self.added_tokens_encoder)

    @property
    def vocab_size(self):
        """
        Returns the size of vocabulary.

        Returns:
            int: The sum of size of vocabulary and the size of speical tokens.

        """

        return len(self.encoder)

    @property
    def eol_token_id(self):
        if self.eol_token is None:
            return None
        return self.convert_tokens_to_ids(self.eol_token)

    def bpe(self, token):
        if token in self.cache:
            return self.cache[token]
        word = tuple(token)
        pairs = get_pairs(word)

        if not pairs:
            return token

        while True:
            bigram = min(
                pairs, key=lambda pair: self.bpe_ranks.get(pair, float('inf')))
            if bigram not in self.bpe_ranks:
                break
            first, second = bigram
            new_word = []
            i = 0
            while i < len(word):
                try:
                    j = word.index(first, i)
                    new_word.extend(word[i:j])
                    i = j
                except:
                    new_word.extend(word[i:])
                    break

                if word[i] == first and i < len(word) - 1 and word[i +
                                                                   1] == second:
                    new_word.append(first + second)
                    i += 2
                else:
                    new_word.append(word[i])
                    i += 1
            new_word = tuple(new_word)
            word = new_word
            if len(word) == 1:
                break
            else:
                pairs = get_pairs(word)
        word = ' '.join(word)
        self.cache[token] = word
        return word

    def _tokenize(self, text):
        """ Tokenize a string. """
        bpe_tokens = []
        re = try_import("regex")
        for token in re.findall(self.pat, text):
            token = ''.join(self.byte_encoder[b] for b in token.encode('utf-8'))
            bpe_tokens.extend(bpe_token
                              for bpe_token in self.bpe(token).split(' '))
        return bpe_tokens

    def _convert_token_to_id(self, token):
        return self.encoder.get(token, self.encoder.get(self.unk_token))

    def _convert_id_to_token(self, index):

        return self.decoder[index]

    def convert_ids_to_string(self, ids):
        """
        Converts a single index or a sequence of indices to texts.

        Args:
            ids (int|List[int]):
                The token id (or token ids) to be converted to text.

        Returns:
            str: The decoded text.

        Example:
            .. code-block::

                from paddlenlp.transformers import GPTTokenizer
                tokenizer = GPTTokenizer.from_pretrained('gpt2-medium-en')
                print(tokenizer.convert_ids_to_string(tokenizer.convert_ids_to_string([14618, 284, 779, 350, 37382, 47, 37382, 290, 350, 37382, 45, 19930]))
                # 'Welcome to use PaddlePaddle and PaddleNLP'

        """

        text = ''.join([self.decoder[id] for id in ids])
        text = bytearray([self.byte_decoder[c]
                          for c in text]).decode('utf-8', errors=self.errors)
        return text

    def save_resources(self, save_directory):
        """
        Saves `SentencePiece <https://github.com/google/sentencepiece>`__ file
        (ends with '.spm') under `save_directory`.

        Args:
            save_directory (str): Directory to save files into.
        """
        for name, file_name in self.resource_files_names.items():
            source_path = getattr(self, "_%s" % name)

            save_path = os.path.join(save_directory, file_name)
            if os.path.abspath(source_path) != os.path.abspath(save_path):
                shutil.copyfile(source_path, save_path)

    def convert_tokens_to_string(self, tokens):
        """
        Converts a sequence of tokens (string) in a single string.
        """
        text = "".join(tokens)
        text = bytearray([self.byte_decoder[c]
                          for c in text]).decode('utf-8', errors=self.errors)
        return text<|MERGE_RESOLUTION|>--- conflicted
+++ resolved
@@ -23,10 +23,6 @@
 
 __all__ = ['BartTokenizer']
 
-<<<<<<< HEAD
-PRETRAINED_POSITIONAL_EMBEDDINGS_SIZES = {"bart-base": 1024, "bart-large": 1024}
-
-=======
 PRETRAINED_POSITIONAL_EMBEDDINGS_SIZES = {
     "bart-base": 1024,
     "bart-large": 1024,
@@ -63,7 +59,6 @@
 
 def get_pairs(word):
     """Return set of symbol pairs in a word.
->>>>>>> 949c8485
 
     Word is represented as tuple of symbols (symbols being variable-length strings).
     """
