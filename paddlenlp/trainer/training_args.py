# Copyright 2020-present the HuggingFace Inc. team.
# Copyright 2020 The HuggingFace Team. All rights reserved.
#
# Licensed under the Apache License, Version 2.0 (the "License");
# you may not use this file except in compliance with the License.
# You may obtain a copy of the License at
#
#     http://www.apache.org/licenses/LICENSE-2.0
#
# Unless required by applicable law or agreed to in writing, software
# distributed under the License is distributed on an "AS IS" BASIS,
# WITHOUT WARRANTIES OR CONDITIONS OF ANY KIND, either express or implied.
# See the License for the specific language governing permissions and
# limitations under the License.

# This file is modified from
#  https://github.com/huggingface/transformers/blob/main/src/transformers/training_args.py

import contextlib
import json
import math
import os
import types
import warnings
from dataclasses import asdict, dataclass, field
from enum import Enum
from typing import Any, Dict, List, Optional

import paddle
from paddle.distributed import fleet

from ..utils.log import logger
from .trainer_utils import (
    IntervalStrategy,
    OptimizerNames,
    SchedulerType,
    ShardingOption,
)

__all__ = [
    "default_logdir",
    "TrainingArguments",
]


def default_logdir() -> str:
    """
    Same default
    """
    import socket
    from datetime import datetime

    current_time = datetime.now().strftime("%b%d_%H-%M-%S")
    return os.path.join("runs", current_time + "_" + socket.gethostname())


@dataclass
class TrainingArguments:
    """
    TrainingArguments is the subset of the arguments we use in our example scripts **which relate to the training loop
    itself**.

    Using [`PdArgumentParser`] we can turn this class into
    [argparse](https://docs.python.org/3/library/argparse#module-argparse) arguments that can be specified on the
    command line.

    Parameters:
        output_dir (`str`):
            The output directory where the model predictions and checkpoints will be written.
        overwrite_output_dir (`bool`, *optional*, defaults to `False`):
            If `True`, overwrite the content of the output directory. Use this to continue training if `output_dir`
            points to a checkpoint directory.
        do_train (`bool`, *optional*, defaults to `False`):
            Whether to run training or not. This argument is not directly used by [`Trainer`], it's intended to be used
            by your training/evaluation scripts instead. See the [example
            scripts](https://github.com/PaddlePaddle/PaddleNLP/tree/develop/examples) for more details.
        do_eval (`bool`, *optional*):
            Whether to run evaluation on the validation set or not. Will be set to `True` if `evaluation_strategy` is
            different from `"no"`. This argument is not directly used by [`Trainer`], it's intended to be used by your
            training/evaluation scripts instead. See the [example
            scripts](https://github.com/PaddlePaddle/PaddleNLP/tree/develop/examples) for more details.
        do_predict (`bool`, *optional*, defaults to `False`):
            Whether to run predictions on the test set or not. This argument is not directly used by [`Trainer`], it's
            intended to be used by your training/evaluation scripts instead. See the [example
            scripts](https://github.com/PaddlePaddle/PaddleNLP/tree/develop/examples) for more details.
        do_export (`bool`, *optional*, defaults to `False`):
            Whether to export inference model or not. This argument is not directly used by [`Trainer`], it's
            intended to be used by your training/evaluation scripts instead.
        evaluation_strategy (`str` or [`~trainer_utils.IntervalStrategy`], *optional*, defaults to `"no"`):
            The evaluation strategy to adopt during training. Possible values are:

                - `"no"`: No evaluation is done during training.
                - `"steps"`: Evaluation is done (and logged) every `eval_steps`.
                - `"epoch"`: Evaluation is done at the end of each epoch.

        prediction_loss_only (`bool`, *optional*, defaults to `False`):
            When performing evaluation and generating predictions, only returns the loss.
        per_device_train_batch_size (`int`, *optional*, defaults to 8):
            The batch size per GPU core/CPU for training.
        per_device_eval_batch_size (`int`, *optional*, defaults to 8):
            The batch size per GPU core/CPU for evaluation.
        gradient_accumulation_steps (`int`, *optional*, defaults to 1):
            Number of updates steps to accumulate the gradients for, before performing a backward/update pass.

            <Tip warning={true}>

            When using gradient accumulation, one step is counted as one step with backward pass. Therefore, logging,
            evaluation, save will be conducted every `gradient_accumulation_steps * xxx_step` training examples.

            </Tip>

        eval_accumulation_steps (`int`, *optional*):
            Number of predictions steps to accumulate the output tensors for, before moving the results to the CPU. If
            left unset, the whole predictions are accumulated on GPU/TPU before being moved to the CPU (faster but
            requires more memory).
        learning_rate (`float`, *optional*, defaults to 5e-5):
            The initial learning rate for [`AdamW`] optimizer.
        weight_decay (`float`, *optional*, defaults to 0):
            The weight decay to apply (if not zero) to all layers except all bias and LayerNorm weights in [`AdamW`]
            optimizer.
        adam_beta1 (`float`, *optional*, defaults to 0.9):
            The beta1 hyperparameter for the [`AdamW`] optimizer.
        adam_beta2 (`float`, *optional*, defaults to 0.999):
            The beta2 hyperparameter for the [`AdamW`] optimizer.
        adam_epsilon (`float`, *optional*, defaults to 1e-8):
            The epsilon hyperparameter for the [`AdamW`] optimizer.
        max_grad_norm (`float`, *optional*, defaults to 1.0):
            Maximum gradient norm (for gradient clipping).
        num_train_epochs(`float`, *optional*, defaults to 3.0):
            Total number of training epochs to perform (if not an integer, will perform the decimal part percents of
            the last epoch before stopping training).
        max_steps (`int`, *optional*, defaults to -1):
            If set to a positive number, the total number of training steps to perform. Overrides `num_train_epochs`.
            In case of using a finite iterable dataset the training may stop before reaching the set number of steps
            when all data is exhausted
        lr_scheduler_type (`str` or [`SchedulerType`], *optional*, defaults to `"linear"`):
            The scheduler type to use. See the documentation of [`SchedulerType`] for all possible values.
        warmup_ratio (`float`, *optional*, defaults to 0.0):
            Ratio of total training steps used for a linear warmup from 0 to `learning_rate`.
        warmup_steps (`int`, *optional*, defaults to 0):
            Number of steps used for a linear warmup from 0 to `learning_rate`. Overrides any effect of `warmup_ratio`.
        num_cycles (`float`, *optional*, defaults to 0.5):
            The number of waves in the cosine scheduler.
        lr_end (`float`, *optional*, defaults to 1e-7):
            The end LR used in the polynomial scheduler.
        power (`float`, *optional*, defaults to 1.0):
            The power factor used in the polynomial scheduler.

        log_on_each_node (`bool`, *optional*, defaults to `True`):
            In multinode distributed training, whether to log using `log_level` once per node, or only on the main
            node.
        logging_dir (`str`, *optional*):
            log directory. Will default to *output_dir/runs/**CURRENT_DATETIME_HOSTNAME***.
        logging_strategy (`str` or [`~trainer_utils.IntervalStrategy`], *optional*, defaults to `"steps"`):
            The logging strategy to adopt during training. Possible values are:

                - `"no"`: No logging is done during training.
                - `"epoch"`: Logging is done at the end of each epoch.
                - `"steps"`: Logging is done every `logging_steps`.

        logging_first_step (`bool`, *optional*, defaults to `False`):
            Whether to log and evaluate the first `global_step` or not.
        logging_steps (`int`, *optional*, defaults to 500):
            Number of update steps between two logs if `logging_strategy="steps"`.
        save_strategy (`str` or [`~trainer_utils.IntervalStrategy`], *optional*, defaults to `"steps"`):
            The checkpoint save strategy to adopt during training. Possible values are:

                - `"no"`: No save is done during training.
                - `"epoch"`: Save is done at the end of each epoch.
                - `"steps"`: Save is done every `save_steps`.
        save_steps (`int`, *optional*, defaults to 500):
            Number of updates steps before two checkpoint saves if `save_strategy="steps"`.
        save_total_limit (`int`, *optional*):
            If a value is passed, will limit the total amount of checkpoints. Deletes the older checkpoints in
            `output_dir`.
        save_on_each_node (`bool`, *optional*, defaults to `False`):
            When doing multi-node distributed training, whether to save models and checkpoints on each node, or only on
            the main one.

            This should not be activated when the different nodes use the same storage as the files will be saved with
            the same names for each node.
        no_cuda (`bool`, *optional*, defaults to `False`):
            Whether to not use CUDA even when it is available or not.
        seed (`int`, *optional*, defaults to 42):
            Random seed that will be set at the beginning of training. To ensure reproducibility across runs, use the
            [`~Trainer.model_init`] function to instantiate the model if it has some randomly initialized parameters.
        fp16 (`bool`, *optional*, defaults to `False`):
            Whether to use fp16 16-bit (mixed) precision training instead of 32-bit training.
        fp16_opt_level (`str`, *optional*, defaults to 'O1'):
            For `fp16` training,  AMP optimization level selected in ['O0', 'O1', 'O2']. See details at
            https://www.paddlepaddle.org.cn/documentation/docs/zh/develop/api/paddle/amp/auto_cast_cn.html
        amp_custom_black_list (`List[str]`, *optional*, defaults to `None`):
            The custom black_list. The set of ops that support fp16/bf16 calculation and are considered numerically-dangerous
            and whose effects may also be observed in downstream ops. These ops will not be converted to fp16/bf16.
        amp_custom_white_list (`List[str]`, *optional*, defaults to `None`):
            The custom white_list. It’s the set of ops that support fp16/bf16 calculation and are considered numerically-safe and
             performance-critical. These ops will be converted to fp16/bf16.
        amp_master_grad (`bool`, *optional*, defaults to `False`):
            For amp opt level=’O2’, whether to use float32 weight gradients
            for calculations such as gradient clipping, weight decay, and weight updates. If master_grad is enabled,
            the weight gradients will be float32 dtype after the backpropagation. Default is False, there is only float16 weight gradients.
            Note: only support model parallel and pipeline parallel for now !!!
        sharding (`str`, *optional*, defaults to ``):
            Whether or not to use Paddle Sharding Data Parallel training (in distributed training
            only). The base option should be `stage1`, `stage2` or `stage3` and you can add
            CPU-offload to `stage2` or `stage3` like this: `stage2 offload` or `stage3 offload`.
            Each stage means:
                stage1 : optimizer state segmentation
                stage2 : optimizer state + gradient segmentation
                stage3 : parameter + gradient + optimizer state segmentation
                offload : offload parameters to cpu
        sharding_parallel_degree (`int`, *optional*, defaults to `-1`)
            Sharding parameter in certain cards group. For example, aussume we use 2 machines each with 8 cards,
            then set sharding_parallel_degree=8, sharding will only communication inside machine.
            default -1 means sharding parameters between all workers.
        tensor_parallel_degree (`int`, *optional*, defaults to `-1`)
            Tensor parallelism is parallel technique proposed in (https://arxiv.org/pdf/2104.04473.pdf see 2.3 Tensor Model Parallelism).
            This technique splits one transformer layer into multi-cards (For examples, tensor_parallel_degree=4, will split a layer to 4-parts)
            tensor_parallel_degree means split the transformer layer to how many parts.
            default -1 for not use tensor parallel,  Suggest tensor_parallel_degree<=8 for better proformance.
            Note, this need model support in source code, currently GPT/BLOOM/LLAMA/BLOOM/CLM/CHATGLM is supported.
        pipeline_parallel_degree (`int`, *optional*, defaults to `-1`)
            Pipeline parallelism is parallel technique proposed in (https://arxiv.org/pdf/2104.04473.pdf see 2.2 Pipeline Model Parallelism).
            Pipeline parallelism assigns multi-transformer layers to different cards, the micro batch data stream passed between cards like pipelines.
            pipeline_parallel_degree means split all transformer layers to how many stages.
            default -1 for not use pipeline parallel.
            Note. this need model support in source code, see llama modeling_pp.py file
        pipeline_parallel_config (`str`, *optional*)(
            Some additional config it highly affect the useage of pipeline parallel, we provide some option to config it.
            following config is support:
              disable_p2p_cache_shape, if you max sequence length is varying, please set disable_p2p_cache_shape.
              disable_partial_send_recv, optmize send speed for tensor parallel.
              enable_delay_scale_loss, accumulate gradients util optimizer step, all gradients div by inner pipeline accumute step. instead of div accumute step on loss directly.
              enable_dp_comm_overlap, fuse data parallel gradient communication.
              enable_sharding_comm_overlap, fuse sharding stage 1 parallel gradient communication.
        sharding_parallel_config (`str`, *optional*)(
            Some additional config it highly affect the useage of sharding parallel, we provide some option to config it.
            following config is support:
              enable_stage1_tensor_fusion, fuse small tensors into big tensor chunks to accelerate communications, may increase memory occupation
              enable_stage1_overlap, fuse small tensors into big tensor chunks to accelerate communications and do communication overlap with backward computation, may harm the backward speed
        recompute (`bool`, *optional*, defaults to `False`):
            Recompute the forward pass to calculate gradients. Used for saving memory.
            Only support for networks with transformer blocks.
        scale_loss (`float`,  *optional*, defaults to 32768):
            The value of initial scale_loss for fp16. (default: 32768)
        local_rank (`int`, *optional*, defaults to -1):
            Rank of the process during distributed training.
        dataloader_drop_last (`bool`, *optional*, defaults to `False`):
            Whether to drop the last incomplete batch (if the length of the dataset is not divisible by the batch size)
            or not.
        eval_steps (`int`, *optional*):
            Number of update steps between two evaluations if `evaluation_strategy="steps"`. Will default to the same
            value as `logging_steps` if not set.
        max_evaluate_steps (`int`, *optional*, defaults to -1):
            If set to a positive number, the total number of evaluation steps to perform.
        dataloader_num_workers (`int`, *optional*, defaults to 0):
            Number of subprocesses to use for data loading. 0 means that the data will be loaded in the
            main process.
        past_index (`int`, *optional*, defaults to -1):
            Some models like TransformerXL or XLNet can make use of the past hidden states for their predictions.
            If this argument is set to a positive int, the `Trainer` will use the corresponding output (usually index 2) as
            the past state and feed it to the model at the next training step under the keyword argument `mems`.
        run_name (`str`, *optional*):
            A descriptor for the run. Typically used for logging.
        disable_tqdm (`bool`, *optional*):
            Whether or not to disable the tqdm progress bars and table of metrics. Will default to `True` if the logging
            level is set to warn or lower (default), `False` otherwise.
        remove_unused_columns (`bool`, *optional*, defaults to `True`):
            If using `datasets.Dataset` datasets, whether or not to automatically remove the columns unused by the
            model forward method.
        label_names (`List[str]`, *optional*):
            The list of keys in your dictionary of inputs that correspond to the labels.
            Will eventually default to `["labels"]` except if the model used is one of the `XxxForQuestionAnswering` in
            which case it will default to `["start_positions", "end_positions"]`.
        load_best_model_at_end (`bool`, *optional*, defaults to `False`):
            Whether or not to load the best model found during training at the end of training.

            <Tip>

            When set to `True`, the parameters `save_strategy` needs to be the same as `eval_strategy`, and in the case
            it is "steps", `save_steps` must be a round multiple of `eval_steps`.

            </Tip>

        metric_for_best_model (`str`, *optional*):
            Use in conjunction with `load_best_model_at_end` to specify the metric to use to compare two different
            models. Must be the name of a metric returned by the evaluation with or without the prefix `"eval_"`. Will
            default to `"loss"` if unspecified and `load_best_model_at_end=True` (to use the evaluation loss).

            If you set this value, `greater_is_better` will default to `True`. Don't forget to set it to `False` if
            your metric is better when lower.
        greater_is_better (`bool`, *optional*):
            Use in conjunction with `load_best_model_at_end` and `metric_for_best_model` to specify if better models
            should have a greater metric or not. Will default to:

            - `True` if `metric_for_best_model` is set to a value that isn't `"loss"` or `"eval_loss"`.
            - `False` if `metric_for_best_model` is not set, or set to `"loss"` or `"eval_loss"`.
        ignore_data_skip (`bool`, *optional*, defaults to `False`):
            When resuming training, whether or not to skip the epochs and batches to get the data loading at the same
            stage as in the previous training. If set to `True`, the training will begin faster (as that skipping step
            can take a long time) but will not yield the same results as the interrupted training would have.
        optim (`str` or [`training_args.OptimizerNames`], *optional*, defaults to `"adamw"`):
            The optimizer to use: adamw, or adafactor.
        length_column_name (`str`, *optional*, defaults to `"length"`):
            Column name for precomputed lengths. If the column exists, grouping by length will use these values rather
            than computing them on train startup. Ignored unless `group_by_length` is `True` and the dataset is an
            instance of `Dataset`.
        report_to (`str` or `List[str]`, *optional*, defaults to `"visualdl"`):
            The list of integrations to report the results and logs to. Supported platforms is `"visualdl"`.
            `"none"` for no integrations.
        resume_from_checkpoint (`str`, *optional*):
            The path to a folder with a valid checkpoint for your model. This argument is not directly used by
            [`Trainer`], it's intended to be used by your training/evaluation scripts instead. See the [example
            scripts](https://github.com/PaddlePaddle/PaddleNLP/tree/develop/examples) for more details.
        flatten_param_grads (`bool`, *optional*):
            Whether use flatten_param_grads method in optimizer, only used on NPU devices. Default is `False`.
        skip_profile_timer (`bool`, *optional*):
            Whether skip profile timer, timer will record time usage of forward/ backward/ step, etc.
    """

    output_dir: str = field(
        metadata={"help": "The output directory where the model predictions and checkpoints will be written."},
    )
    overwrite_output_dir: bool = field(
        default=False,
        metadata={
            "help": (
                "Overwrite the content of the output directory. "
                "Use this to continue training if output_dir points to a checkpoint directory."
            )
        },
    )

    do_train: bool = field(default=False, metadata={"help": "Whether to run training."})
    do_eval: bool = field(default=False, metadata={"help": "Whether to run eval on the dev set."})
    do_predict: bool = field(default=False, metadata={"help": "Whether to run predictions on the test set."})
    do_export: bool = field(default=False, metadata={"help": "Whether to export infernece model."})
    evaluation_strategy: IntervalStrategy = field(
        default="no",
        metadata={"help": "The evaluation strategy to use."},
    )
    prediction_loss_only: bool = field(
        default=False,
        metadata={"help": "When performing evaluation and predictions, only returns the loss."},
    )

    per_device_train_batch_size: int = field(default=8, metadata={"help": "Batch size per GPU core/CPU for training."})
    per_device_eval_batch_size: int = field(
        default=8, metadata={"help": "Batch size per GPU core/CPU for evaluation."}
    )

    gradient_accumulation_steps: int = field(
        default=1,
        metadata={"help": "Number of updates steps to accumulate before performing a backward/update pass."},
    )
    eval_accumulation_steps: Optional[int] = field(
        default=None,
        metadata={"help": "Number of predictions steps to accumulate before moving the tensors to the CPU."},
    )

    learning_rate: float = field(default=5e-5, metadata={"help": "The initial learning rate for AdamW."})
    weight_decay: float = field(default=0.0, metadata={"help": "Weight decay for AdamW if we apply some."})
    adam_beta1: float = field(default=0.9, metadata={"help": "Beta1 for AdamW optimizer"})
    adam_beta2: float = field(default=0.999, metadata={"help": "Beta2 for AdamW optimizer"})
    adam_epsilon: float = field(default=1e-8, metadata={"help": "Epsilon for AdamW optimizer."})
    max_grad_norm: float = field(default=1.0, metadata={"help": "Max gradient norm."})

    num_train_epochs: float = field(default=3.0, metadata={"help": "Total number of training epochs to perform."})
    max_steps: int = field(
        default=-1,
        metadata={"help": "If > 0: set total number of training steps to perform. Override num_train_epochs."},
    )
    lr_scheduler_type: str = field(
        default="linear",
        metadata={"help": "The scheduler type to use. suppor linear, cosine, constant, constant_with_warmup"},
    )
    warmup_ratio: float = field(
        default=0.0, metadata={"help": "Linear warmup over warmup_ratio fraction of total steps."}
    )
    warmup_steps: int = field(default=0, metadata={"help": "Linear warmup over warmup_steps."})
    num_cycles: float = field(default=0.5, metadata={"help": "The number of waves in the cosine scheduler."})
    lr_end: float = field(default=1e-7, metadata={"help": "The end LR in the polynomial scheduler."})
    power: float = field(default=1.0, metadata={"help": "The power factor in the polynomial scheduler."})

    log_on_each_node: bool = field(
        default=True,
        metadata={
            "help": "When doing a multinode distributed training, whether to log once per node or just once on the main node."
        },
    )
    logging_dir: Optional[str] = field(default=None, metadata={"help": "VisualDL log dir."})
    logging_strategy: IntervalStrategy = field(
        default="steps",
        metadata={"help": "The logging strategy to use."},
    )
    logging_first_step: bool = field(default=False, metadata={"help": "Log the first global_step"})
    logging_steps: int = field(default=500, metadata={"help": "Log every X updates steps."})

    save_strategy: IntervalStrategy = field(
        default="steps",
        metadata={"help": "The checkpoint save strategy to use."},
    )
    save_steps: int = field(default=500, metadata={"help": "Save checkpoint every X updates steps."})
    save_total_limit: Optional[int] = field(
        default=None,
        metadata={
            "help": (
                "Limit the total amount of checkpoints. "
                "Deletes the older checkpoints in the output_dir. Default is unlimited checkpoints"
            )
        },
    )
    save_on_each_node: bool = field(
        default=False,
        metadata={
            "help": "When doing multi-node distributed training, whether to save models and checkpoints on each node, or only on the main one"
        },
    )
    no_cuda: bool = field(default=False, metadata={"help": "Do not use CUDA even when it is available"})
    seed: int = field(default=42, metadata={"help": "Random seed that will be set at the beginning of training."})

    bf16: bool = field(
        default=False,
        metadata={
            "help": (
                "Whether to use bf16 (mixed) precision instead of 32-bit. Requires Ampere or higher NVIDIA"
                " architecture or using CPU (no_cuda). This is an experimental API and it may change."
            )
        },
    )
    fp16: bool = field(
        default=False,
        metadata={"help": "Whether to use fp16 (mixed) precision instead of 32-bit"},
    )
    fp16_opt_level: str = field(
        default="O1",
        metadata={
            "help": (
                "For fp16: AMP optimization level selected in ['O0', 'O1', and 'O2']. "
                "See details at https://www.paddlepaddle.org.cn/documentation/docs/zh/develop/api/paddle/amp/auto_cast_cn.html"
            )
        },
    )
    amp_master_grad: bool = field(
        default=False,
        metadata={
            "help": "amp_master_grad (bool, optional) – For amp opt level=’O2’, whether to use float32 weight gradients "
            " for calculations such as gradient clipping, weight decay, and weight updates. If master_grad is enabled,"
            " the weight gradients will be float32 dtype after the backpropagation. Default is False, there is only float16 weight gradients."
            "Note: only support model parallel and pipeline parallel for now !!!"
        },
    )
    bf16_full_eval: bool = field(
        default=False,
        metadata={
            "help": (
                "Whether to use full bfloat16 evaluation instead of 32-bit. This is an experimental API and it may"
                " change."
            )
        },
    )
    fp16_full_eval: bool = field(
        default=False,
        metadata={"help": "Whether to use full float16 evaluation instead of 32-bit"},
    )

    amp_custom_black_list: Optional[List[str]] = field(
        default=None,
        metadata={
            "help": "The set of ops that support fp16/bf16 calculation and are considered numerically-dangerous and whose effects may also be observed in downstream ops."
        },
    )
    amp_custom_white_list: Optional[List[str]] = field(
        default=None,
        metadata={
            "help": "The the set of ops that support fp16/bf16 calculation and are considered numerically-safe and performance-critical. These ops will be converted to fp16/bf16."
        },
    )

    sharding: str = field(
        default="",
        metadata={
            "help": (
                "Whether or not to use Paddle Sharding Data Parallel training (in distributed training"
                " only). The base option should be `stage1`, `stage2` or `stage3` and you can add"
                " CPU-offload to `stage2` or `stage3` like this: stage2 offload` or `stage3"
                " offload`. "
            )
        },
    )
    sharding_degree: int = field(  # Alias for sharding_parallel_degree
        default=-1,
        metadata={"help": ("@deprecated Please use sharding_parallel_degree. ")},
    )
    sharding_parallel_degree: int = field(
        default=-1,
        metadata={
            "help": (
                "Sharding parameter in certain cards group. For example, aussume we use 2 machines each with 8 cards, "
                "then set sharding_degree=8, sharding will only communication inside machine. "
                "default -1 means sharding parameters between all workers."
            )
        },
    )
    save_sharded_model: bool = field(
        default=False,
        metadata={
            "help": (
                "When use sharding stage1 and set save_sharded_model True, each shanding rank only save part of the model. It reduce time to save the model."
            )
        },
    )

    load_sharded_model: bool = field(
        default=False,
        metadata={
            "help": (
                "When use sharding stage1 and set load_sharded_model True, it means loading the sharded model. The sharded model is saved when we set save_sharded_model True."
            )
        },
    )
    tensor_parallel_degree: int = field(
        default=-1,
        metadata={
            "help": (
                "Tensor parallelism is parallel technique proposed in (https://arxiv.org/pdf/2104.04473.pdf see 2.3 Tensor Model Parallelism). "
                "This techique splits one transformer layer into multi-cards (For examples, tensor_parallel_degree=4, will split a layer to 4-parts) "
                "tensor_parallel_degree means split the transformer layer to how many parts."
                "default -1 for not use tensor parallel,  Suggest tensor_parallel_degree<=8 for better proformance."
                "Note, this need model support in source code, currently GPT/BLOOM/LLAMA/BLOOM/CLM/CHATGLM is supported. "
            )
        },
    )
    pipeline_parallel_degree: int = field(
        default=-1,
        metadata={
            "help": (
                "Pipeline parallelism is parallel technique proposed in (https://arxiv.org/pdf/2104.04473.pdf see 2.2 Pipeline Model Parallelism). "
                "Pipeline parallelism assigns multi-transformer layers to different cards, the micro batch data stream passed between cards like pipelines."
                "pipeline_parallel_degree means split all transformer layers to how many stages."
                "default -1 for not use pipeline parallel."
                "Note. this need model support in source code, see llama modeling_pp.py file"
            )
        },
    )
    tensor_parallel_config: str = field(
        default="",
        metadata={
            "help": (
                "Some additional configs which affect model parallel performance, we provide some option to config it."
                "following config is support:\n"
                "enable_mp_async_allreduce, it supports all_reduce(dx) overlap with matmul(dw) in ColumnParallelLinear backward when it set True, which can accelerate model parallel performance. \n"
                "enable_mp_skip_c_identity, it supports skip c_identity in ColumnParallelLinear and RowParallelLinear. It only works when set mp_async_allreduce is True. It can accelerate model parallel further.\n"
                "enable_mp_fused_linear_param_grad_add, it supports fused_linear_param_grad_add in ColumnParallelLinear (cuda >= 11.6). It only works when mp_async_allreduce is true.  It can accelerate model parallel further."
            )
        },
    )
    pipeline_parallel_config: str = field(
        default="",
        metadata={
            "help": (
                "Some additional config it highly affect the useage of pipeline parallel, we provide some option to config it."
                "following config is support:\n"
                "disable_p2p_cache_shape, if you max sequence length is varying, please set disable_p2p_cache_shape. \n"
                "disable_partial_send_recv, optmize send speed for tensor parallel.\n"
                "enable_delay_scale_loss, accumulate gradients util optimizer step, all gradients div by inner pipeline accumute step. instead of div accumute step on loss directly.\n"
                "enable_dp_comm_overlap, fuse data parallel gradient communication. \n"
                "enable_sharding_comm_overlap, fuse sharding stage 1 parallel gradient communication. \n"
            )
        },
    )
    sharding_parallel_config: str = field(
        default="",
        metadata={
            "help": (
                "Some additional config it highly affect the useage of sharding parallel, we provide some option to config it."
                "following config is support: \n"
                "enable_stage1_tensor_fusion, fuse small tensors into big tensor chunks to accelerate communications, may increase memory occupation\n"
                "enable_stage1_overlap, fuse small tensors into big tensor chunks to accelerate communications and do communication overlap with backward computation, may harm the backward speed"
            )
        },
    )
    hybrid_parallel_topo_order: str = field(
        default=None,
        metadata={
            "help": (
                "In hybrid parallelism, the order of communication groups may affect efficiency.\n"
                "Following options are supported:\n"
                "- pp_first. the topo order is dp, pp, sharding, mp \n"
                "- sharding_first. the topo order is dp, sharding, pp, mp \n"
                "Defalut is None, for pp_first"
            )
        },
    )
    recompute: bool = field(
        default=False,
        metadata={
            "help": "Recompute the forward pass to calculate gradients. Used for saving memory. "
            "Only support for networks with transformer blocks."
        },
    )

    scale_loss: float = field(default=2**15, metadata={"help": "The value of initial scale_loss for fp16."})

    minimum_eval_times: int = field(
        default=None,
        metadata={
            "help": "If under eval_steps, the valid time is less then minimum_eval_times, the config of override eval_steps."
        },
    )

    local_rank: int = field(default=-1, metadata={"help": "For distributed training: local_rank"})

    dataloader_drop_last: bool = field(
        default=False, metadata={"help": "Drop the last incomplete batch if it is not divisible by the batch size."}
    )
    eval_steps: int = field(default=None, metadata={"help": "Run an evaluation every X steps."})
    max_evaluate_steps: int = field(
        default=-1, metadata={"help": "If set to a positive number, the total number of evaluation steps to perform."}
    )
    dataloader_num_workers: int = field(
        default=0,
        metadata={
            "help": "Number of subprocesses to use for data loading. 0 means that the data will be loaded in the main process."
        },
    )

    past_index: int = field(
        default=-1,
        metadata={"help": "If >=0, uses the corresponding part of the output as the past state for next step."},
    )

    run_name: Optional[str] = field(default=None, metadata={"help": "An optional descriptor for the run."})

    device: Optional[str] = field(default="gpu", metadata={"help": "select cpu, gpu, xpu, npu devices."})

    disable_tqdm: Optional[bool] = field(
        default=None, metadata={"help": "Whether or not to disable the tqdm progress bars."}
    )

    remove_unused_columns: Optional[bool] = field(
        default=True, metadata={"help": "Remove columns not required by the model when using an nlp.Dataset."}
    )

    label_names: Optional[List[str]] = field(
        default=None, metadata={"help": "The list of keys in your dictionary of inputs that correspond to the labels."}
    )

    load_best_model_at_end: Optional[bool] = field(
        default=False,
        metadata={"help": "Whether or not to load the best model found during training at the end of training."},
    )
    metric_for_best_model: Optional[str] = field(
        default=None, metadata={"help": "The metric to use to compare two different models."}
    )
    greater_is_better: Optional[bool] = field(
        default=None, metadata={"help": "Whether the `metric_for_best_model` should be maximized or not."}
    )
    ignore_data_skip: bool = field(
        default=False,
        metadata={
            "help": "When resuming training, whether or not to skip the first epochs and batches to get to the same training data."
        },
    )
    optim: str = field(
        default="adamw",
        metadata={"help": "The optimizer to use."},
    )
    report_to: Optional[List[str]] = field(
        default=None, metadata={"help": "The list of integrations to report the results and logs to."}
    )
    resume_from_checkpoint: Optional[str] = field(
        default=None,
        metadata={"help": "The path to a folder with a valid checkpoint for your model."},
    )
    skip_memory_metrics: bool = field(
        default=True, metadata={"help": "Whether or not to skip adding of memory profiler reports to metrics."}
    )
    flatten_param_grads: Optional[bool] = field(
        default=False,
        metadata={"help": "Whether use flatten_param_grads method in optimizer, only used on NPU devices."},
    )
    lazy_data_processing: Optional[bool] = field(
        default=True,
        metadata={"help": "Whether use lazy data processing."},
    )
    skip_profile_timer: Optional[bool] = field(
        default=True,
        metadata={"help": "enable framework timer, will output timeline informatoin in logging and visualdl"},
    )

    def __post_init__(self):
        env_local_rank = int(os.environ.get("PADDLE_RANK_IN_NODE", -1))
        if env_local_rank != -1 and env_local_rank != self.local_rank and paddle.distributed.get_world_size() > 1:
            self.local_rank = env_local_rank

        # convert to int
        self.log_level = -1
        self.log_level_replica = -1

        # expand paths, if not os.makedirs("~/bar") will make directory
        # in the current directory instead of the actual home
        if self.output_dir is not None:
            self.output_dir = os.path.expanduser(self.output_dir)
        if self.logging_dir is None and self.output_dir is not None:
            self.logging_dir = os.path.join(self.output_dir, default_logdir())
        if self.logging_dir is not None:
            self.logging_dir = os.path.expanduser(self.logging_dir)

        if self.disable_tqdm is None:
            self.disable_tqdm = False  # logger.getEffectiveLevel() > logging.WARN

        self.evaluation_strategy = IntervalStrategy(self.evaluation_strategy)
        self.logging_strategy = IntervalStrategy(self.logging_strategy)
        self.save_strategy = IntervalStrategy(self.save_strategy)

        self.lr_scheduler_type = SchedulerType(self.lr_scheduler_type)
        if self.do_eval is False and self.evaluation_strategy != IntervalStrategy.NO:
            self.do_eval = True

        if self.do_eval and self.evaluation_strategy == IntervalStrategy.NO:
            logger.warning(
                "evaluation_strategy reset to IntervalStrategy.STEPS for do_eval is True. you can also set evaluation_strategy='epoch'."
            )
            self.evaluation_strategy = IntervalStrategy.STEPS

        # eval_steps has to be defined and non-zero, fallbacks to logging_steps if the latter is non-zero
        if self.evaluation_strategy == IntervalStrategy.STEPS and (self.eval_steps is None or self.eval_steps == 0):
            if self.logging_steps > 0:
                logger.info(f"using `logging_steps` to initialize `eval_steps` to {self.logging_steps}")
                self.eval_steps = self.logging_steps
            else:
                raise ValueError(
                    f"evaluation strategy {self.evaluation_strategy} requires either non-zero --eval_steps or --logging_steps"
                )

        # logging_steps must be non-zero for logging_strategy that is other than 'no'
        if self.logging_strategy == IntervalStrategy.STEPS and self.logging_steps == 0:
            raise ValueError(f"logging strategy {self.logging_strategy} requires non-zero --logging_steps")

        # Sanity checks for load_best_model_at_end: we require save and eval strategies to be compatible.
        if self.load_best_model_at_end:
            if self.evaluation_strategy != self.save_strategy:
                raise ValueError(
                    "--load_best_model_at_end requires the save and eval strategy to match, but found\n- Evaluation "
                    f"strategy: {self.evaluation_strategy}\n- Save strategy: {self.save_strategy}"
                )
            if self.evaluation_strategy == IntervalStrategy.STEPS and self.save_steps % self.eval_steps != 0:
                raise ValueError(
                    "--load_best_model_at_end requires the saving steps to be a round multiple of the evaluation "
                    f"steps, but found {self.save_steps}, which is not a round multiple of {self.eval_steps}."
                )

        if self.load_best_model_at_end and self.metric_for_best_model is None:
            self.metric_for_best_model = "loss"
        if self.greater_is_better is None and self.metric_for_best_model is not None:
            self.greater_is_better = self.metric_for_best_model not in ["loss", "eval_loss"]
        if self.run_name is None:
            self.run_name = self.output_dir

        if self.fp16 and self.bf16:
            raise ValueError("At most one of fp16 and bf16 can be True, but not both")

        if self.fp16_full_eval and self.bf16_full_eval:
            raise ValueError("At most one of fp16 and bf16 can be True for full eval, but not both")

        self.optim = OptimizerNames(self.optim)

        self.use_hybrid_parallel = False

        if isinstance(self.sharding, bool):
            self.sharding = "stage1" if self.sharding else ""
        if isinstance(self.sharding, str):
            self.sharding = [ShardingOption(s) for s in self.sharding.split()]
        if self.sharding == [ShardingOption.OFFLOAD]:
            raise ValueError(
                "`--sharding offload` can't work on its own. It needs to be added to `--sharding stage2` or "
                '`--sharding stage3`. For example, `--sharding "stage2 offload"`.'
            )
        elif len(self.sharding) > (ShardingOption.OFFLOAD in self.sharding) + 1:
            raise ValueError("`--sharding` recived too many arguments.")

        if self.sharding_degree > 0:
            warnings.warn("`sharding_degree` is deprecated, please use `sharding_parallel_degree`")
            self.sharding_parallel_degree = max(self.sharding_degree, self.sharding_parallel_degree)

        delattr(self, "sharding_degree")

        if len(self.sharding) == 0 and self.sharding_parallel_degree > 0:
            warnings.warn("`--sharding_parallel_degree` is useful only when `--sharding` is specified.")

        if paddle.distributed.get_world_size() > 1 and (
            len(self.sharding) > 0 or self.tensor_parallel_degree > 1 or self.pipeline_parallel_degree > 1
        ):
            self.use_hybrid_parallel = True

        if self.amp_master_grad:
            if self.pipeline_parallel_degree <= 1 and self.tensor_parallel_degree <= 1:
                raise ValueError(
                    "Temporarily amp master grad only suport for tensor/pipeline parallel. please set amp_master_grad to False."
                )
            if not (self.bf16 or self.fp16):
                logger.warning("set amp_master_grad to false since amp is disabled.")
                self.amp_master_grad = False

        if self.use_hybrid_parallel:
            world_size = paddle.distributed.get_world_size()
            tensor_parallel_degree = max(self.tensor_parallel_degree, 1)
            pipeline_parallel_degree = max(self.pipeline_parallel_degree, 1)

            assert (
                world_size % (tensor_parallel_degree * pipeline_parallel_degree) == 0
            ), f"Total world_size:{world_size} shoule be devided by tensor_parallel_degree: {self.tensor_parallel_degree} and pipeline_parallel_degree: {self.pipeline_parallel_degree}."

            if self.sharding_parallel_degree == -1:
                if len(self.sharding) > 0:
                    self.sharding_parallel_degree = world_size // (tensor_parallel_degree * pipeline_parallel_degree)

            sharding_parallel_degree = max(self.sharding_parallel_degree, 1)
            if sharding_parallel_degree == 1 and len(self.sharding) > 0:
                logger.warning("sharding_parallel_degree=1 means no sharding, please set sharding to empty!")
                self.sharding = []

            assert world_size % (sharding_parallel_degree * tensor_parallel_degree * pipeline_parallel_degree) == 0, (
                "The world size for workers should be divided by sharding_parallel_degree, tensor_parallel_degree, and pipeline_parallel_degree, "
                "sharding_parallel_degree:{sharding_parallel_degree}, tensor_parallel_degree:{tensor_parallel_degree}, "
                "pipeline_parallel_degree:{pipeline_parallel_degree}, "
                " world_size:{world_size}"
            )
            self.data_parallel_degree = world_size // (
                sharding_parallel_degree * tensor_parallel_degree * pipeline_parallel_degree
            )
            # TODO(liuzhenhai): remove this when framework is ready
            if sharding_parallel_degree > 1 and ShardingOption.SHARD_OP in self.sharding:
                assert self.data_parallel_degree == 1, "sharding stage1 can not coexist with dp for now"

            if ShardingOption.OFFLOAD in self.sharding:
                warnings.warn("`offload` is not supported NOW!")

            if pipeline_parallel_degree > 1:
                if ShardingOption.FULL_SHARD in self.sharding or ShardingOption.SHARD_GRAD_OP in self.sharding:
                    raise ValueError(
                        "pipeline parallel is not compatible for sharding stage2 or stage3, please using sharding stage1"
                    )

            # TODO use paddle.distributed.is_initialized() after paddle 2.4rc
            if not paddle.distributed.parallel.parallel_helper._is_parallel_ctx_initialized():
                strategy = fleet.DistributedStrategy()
                if pipeline_parallel_degree > 1:
                    pipeline_parallel_config = set(self.pipeline_parallel_config.split(" "))
                    for x in pipeline_parallel_config:
                        if len(x) > 0:
                            if x not in [
                                "disable_p2p_cache_shape",
                                "disable_partial_send_recv",
                                "enable_delay_scale_loss",
                                "enable_dp_comm_overlap",
                                "enable_sharding_comm_overlap",
                                "enable_timer",
                            ]:
                                raise ValueError(
                                    f"Found unknown pipeline mode config {x}, accpet config is disable_p2p_cache_shape, disable_partial_send_recv."
                                )

                    strategy.pipeline_configs = {
                        "accumulate_steps": self.gradient_accumulation_steps,
                        "micro_batch_size": self.per_device_train_batch_size,
                        "enable_partial_send_recv": "disable_partial_send_recv" not in pipeline_parallel_config,
                        "p2p_cache_shape": False if "disable_p2p_cache_shape" in pipeline_parallel_config else True,
                        # "delay_scale_loss": True, Fix ME
                    }
                    logger.info(f"PP configs:{strategy.pipeline_configs}, use master_grad: {self.amp_master_grad}")
                    dygraph_pp_configs = {
                        "delay_scale_loss": True if "enable_delay_scale_loss" in pipeline_parallel_config else False,
                        "dp_comm_overlap": "enable_dp_comm_overlap" in pipeline_parallel_config
                        and self.data_parallel_degree > 1,
                        "sharding_comm_overlap": "enable_sharding_comm_overlap" in pipeline_parallel_config
                        and self.sharding_parallel_degree > 1,
                        "enable_timer": "enable_timer" in pipeline_parallel_config,
                    }
                    if dygraph_pp_configs["dp_comm_overlap"]:
                        raise ValueError("overlap has accuracy issue")  # TODO: fix `overalap` + `delay_scale` issue

                    if self.do_eval:
                        assert (
                            self.per_device_train_batch_size * self.gradient_accumulation_steps
                            == self.per_device_eval_batch_size
                        ), (
                            "In pipeline model, the evaluation also shares same setting with training. "
                            "Please set per_device_eval_batch_size=per_device_train_batch_size * gradient_accumulation_steps."
                        )

                if tensor_parallel_degree > 1:
                    strategy.tensor_parallel_configs = {"tensor_init_seed": self.seed}
                    mp_config = set(self.tensor_parallel_config.split(" "))
                    for x in mp_config:
                        if len(x) > 0:
                            if x not in [
                                "enable_mp_async_allreduce",
                                "enable_mp_skip_c_identity",
                                "enable_mp_fused_linear_param_grad_add",
                            ]:
                                raise ValueError(
                                    f"Found unknown tensor parallell config {x}, "
                                    f"accept config is enable_mp_async_allreduce, enable_mp_skip_c_identity and enable_mp_fused_linear_param_grad_add"
                                )
                    try:
                        if "enable_mp_async_allreduce" in mp_config:
                            strategy.hybrid_configs["mp_configs"].mp_async_allreduce = True
                            if "enable_mp_skip_c_identity" in mp_config:
                                strategy.hybrid_configs["mp_configs"].mp_skip_c_identity = True
                            if "enable_mp_fused_linear_param_grad_add" in mp_config:
                                strategy.hybrid_configs["mp_configs"].mp_fused_linear_param_grad_add = True
                        else:
                            if "enable_mp_skip_c_identity" in mp_config:
                                warnings.warn(
                                    "enable_mp_skip_c_identity only works with enable_mp_async_allreduce. It will not work."
                                )
                            if "enable_mp_fused_linear_param_grad_add" in mp_config:
                                warnings.warn(
                                    "enable_mp_fused_linear_param_grad_add only works with enable_mp_async_allreduce. It will not work."
                                )
                    except:
                        warnings.warn(
                            "The enable_mp_async_allreduce, enable_mp_skip_c_identity and enable_mp_fused_linear_param_grad_add are not supported "
                            "by current version of Paddle. Please try latest develop Paddle."
                        )

                if self.hybrid_parallel_topo_order is None:
                    self.hybrid_parallel_topo_order = "pp_first"
                assert self.hybrid_parallel_topo_order in ["pp_first", "sharding_first"]

                if self.hybrid_parallel_topo_order == "pp_first":
                    order = ["dp", "pp", "sharding", "mp"]
                if self.hybrid_parallel_topo_order == "sharding_first":
                    order = ["dp", "sharding", "pp", "mp"]

                hybrid_configs = {
                    "dp_degree": self.data_parallel_degree,
                    "mp_degree": tensor_parallel_degree,
                    "pp_degree": pipeline_parallel_degree,
                    "sharding_degree": sharding_parallel_degree,
                    "order": order,
                }

                if pipeline_parallel_degree > 1:
                    hybrid_configs["pp_configs"] = dygraph_pp_configs
                    logger.info(f"using pipeline configs:{dygraph_pp_configs}")

                # setter once https://github.com/PaddlePaddle/Paddle/blob/b7295120b0e78b293cd7ae29706e21769d06a3cc/python/paddle/distributed/fleet/base/distributed_strategy.py#L1692
                strategy.hybrid_configs = hybrid_configs

                if sharding_parallel_degree > 1:
                    sharding_parallel_config = set(self.sharding_parallel_config.split(" "))
                    for x in sharding_parallel_config:
                        if len(x) > 0:
                            if x not in ["enable_stage1_tensor_fusion", "enable_stage1_overlap"]:
                                raise ValueError(
                                    f"Found unknown pipeline mode config {x}, "
                                    f"accpet config is enable_stage1_tensor_fusion, enable_stage1_overlap."
                                )
                    try:
                        strategy.hybrid_configs["sharding_configs"].tensor_fusion = (
                            True if "enable_stage1_tensor_fusion" in sharding_parallel_config else False
                        )
                        if "enable_stage1_overlap" in sharding_parallel_config:
                            strategy.hybrid_configs["sharding_configs"].comm_overlap = True
                            strategy.hybrid_configs[
                                "sharding_configs"
                            ].accumulate_steps = self.gradient_accumulation_steps
                    except KeyError:
                        warnings.warn(
                            "The enable_stage1_tensor_fusion or enable_stage1_overlap is not supported "
                            "by current version of Paddle. Please try latest develop Paddle."
                        )
                fleet.init(is_collective=True, strategy=strategy)
<<<<<<< HEAD
=======
                paddle.device.synchronize()
                elapsed = time.time() - start_time
                logger.info("NCCL-Connection costs {:.2f} ms.".format(elapsed))

>>>>>>> 1f098e77
                logger.info(strategy)
        else:
            world_size = paddle.distributed.get_world_size()
            if world_size > 1:
                if not paddle.distributed.parallel.parallel_helper._is_parallel_ctx_initialized():
                    paddle.distributed.init_parallel_env()

        if self.report_to is None:
            logger.info(
                "The default value for the training argument `--report_to` will change in v5 (from all installed "
                "integrations to none). In v5, you will need to use `--report_to all` to get the same behavior as "
                "now. You should start updating your code and make this info disappear :-)."
            )
            self.report_to = "all"
        if self.report_to == "all" or self.report_to == ["all"]:
            # Import at runtime to avoid a circular import.
            from .integrations import get_available_reporting_integrations

            self.report_to = get_available_reporting_integrations()
        elif self.report_to == "none" or self.report_to == ["none"]:
            self.report_to = []
        elif not isinstance(self.report_to, list):
            self.report_to = [self.report_to]

        if self.warmup_ratio < 0 or self.warmup_ratio > 1:
            raise ValueError("warmup_ratio must lie in range [0,1]")
        elif self.warmup_ratio > 0 and self.warmup_steps > 0:
            logger.info(
                "Both warmup_ratio and warmup_steps given, warmup_steps will override any effect of warmup_ratio during training"
            )

        if self.flatten_param_grads and self.device != "npu":
            raise ValueError("flatten_param_grads can only be used on npu devices in temporary.")

    def __str__(self):
        self_as_dict = asdict(self)
        self_as_dict = {k: f"<{k.upper()}>" if k.endswith("_token") else v for k, v in self_as_dict.items()}

        attrs_as_str = [f"{k}={v},\n" for k, v in sorted(self_as_dict.items())]
        return f"{self.__class__.__name__}(\n{''.join(attrs_as_str)})"

    __repr__ = __str__

    @property
    def train_batch_size(self) -> int:
        """
        The actual batch size for training.
        """
        train_batch_size = self.per_device_train_batch_size
        return train_batch_size

    @property
    def eval_batch_size(self) -> int:
        """
        The actual batch size for evaluation.
        """
        eval_batch_size = self.per_device_eval_batch_size
        return eval_batch_size

    @property
    def current_device(self) -> "paddle.device":
        """
        The device used by this process.
        """
        return paddle.device.get_device()

    @property
    def world_size(self):
        """
        The number of processes used in parallel.
        """
        if self.local_rank != -1:
            return paddle.distributed.get_world_size()
        return 1

    @property
    def data_parallel_rank(self):
        if self.use_hybrid_parallel:
            hcg = fleet.get_hybrid_communicate_group()
            dp_group = hcg.get_data_parallel_group()
            if dp_group.rank == -1:
                return 0
            return dp_group.rank
        else:
            return paddle.distributed.get_rank()

    @property
    def dataset_rank(self):
        if self.use_hybrid_parallel:
            return max(self.sharding_parallel_degree, 1) * self.data_parallel_rank + self.sharding_parallel_rank
        else:
            return paddle.distributed.get_rank()

    @property
    def dataset_world_size(self):
        if self.use_hybrid_parallel:
            return max(self.sharding_parallel_degree, 1) * max(self.data_parallel_degree, 1)
        else:
            return paddle.distributed.get_world_size()

    @property
    def sharding_parallel_rank(self):
        if self.use_hybrid_parallel:
            hcg = fleet.get_hybrid_communicate_group()
            sharding_group = hcg.get_sharding_parallel_group()
            return max(sharding_group.rank, 0)
        else:
            return 0

    @property
    def tensor_parallel_rank(self):
        if self.use_hybrid_parallel:
            hcg = fleet.get_hybrid_communicate_group()
            tp_group = hcg.get_model_parallel_group()
            return max(tp_group.rank, 0)
        else:
            return 0

    @property
    def pipeline_parallel_rank(self):
        if self.use_hybrid_parallel:
            hcg = fleet.get_hybrid_communicate_group()
            rank = hcg.get_stage_id()
            return max(rank, 0)
        else:
            return 0

    @property
    def optimizer_name_suffix(self):
        if self.use_hybrid_parallel:
            name = []
            if self.tensor_parallel_degree > 1:
                name.append(f"tp{self.tensor_parallel_rank:0>2d}")
            if self.pipeline_parallel_degree > 1:
                name.append(f"pp{self.pipeline_parallel_rank:0>2d}")
            if self.sharding_parallel_degree > 1:
                name.append(f"shard{self.sharding_parallel_rank:0>2d}")

            return "_".join(name)
        else:
            return None

    @property
    def weight_name_suffix(self):
        if self.use_hybrid_parallel:
            name = []
            if self.tensor_parallel_degree > 1:
                name.append(f"tp{self.tensor_parallel_rank:0>2d}")
            if self.pipeline_parallel_degree > 1:
                name.append(f"pp{self.pipeline_parallel_rank:0>2d}")
            return "_".join(name)
        else:
            return None

    def sharded_name_suffix(self, shard_id=None):
        if self.use_hybrid_parallel:
            name = []
            if self.tensor_parallel_degree > 1:
                name.append(f"tp{self.tensor_parallel_rank:0>2d}")
            if self.pipeline_parallel_degree > 1:
                name.append(f"pp{self.pipeline_parallel_rank:0>2d}")
            if self.sharding_parallel_degree > 1:
                if shard_id is None:
                    shard_id = self.sharding_parallel_rank
                assert isinstance(shard_id, int)
                name.append(f"shard{shard_id:0>2d}")
            return "_".join(name)
        else:
            return None

    @property
    def process_index(self):
        """
        The index of the current process used.
        """
        if self.local_rank != -1:
            return paddle.distributed.get_rank()
        return 0

    @property
    def local_process_index(self):
        """
        The index of the local process used.
        """
        if self.local_rank != -1:
            return self.local_rank
        return 0

    @property
    def should_log(self):
        """
        Whether or not the current process should produce log.
        """
        if self.log_on_each_node:
            return self.local_process_index == 0
        else:
            return self.process_index == 0

    @property
    def should_save(self):
        """
        Whether or not the current process should write to disk, e.g., to save models and checkpoints.

        For model state:
            work for data parallel, tensor parallel, sharding
        For optimizer state:
            work for data parallel, tensor parallel
            not work for sharding
        """
        if self.save_on_each_node:
            return self.local_process_index == 0
        else:
            return self.process_index == 0

    @property
    def should_save_model_state(self):
        """
        Whether or not the current process should write to disk, e.g., to save models and checkpoints.

        For model state:
            work for data parallel, tensor parallel, sharding
        For optimizer state:
            work for data parallel, tensor parallel
            not work for sharding
        """
        if self.save_on_each_node:
            return self.local_process_index == 0
        else:
            if self.should_save_sharding_stage1_model:
                return True
            elif self.use_hybrid_parallel:
                # save on dataset rank 0
                return self.sharding_parallel_rank == 0 and self.data_parallel_rank == 0
            else:
                return self.process_index == 0

    @property
    def _no_sync_in_gradient_accumulation(self):
        """
        Whether or not to use no_sync for the gradients when doing gradient accumulation.
        """
        return True

    @property
    def should_save_sharding_stage1_model(self):
        return (
            ShardingOption.SHARD_OP in self.sharding and self.sharding_parallel_degree > 1 and self.save_sharded_model
        )

    @property
    def should_load_sharding_stage1_model(self):
        return (
            ShardingOption.SHARD_OP in self.sharding and self.sharding_parallel_degree > 1 and self.load_sharded_model
        )

    @contextlib.contextmanager
    def main_process_first(self, local=True, desc="work"):
        """
        A context manager for paddle distributed environment where on needs to do something on the main process, while
        blocking replicas, and when it's finished releasing the replicas.

        One such use is for `datasets`'s `map` feature which to be efficient should be run once on the main process,
        which upon completion saves a cached version of results and which then automatically gets loaded by the
        replicas.

        Args:
            local (`bool`, *optional*, defaults to `True`):
                if `True` first means process of rank 0 of each node if `False` first means process of rank 0 of node
                rank 0 In multi-node environment with a shared filesystem you most likely will want to use
                `local=False` so that only the main process of the first node will do the processing. If however, the
                filesystem is not shared, then the main process of each node will need to do the processing, which is
                the default behavior.
            desc (`str`, *optional*, defaults to `"work"`):
                a work description to be used in debug logs

        """
        if self.world_size > 1:
            if local:
                is_main_process = self.local_process_index == 0
                main_process_desc = "main local process"
            else:
                is_main_process = self.process_index == 0
                main_process_desc = "main process"

            try:
                if not is_main_process:
                    # tell all replicas to wait
                    logger.debug(f"{self.process_index}: waiting for the {main_process_desc} to perform {desc}")
                    paddle.distributed.barrier()
                yield
            finally:
                if is_main_process:
                    # the wait is over
                    logger.debug(f"{self.process_index}: {main_process_desc} completed {desc}, releasing all replicas")
                    paddle.distributed.barrier()
        else:
            yield

    def get_warmup_steps(self, num_training_steps: int):
        """
        Get number of steps used for a linear warmup.
        """
        warmup_steps = (
            self.warmup_steps if self.warmup_steps > 0 else math.ceil(num_training_steps * self.warmup_ratio)
        )
        return warmup_steps

    def to_dict(self):
        """
        Serializes this instance while replace `Enum` by their values (for JSON serialization support). It obfuscates
        the token values by removing their value.
        """
        d = asdict(self)
        for k, v in d.items():
            if isinstance(v, Enum):
                d[k] = v.value
            if isinstance(v, list) and len(v) > 0 and isinstance(v[0], Enum):
                d[k] = [x.value for x in v]
            if k.endswith("_token"):
                d[k] = f"<{k.upper()}>"
        return d

    def to_json_string(self):
        """
        Serializes this instance to a JSON string.
        """
        return json.dumps(self.to_dict(), indent=2)

    def to_sanitized_dict(self) -> Dict[str, Any]:
        """
        Sanitized serialization
        """
        d = self.to_dict()
        d = {**d, **{"train_batch_size": self.train_batch_size, "eval_batch_size": self.eval_batch_size}}

        valid_types = [bool, int, float, str]
        valid_types.append(paddle.Tensor)

        return {k: v if type(v) in valid_types else str(v) for k, v in d.items()}

    def print_config(self, args=None, key=""):
        """
        print all config values.
        """
        logger.info("=" * 60)
        if args is None:
            args = self
            key = "Training"

        logger.info("{:^40}".format("{} Configuration Arguments".format(key)))
        logger.info("{:30}: {}".format("paddle commit id", paddle.version.commit))

        for a in dir(args):
            if a[:2] != "__":  # don't print double underscore methods
                v = getattr(args, a)
                if not isinstance(v, types.MethodType):
                    logger.info("{:30}: {}".format(a, v))

        logger.info("")<|MERGE_RESOLUTION|>--- conflicted
+++ resolved
@@ -685,6 +685,8 @@
         metadata={"help": "Whether use lazy data processing."},
     )
     skip_profile_timer: Optional[bool] = field(
+      
+      
         default=True,
         metadata={"help": "enable framework timer, will output timeline informatoin in logging and visualdl"},
     )
@@ -974,13 +976,6 @@
                             "by current version of Paddle. Please try latest develop Paddle."
                         )
                 fleet.init(is_collective=True, strategy=strategy)
-<<<<<<< HEAD
-=======
-                paddle.device.synchronize()
-                elapsed = time.time() - start_time
-                logger.info("NCCL-Connection costs {:.2f} ms.".format(elapsed))
-
->>>>>>> 1f098e77
                 logger.info(strategy)
         else:
             world_size = paddle.distributed.get_world_size()
