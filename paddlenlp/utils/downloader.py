# Copyright (c) 2020 PaddlePaddle Authors. All Rights Reserved.
#
# Licensed under the Apache License, Version 2.0 (the "License");
# you may not use this file except in compliance with the License.
# You may obtain a copy of the License at
#
#     http://www.apache.org/licenses/LICENSE-2.0
#
# Unless required by applicable law or agreed to in writing, software
# distributed under the License is distributed on an "AS IS" BASIS,
# WITHOUT WARRANTIES OR CONDITIONS OF ANY KIND, either express or implied.
# See the License for the specific language governing permissions and
# limitations under the License.
import hashlib
import json
import os
import os.path as osp
import shutil
<<<<<<< HEAD
from typing import Optional
import json
import requests
import hashlib
=======
import sys
>>>>>>> 08978b23
import tarfile
import threading
import time
import uuid
import zipfile
from collections import OrderedDict
<<<<<<< HEAD
from .env import DOWNLOAD_SERVER, SUCCESS_STATUS, FAILED_STATUS
from huggingface_hub.file_download import hf_hub_download
=======
from typing import Optional

import requests

from .env import DOWNLOAD_SERVER, FAILED_STATUS, LOCK_FILE_HOME, SUCCESS_STATUS
from .file_lock import FileLock
>>>>>>> 08978b23

try:
    from tqdm import tqdm
except:

    class tqdm(object):

        def __init__(self, total=None, **kwargs):
            self.total = total
            self.n = 0

        def update(self, n):
            self.n += n
            if self.total is None:
                sys.stderr.write("\r{0:.1f} bytes".format(self.n))
            else:
                sys.stderr.write("\r{0:.1f}%".format(100 * self.n /
                                                     float(self.total)))
            sys.stderr.flush()

        def __enter__(self):
            return self

        def __exit__(self, exc_type, exc_val, exc_tb):
            sys.stderr.write('\n')


from .log import logger

__all__ = ['get_weights_path_from_url']

COMMUNITY_MODEL_PREFIX = "https://bj.bcebos.com/paddlenlp/models/community/"
WEIGHTS_HOME = osp.expanduser("~/.cache/paddle/hapi/weights")
DOWNLOAD_RETRY_LIMIT = 3
DOWNLOAD_CHECK = False

nlp_models = OrderedDict((
    ('RoBERTa-zh-base',
     'https://bert-models.bj.bcebos.com/chinese_roberta_wwm_ext_L-12_H-768_A-12.tar.gz'
     ),
    ('RoBERTa-zh-large',
     'https://bert-models.bj.bcebos.com/chinese_roberta_wwm_large_ext_L-24_H-1024_A-16.tar.gz'
     ),
    ('ERNIE-v2-en-base',
     'https://ernie.bj.bcebos.com/ERNIE_Base_en_stable-2.0.0.tar.gz'),
    ('ERNIE-v2-en-large',
     'https://ernie.bj.bcebos.com/ERNIE_Large_en_stable-2.0.0.tar.gz'),
    ('XLNet-cased-base',
     'https://xlnet.bj.bcebos.com/xlnet_cased_L-12_H-768_A-12.tgz'),
    ('XLNet-cased-large',
     'https://xlnet.bj.bcebos.com/xlnet_cased_L-24_H-1024_A-16.tgz'),
    ('ERNIE-v1-zh-base',
     'https://baidu-nlp.bj.bcebos.com/ERNIE_stable-1.0.1.tar.gz'),
    ('ERNIE-v1-zh-base-max-len-512',
     'https://ernie.bj.bcebos.com/ERNIE_1.0_max-len-512.tar.gz'),
    ('BERT-en-uncased-large-whole-word-masking',
     'https://bert-models.bj.bcebos.com/wwm_uncased_L-24_H-1024_A-16.tar.gz'),
    ('BERT-en-cased-large-whole-word-masking',
     'https://bert-models.bj.bcebos.com/wwm_cased_L-24_H-1024_A-16.tar.gz'),
    ('BERT-en-uncased-base',
     'https://bert-models.bj.bcebos.com/uncased_L-12_H-768_A-12.tar.gz'),
    ('BERT-en-uncased-large',
     'https://bert-models.bj.bcebos.com/uncased_L-24_H-1024_A-16.tar.gz'),
    ('BERT-en-cased-base',
     'https://bert-models.bj.bcebos.com/cased_L-12_H-768_A-12.tar.gz'),
    ('BERT-en-cased-large',
     'https://bert-models.bj.bcebos.com/cased_L-24_H-1024_A-16.tar.gz'),
    ('BERT-multilingual-uncased-base',
     'https://bert-models.bj.bcebos.com/multilingual_L-12_H-768_A-12.tar.gz'),
    ('BERT-multilingual-cased-base',
     'https://bert-models.bj.bcebos.com/multi_cased_L-12_H-768_A-12.tar.gz'),
    ('BERT-zh-base',
     'https://bert-models.bj.bcebos.com/chinese_L-12_H-768_A-12.tar.gz'),
))


def is_url(path):
    """
    Whether path is URL.
    Args:
        path (string): URL string or not.
    """
    return path.startswith('http://') or path.startswith('https://')


def get_weights_path_from_url(url, md5sum=None):
    """Get weights path from WEIGHT_HOME, if not exists,
    download it from url.
    Args:
        url (str): download url
        md5sum (str): md5 sum of download package

    Returns:
        str: a local path to save downloaded weights.
    Examples:
        .. code-block:: python
            from paddle.utils.download import get_weights_path_from_url
            resnet18_pretrained_weight_url = 'https://paddle-hapi.bj.bcebos.com/models/resnet18.pdparams'
            local_weight_path = get_weights_path_from_url(resnet18_pretrained_weight_url)
    """
    path = get_path_from_url(url, WEIGHTS_HOME, md5sum)
    return path


def _map_path(url, root_dir):
    # parse path after download under root_dir
    fname = osp.split(url)[-1]
    fpath = fname
    return osp.join(root_dir, fpath)


def get_path_from_url(url, root_dir, md5sum=None, check_exist=True):
    """ Download from given url to root_dir.
    if file or directory specified by url is exists under
    root_dir, return the path directly, otherwise download
    from url and decompress it, return the path.
    Args:
        url (str): download url
        root_dir (str): root dir for downloading, it should be
                        WEIGHTS_HOME or DATASET_HOME
        md5sum (str): md5 sum of download package

    Returns:
        str: a local path to save downloaded models & weights & datasets.
    """

    from paddle.distributed import ParallelEnv

    assert is_url(url), "downloading from {} not a url".format(url)
    # parse path after download to decompress under root_dir
    fullpath = _map_path(url, root_dir)

    if osp.exists(fullpath) and check_exist and _md5check(fullpath, md5sum):
        logger.info("Found {}".format(fullpath))
    else:
        if ParallelEnv().local_rank % 8 == 0:
            fullpath = _download(url, root_dir, md5sum)
        else:
            while not os.path.exists(fullpath):
                time.sleep(1)

    if ParallelEnv().local_rank % 8 == 0:
        if tarfile.is_tarfile(fullpath) or zipfile.is_zipfile(fullpath):
            fullpath = _decompress(fullpath)

    return fullpath


def get_path_from_url_with_filelock(url: str,
                                    root_dir: str,
                                    md5sum: Optional[str] = None,
                                    check_exist: bool = True) -> str:
    """construct `get_path_from_url` for `model_utils` to enable downloading multiprocess-safe

    Args:
        url (str): the url of resource file
        root_dir (str): the local download path
        md5sum (str, optional): md5sum string for file. Defaults to None.
        check_exist (bool, optional): whether check the file is exist. Defaults to True.

    Returns:
        str: the path of downloaded file
    """
    os.makedirs(root_dir, exist_ok=True)

    # create lock file, which is empty, under the `LOCK_FILE_HOME` directory.
    lock_file_name = hashlib.md5((url + root_dir).encode("utf-8")).hexdigest()
    lock_file_path = os.path.join(LOCK_FILE_HOME, lock_file_name)

    with FileLock(lock_file_path):
        # import get_path_from_url from paddle framework
        from paddle.utils.download import \
            get_path_from_url as _get_path_from_url
        result = _get_path_from_url(url=url,
                                    root_dir=root_dir,
                                    md5sum=md5sum,
                                    check_exist=check_exist)
    return result


def _download(url, path, md5sum=None):
    """
    Download from url, save to path.
    url (str): download url
    path (str): download to given path
    """
    if not osp.exists(path):
        os.makedirs(path)

    fname = osp.split(url)[-1]
    fullname = osp.join(path, fname)
    retry_cnt = 0

    while not (osp.exists(fullname) and _md5check(fullname, md5sum)):
        if retry_cnt < DOWNLOAD_RETRY_LIMIT:
            retry_cnt += 1
        else:
            raise RuntimeError("Download from {} failed. "
                               "Retry limit reached".format(url))

        logger.info("Downloading {} from {}".format(fname, url))

        req = requests.get(url, stream=True)
        if req.status_code != 200:
            raise RuntimeError("Downloading from {} failed with code "
                               "{}!".format(url, req.status_code))

        # For protecting download interupted, download to
        # tmp_fullname firstly, move tmp_fullname to fullname
        # after download finished
        tmp_fullname = fullname + "_tmp"
        total_size = req.headers.get('content-length')
        with open(tmp_fullname, 'wb') as f:
            if total_size:
                with tqdm(total=int(total_size),
                          unit='B',
                          unit_scale=True,
                          unit_divisor=1024) as pbar:
                    for chunk in req.iter_content(chunk_size=1024):
                        f.write(chunk)
                        pbar.update(len(chunk))
            else:
                for chunk in req.iter_content(chunk_size=1024):
                    if chunk:
                        f.write(chunk)
        shutil.move(tmp_fullname, fullname)

    return fullname


def _md5check(fullname, md5sum=None):
    if md5sum is None:
        return True

    logger.info("File {} md5 checking...".format(fullname))
    md5 = hashlib.md5()
    with open(fullname, 'rb') as f:
        for chunk in iter(lambda: f.read(4096), b""):
            md5.update(chunk)
    calc_md5sum = md5.hexdigest()

    if calc_md5sum != md5sum:
        logger.info("File {} md5 check failed, {}(calc) != "
                    "{}(base)".format(fullname, calc_md5sum, md5sum))
        return False
    return True


def _md5(text):
    """
    Calculate the md5 value of the input text.
    """

    md5code = hashlib.md5(text.encode())
    return md5code.hexdigest()


def _decompress(fname):
    """
    Decompress for zip and tar file
    """
    logger.info("Decompressing {}...".format(fname))

    # For protecting decompressing interupted,
    # decompress to fpath_tmp directory firstly, if decompress
    # successed, move decompress files to fpath and delete
    # fpath_tmp and remove download compress file.

    if tarfile.is_tarfile(fname):
        uncompressed_path = _uncompress_file_tar(fname)
    elif zipfile.is_zipfile(fname):
        uncompressed_path = _uncompress_file_zip(fname)
    else:
        raise TypeError("Unsupport compress file type {}".format(fname))

    return uncompressed_path


def _uncompress_file_zip(filepath):
    files = zipfile.ZipFile(filepath, 'r')
    file_list = files.namelist()

    file_dir = os.path.dirname(filepath)

    if _is_a_single_file(file_list):
        rootpath = file_list[0]
        uncompressed_path = os.path.join(file_dir, rootpath)

        for item in file_list:
            files.extract(item, file_dir)

    elif _is_a_single_dir(file_list):
        rootpath = os.path.splitext(file_list[0])[0].split(os.sep)[-1]
        uncompressed_path = os.path.join(file_dir, rootpath)

        for item in file_list:
            files.extract(item, file_dir)

    else:
        rootpath = os.path.splitext(filepath)[0].split(os.sep)[-1]
        uncompressed_path = os.path.join(file_dir, rootpath)
        if not os.path.exists(uncompressed_path):
            os.makedirs(uncompressed_path)
        for item in file_list:
            files.extract(item, os.path.join(file_dir, rootpath))

    files.close()

    return uncompressed_path


def _uncompress_file_tar(filepath, mode="r:*"):
    files = tarfile.open(filepath, mode)
    file_list = files.getnames()
    file_dir = os.path.dirname(filepath)

    if _is_a_single_file(file_list):
        rootpath = file_list[0]
        uncompressed_path = os.path.join(file_dir, rootpath)
        files.extractall(file_dir, files.getmembers())
    elif _is_a_single_dir(file_list):
        rootpath = os.path.splitext(file_list[0])[0].split(os.sep)[-1]
        uncompressed_path = os.path.join(file_dir, rootpath)
        files.extractall(file_dir, files.getmembers())
    else:
        rootpath = os.path.splitext(filepath)[0].split(os.sep)[-1]
        uncompressed_path = os.path.join(file_dir, rootpath)
        if not os.path.exists(uncompressed_path):
            os.makedirs(uncompressed_path)

        files.extractall(os.path.join(file_dir, rootpath), files.getmembers())

    files.close()

    return uncompressed_path


def _is_a_single_file(file_list):
    if len(file_list) == 1 and file_list[0].find(os.sep) < -1:
        return True
    return False


def _is_a_single_dir(file_list):
    new_file_list = []
    for file_path in file_list:
        if '/' in file_path:
            file_path = file_path.replace('/', os.sep)
        elif '\\' in file_path:
            file_path = file_path.replace('\\', os.sep)
        new_file_list.append(file_path)

    file_name = new_file_list[0].split(os.sep)[0]
    for i in range(1, len(new_file_list)):
        if file_name != new_file_list[i].split(os.sep)[0]:
            return False
    return True


class DownloaderCheck(threading.Thread):
    """
    Check the resource applicability  when downloading the models.
    """

    def __init__(self, task, command="taskflow", addition=None):
        threading.Thread.__init__(self)
        self.command = command
        self.task = task
        self.addition = addition
        self._initialize()

    def uri_path(self, server_url, api):
        srv = server_url
        if server_url.endswith('/'):
            srv = server_url[:-1]
        if api.startswith('/'):
            srv += api
        else:
            api = '/' + api
            srv += api
        return srv

    def _initialize(self):
        etime = str(int(time.time()))
        self.full_hash_flag = _md5(str(uuid.uuid1())[-12:])
        self.hash_flag = _md5(str(uuid.uuid1())[9:18]) + "-" + etime

    def request_check(self, task, command, addition):
        if task is None:
            return SUCCESS_STATUS
        payload = {'word': self.task}
        api_url = self.uri_path(DOWNLOAD_SERVER, 'stat')
        cache_path = os.path.join("～")
        if os.path.exists(cache_path):
            extra = {
                "command": self.command,
                "mtime": os.stat(cache_path).st_mtime,
                "hub_name": self.hash_flag,
                "cache_info": self.full_hash_flag
            }
        else:
            extra = {
                "command": self.command,
                "mtime": time.strftime("%Y-%m-%d %H:%M:%S", time.localtime()),
                "hub_name": self.hash_flag,
                "cache_info": self.full_hash_flag
            }
        if addition is not None:
            extra.update({"addition": addition})
        try:
            import paddle

            import paddlenlp
            payload['hub_version'] = " "
            payload['ppnlp_version'] = paddlenlp.__version__
            payload['paddle_version'] = paddle.__version__.split('-')[0]
            payload['from'] = 'ppnlp'
            payload['extra'] = json.dumps(extra)
            r = requests.get(api_url, payload, timeout=1).json()
            if r.get("update_cache", 0) == 1:
                return SUCCESS_STATUS
            else:
                return FAILED_STATUS
        except Exception as err:
            return FAILED_STATUS

    def run(self):
        self.request_check(self.task, self.command, self.addition)


def download_check(model_id, model_class, addition=None):
    logger.disable()
    global DOWNLOAD_CHECK
    if not DOWNLOAD_CHECK:
        DOWNLOAD_CHECK = True
        checker = DownloaderCheck(model_id, model_class, addition)
        checker.start()
        checker.join()
    logger.enable()


def hf_file_exists(repo_id: str,
                   filename: str,
                   cache_dir: Optional[str] = None) -> bool:
    """check if the target file exist in repo

    Args:
        repo_id (str): the repo nam
        filename (str): the file name hf repo
        cache_dir (Optional[str], optional): the cache dir. Defaults to None.

    Returns:
        bool: whether the `filename` exists in repo
    """
    from huggingface_hub.utils._errors import EntryNotFoundError
    try:
        hf_hub_download(repo_id=repo_id, filename=filename, cache_dir=cache_dir)
        return True
    except EntryNotFoundError:
        return False<|MERGE_RESOLUTION|>--- conflicted
+++ resolved
@@ -16,31 +16,26 @@
 import os
 import os.path as osp
 import shutil
-<<<<<<< HEAD
 from typing import Optional
 import json
 import requests
 import hashlib
-=======
 import sys
->>>>>>> 08978b23
 import tarfile
 import threading
 import time
 import uuid
 import zipfile
 from collections import OrderedDict
-<<<<<<< HEAD
+
 from .env import DOWNLOAD_SERVER, SUCCESS_STATUS, FAILED_STATUS
 from huggingface_hub.file_download import hf_hub_download
-=======
 from typing import Optional
 
 import requests
 
 from .env import DOWNLOAD_SERVER, FAILED_STATUS, LOCK_FILE_HOME, SUCCESS_STATUS
 from .file_lock import FileLock
->>>>>>> 08978b23
 
 try:
     from tqdm import tqdm
