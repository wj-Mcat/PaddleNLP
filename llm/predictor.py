--- conflicted
+++ resolved
@@ -90,16 +90,6 @@
         },
     )
 
-<<<<<<< HEAD
-=======
-    enable_memory_optim: bool = field(
-        default=True,
-        metadata={"help": "whether use `enable_memory_optim` in inference predictor"},
-    )
-    init_fleet_worker: bool = field(
-        default=True,
-        metadata={"help": "whether use `init_fleet_worker` in inference predictor"},
-    )
     chat_template: str = field(
         default=None,
         metadata={
@@ -107,7 +97,6 @@
         },
     )
 
->>>>>>> 0731766c
     @property
     def total_max_length(self):
         return self.src_length + self.max_length
