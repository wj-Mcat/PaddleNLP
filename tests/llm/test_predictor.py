# Copyright (c) 2022 PaddlePaddle Authors. All Rights Reserved.
#
# Licensed under the Apache License, Version 2.0 (the "License");
# you may not use this file except in compliance with the License.
# You may obtain a copy of the License at
#
#     http://www.apache.org/licenses/LICENSE-2.0
#
# Unless required by applicable law or agreed to in writing, software
# distributed under the License is distributed on an "AS IS" BASIS,
# WITHOUT WARRANTIES OR CONDITIONS OF ANY KIND, either express or implied.
# See the License for the specific language governing permissions and
# limitations under the License.
from __future__ import annotations

import os
import unittest

import paddle
from parameterized import parameterized_class

<<<<<<< HEAD
from paddlenlp.transformers import AutoTokenizer, BloomForCausalLM, LlamaForCausalLM
=======
from paddlenlp.transformers import (  # ChatGLMForCausalLM,
    AutoTokenizer,
    BloomForCausalLM,
    ChatGLMv2ForCausalLM,
    LlamaForCausalLM,
)
>>>>>>> 2f281675
from paddlenlp.utils.downloader import (
    COMMUNITY_MODEL_PREFIX,
    get_path_from_url_with_filelock,
    url_file_exists,
)

from .testing_utils import LLMTest


@parameterized_class(
    ["model_name_or_path", "model_class"],
    [
        ["__internal_testing__/tiny-random-llama", LlamaForCausalLM],
        ["__internal_testing__/tiny-fused-bloom", BloomForCausalLM],
        # ["__internal_testing__/tiny-fused-chatglm", ChatGLMForCausalLM],
<<<<<<< HEAD
=======
        ["__internal_testing__/tiny-fused-chatglm2", ChatGLMv2ForCausalLM],
>>>>>>> 2f281675
    ],
)
class PredictorTest(LLMTest, unittest.TestCase):
    config_path: str = "./tests/fixtures/llm/predictor.yaml"
    model_name_or_path: str = None
    model_class = None

    def setUp(self) -> None:
        super().setUp()
        paddle.set_default_dtype("float32")
        self.model_class.from_pretrained(self.model_name_or_path, dtype="float16").save_pretrained(self.output_dir)
        AutoTokenizer.from_pretrained(self.model_name_or_path).save_pretrained(self.output_dir)

    def test_predictor(self):
        self.run_predictor({"inference_model": True})
        result_0 = self._read_result(os.path.join(self.output_dir, "predict.json"))
        self.run_predictor({"inference_model": False})
        result_1 = self._read_result(os.path.join(self.output_dir, "predict.json"))

        # compare the generation result of inference & dygraph model
        assert len(result_0) == len(result_1)

        count, full_match = 0, 0
        for inference_item, no_inference_item in zip(result_0, result_1):
            min_length = min(len(inference_item), len(no_inference_item))
            count += int(inference_item[: min_length // 2] == no_inference_item[: min_length // 2])
            full_match += int(inference_item[:min_length] == no_inference_item[:min_length])

        self.assertGreaterEqual(full_match / len(result_0), 0.25)
        self.assertGreaterEqual(count / len(result_0), 0.4)

    def test_wint8(self):
        self.run_predictor({"inference_model": True, "quant_type": "weight_only_int8"})
        result_0 = self._read_result(os.path.join(self.output_dir, "predict.json"))
        self.run_predictor({"inference_model": False})
        result_1 = self._read_result(os.path.join(self.output_dir, "predict.json"))

        assert len(result_0) == len(result_1)
        count, full_match = 0, 0

        for inference_item, no_inference_item in zip(result_0, result_1):
            min_length = min(len(inference_item), len(no_inference_item))
            count += int(inference_item[: min_length // 2] == no_inference_item[: min_length // 2])
            full_match += int(inference_item[:min_length] == no_inference_item[:min_length])

        self.assertGreaterEqual(full_match / len(result_0), 0.1)
        self.assertGreater(count / len(result_0), 0.4)


@parameterized_class(
    ["model_name_or_path", "model_class"],
    [["__internal_testing__/tiny-random-llama", LlamaForCausalLM]],
)
class PredictorPrecacheTest(LLMTest, unittest.TestCase):
    config_path: str = "./tests/fixtures/llm/predictor.yaml"
    model_name_or_path: str = None
    model_class = None

    def setUp(self) -> None:
        super().setUp()

        AutoTokenizer.from_pretrained(self.model_name_or_path).save_pretrained(self.output_dir)
        self.download_precache_files()

    def download_precache_files(self):
        files = [
            "prefix_config.json",
            "config.json",
            "model_state.pdparams",
            "pre_caches.npy",
            "prefix_model_state.pdparams",
        ]
        for file in files:
            file_url = os.path.join(COMMUNITY_MODEL_PREFIX, self.model_name_or_path, file)
            if not url_file_exists(file_url):
                continue
            get_path_from_url_with_filelock(file_url, root_dir=self.output_dir)

    def test_predictor(self):
        self.run_predictor({"inference_model": True, "export_precache": True, "prefix_path": self.output_dir})
        result_0 = self._read_result(os.path.join(self.output_dir, "predict.json"))
        self.run_predictor({"inference_model": False, "export_precache": True, "prefix_path": self.output_dir})
        result_1 = self._read_result(os.path.join(self.output_dir, "predict.json"))

        # compare the generation result of inference & dygraph model
        assert len(result_0) == len(result_1)
        count, full_match = 0, 0
        for inference_item, no_inference_item in zip(result_0, result_1):

            min_length = min(len(inference_item), len(no_inference_item))
            count += int(inference_item[: min_length // 2] == no_inference_item[: min_length // 2])
            full_match += int(inference_item[:min_length] == no_inference_item[:min_length])

        self.assertGreaterEqual(full_match / len(result_0), 0.6)
        self.assertGreaterEqual(count / len(result_0), 0.8)<|MERGE_RESOLUTION|>--- conflicted
+++ resolved
@@ -19,16 +19,12 @@
 import paddle
 from parameterized import parameterized_class
 
-<<<<<<< HEAD
-from paddlenlp.transformers import AutoTokenizer, BloomForCausalLM, LlamaForCausalLM
-=======
 from paddlenlp.transformers import (  # ChatGLMForCausalLM,
     AutoTokenizer,
     BloomForCausalLM,
     ChatGLMv2ForCausalLM,
     LlamaForCausalLM,
 )
->>>>>>> 2f281675
 from paddlenlp.utils.downloader import (
     COMMUNITY_MODEL_PREFIX,
     get_path_from_url_with_filelock,
@@ -44,10 +40,7 @@
         ["__internal_testing__/tiny-random-llama", LlamaForCausalLM],
         ["__internal_testing__/tiny-fused-bloom", BloomForCausalLM],
         # ["__internal_testing__/tiny-fused-chatglm", ChatGLMForCausalLM],
-<<<<<<< HEAD
-=======
         ["__internal_testing__/tiny-fused-chatglm2", ChatGLMv2ForCausalLM],
->>>>>>> 2f281675
     ],
 )
 class PredictorTest(LLMTest, unittest.TestCase):
