pretrain:
  base:
    weight_decay: 0.01
    max_steps: 2
    save_steps: 2
    eval_steps: 2
    logging_steps: 1
    warmup_steps: 2
    warmup_ratio: 0.01
    per_device_train_batch_size: 1
    per_device_eval_batch_size: 1
    device: gpu
    data_impl: mmap
    fp16: true
    fp16_opt_level: O2
    do_train: true
    do_predict: true
    use_flash_attention: 0
    use_fused_rms_norm: 0
    continue_training: 1
  default:
    llama:
      model_name_or_path: __internal_testing__/tiny-random-llama
    chatglm:
      model_name_or_path: __internal_testing__/tiny-fused-chatglm
<<<<<<< HEAD
    chatglm2:
      model_type: chatglm2
      model_name_or_path: __internal_testing__/tiny-random-chatglm2
    bloom:
      model_type: bloom
      model_name_or_path: __internal_testing__/tiny-fused-bloom
=======
    qwen:
      model_name_or_path: __internal_testing__/tiny-fused-qwen
>>>>>>> f15ca845

inference-predict:
  default:
    mode: dynamic 
    max_length: 20
    batch_size: 2
    decode_strategy: greedy_search
    dtype: float16

inference-to-static:
  default:
    dtype: float16

inference-infer:
  default:
    mode: static
    dtype: float16
    batch_size: 2
    decode_strategy: greedy_search
    max_length: 20<|MERGE_RESOLUTION|>--- conflicted
+++ resolved
@@ -21,19 +21,8 @@
   default:
     llama:
       model_name_or_path: __internal_testing__/tiny-random-llama
-    chatglm:
-      model_name_or_path: __internal_testing__/tiny-fused-chatglm
-<<<<<<< HEAD
-    chatglm2:
-      model_type: chatglm2
-      model_name_or_path: __internal_testing__/tiny-random-chatglm2
-    bloom:
-      model_type: bloom
-      model_name_or_path: __internal_testing__/tiny-fused-bloom
-=======
     qwen:
       model_name_or_path: __internal_testing__/tiny-fused-qwen
->>>>>>> f15ca845
 
 inference-predict:
   default:
