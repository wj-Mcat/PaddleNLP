--- conflicted
+++ resolved
@@ -302,19 +302,6 @@
         token_labels,
         choice_labels,
     ):
-<<<<<<< HEAD
-        model = BertForQuestionAnswering(config)
-
-        model.eval()
-        result = model(
-            input_ids,
-            attention_mask=input_mask,
-            token_type_ids=token_type_ids,
-            start_positions=sequence_labels,
-            end_positions=sequence_labels,
-        )
-        self.parent.assertEqual(result[1].shape,
-=======
         model = BertForQuestionAnswering(BertModel(**config))
         model.eval()
         result = model(input_ids,
@@ -327,7 +314,6 @@
             result = result[1:]
 
         self.parent.assertEqual(result[0].shape,
->>>>>>> 1e81d90f
                                 [self.batch_size, self.seq_length])
         self.parent.assertEqual(result[1].shape,
                                 [self.batch_size, self.seq_length])
