# Copyright (c) 2022 PaddlePaddle Authors. All Rights Reserved.
# Copyright 2020 The HuggingFace Team. All rights reserved.
#
# Licensed under the Apache License, Version 2.0 (the "License");
# you may not use this file except in compliance with the License.
# You may obtain a copy of the License at
#
#     http://www.apache.org/licenses/LICENSE-2.0
#
# Unless required by applicable law or agreed to in writing, software
# distributed under the License is distributed on an "AS IS" BASIS,
# WITHOUT WARRANTIES OR CONDITIONS OF ANY KIND, either express or implied.
# See the License for the specific language governing permissions and
# limitations under the License.

import copy
import inspect
import os
import random
import shutil
import tempfile
import unittest
from typing import Optional, Tuple, Type

import numpy as np
import paddle

from paddlenlp.transformers.configuration_utils import PretrainedConfig
from paddlenlp.transformers.model_utils import PretrainedModel
from paddlenlp.utils.env import CONFIG_NAME, LEGACY_CONFIG_NAME, MODEL_HOME

from ..testing_utils import slow


def ids_tensor(shape, vocab_size, dtype="int32"):
    #  Creates a random int32 tensor of the shape within the vocab size
    return paddle.randint(low=0, high=vocab_size, dtype=dtype, shape=shape)


def random_attention_mask(shape, dtype="int32"):
    attn_mask = ids_tensor(shape, vocab_size=2, dtype=dtype)
    # make sure that at least one token is attended to for each batch
    attn_mask[:, -1] = 1
    return attn_mask


def floats_tensor(shape, scale=1.0):
    """Creates a random float32 tensor"""
    return scale * paddle.randn(shape, dtype="float32")


def check_two_model_parameter(first_model: PretrainedModel, second_model: PretrainedModel):
    assert len(set(first_model.state_dict().keys()) - set(second_model.state_dict().keys())) == 0

    # random choice the keys to compare
    key = random.choice(list(first_model.state_dict().keys()))
    diff = first_model.state_dict()[key] - second_model.state_dict()[key]
    assert diff.sum().numpy().item() == 0


class ModelTesterMixin:
    model_tester = None
    base_model_class: Optional[Type[PretrainedModel]] = None
    all_model_classes: Tuple[Type[PretrainedModel]] = ()
    all_generative_model_classes = ()
    test_resize_embeddings = True
    test_resize_position_embeddings = False
    test_mismatched_shapes = True
    test_missing_keys = True
    use_test_inputs_embeds = False
    use_test_model_name_list = True
    is_encoder_decoder = False
    has_attentions = True
    model_split_percents = [0.5, 0.7, 0.9]

    def _prepare_for_class(self, inputs_dict, model_class):
        inputs_dict = copy.deepcopy(inputs_dict)
        if model_class.__name__.endswith("ForMultipleChoice"):
            inputs_dict = {
                k: v.unsqueeze(1).expand(shape=[-1, self.model_tester.num_choices, -1])
                if isinstance(v, paddle.Tensor) and v.ndim > 1
                else v
                for k, v in inputs_dict.items()
            }
        return inputs_dict

    def _make_model_instance(self, config, model_class):
        if isinstance(config, PretrainedConfig):
            return model_class(config)
        if model_class == self.base_model_class:
            return model_class(**config)

        return model_class(self.base_model_class(**config))

    def test_save_load(self):
        config, inputs_dict = self.model_tester.prepare_config_and_inputs_for_common()
        for model_class in self.all_model_classes:
            model = self._make_model_instance(config, model_class)
            model.eval()
            with paddle.no_grad():
                outputs = model(**self._prepare_for_class(inputs_dict, model_class))

            out_2 = outputs[0].numpy()
            out_2[np.isnan(out_2)] = 0

            with tempfile.TemporaryDirectory() as tmpdirname:
                model.save_pretrained(tmpdirname)
                model = model_class.from_pretrained(tmpdirname)
                model.eval()
                with paddle.no_grad():
                    after_outputs = model(**self._prepare_for_class(inputs_dict, model_class))

                # Make sure we don't have nans
                out_1 = after_outputs[0].numpy()
                out_1[np.isnan(out_1)] = 0
                max_diff = np.amax(np.abs(out_1 - out_2))
                self.assertLessEqual(max_diff, 1e-5)

    def test_determinism(self):
        config, inputs_dict = self.model_tester.prepare_config_and_inputs_for_common()
        for model_class in self.all_model_classes:
            model = self._make_model_instance(config, model_class)
            model.eval()
            with paddle.no_grad():
                first = model(**self._prepare_for_class(inputs_dict, model_class))[0]
                second = model(**self._prepare_for_class(inputs_dict, model_class))[0]

            out_1 = first.numpy()
            out_2 = second.numpy()
            out_1 = out_1[~np.isnan(out_1)]
            out_2 = out_2[~np.isnan(out_2)]
            max_diff = np.amax(np.abs(out_1 - out_2))
            self.assertLessEqual(max_diff, 1e-5)

    def test_forward_signature(self):
        config, _ = self.model_tester.prepare_config_and_inputs_for_common()

        for model_class in self.all_model_classes:
            model = self._make_model_instance(config, model_class)
            signature = inspect.signature(model.forward)
            # signature.parameters is an OrderedDict => so arg_names order is deterministic
            arg_names = [*signature.parameters.keys()]
            expected_arg_names = ["input_ids"]
            self.assertListEqual(arg_names[:1], expected_arg_names)

    @unittest.skip("Not implemented yet")
    def test_training(self):
        # TODO(guosheng): add more tests for training if loss is implemented
        pass

    @unittest.skip("Not implemented yet")
    def test_training_gradient_checkpointing(self):
        pass

    def test_attention_outputs(self):
        config, inputs_dict = self.model_tester.prepare_config_and_inputs_for_common()
        seq_len = getattr(self.model_tester, "seq_length", None)
        decoder_seq_length = getattr(self.model_tester, "decoder_seq_length", seq_len)
        encoder_seq_length = getattr(self.model_tester, "encoder_seq_length", seq_len)
        decoder_key_length = getattr(self.model_tester, "decoder_key_length", decoder_seq_length)
        encoder_key_length = getattr(self.model_tester, "key_length", encoder_seq_length)
        chunk_length = getattr(self.model_tester, "chunk_length", None)
        if chunk_length is not None and hasattr(self.model_tester, "num_hashes"):
            encoder_seq_length = encoder_seq_length * self.model_tester.num_hashes

        for model_class in self.all_model_classes:
            signature = inspect.signature(model_class.forward)
            # signature.parameters is an OrderedDict => so arg_names order is deterministic
            arg_names = [*signature.parameters.keys()]
            if not all(name in arg_names for name in ["output_attentions", "output_hidden_states", "return_dict"]):
                continue
            inputs_dict["output_attentions"] = True
            inputs_dict["output_hidden_states"] = False
            inputs_dict["return_dict"] = True
            model = self._make_model_instance(config, model_class)
            model.eval()
            with paddle.no_grad():
                outputs = model(**self._prepare_for_class(inputs_dict, model_class))
            attentions = outputs.encoder_attentions if self.is_encoder_decoder else outputs.attentions
            self.assertEqual(len(attentions), self.model_tester.num_hidden_layers)

            # TODO(guosheng): check that output_attentions also work using config

            if chunk_length is not None:
                self.assertListEqual(
                    list(attentions[0].shape[-4:]),
                    [self.model_tester.num_attention_heads, encoder_seq_length, chunk_length, encoder_key_length],
                )
            else:
                self.assertListEqual(
                    list(attentions[0].shape[-3:]),
                    [self.model_tester.num_attention_heads, encoder_seq_length, encoder_key_length],
                )
            out_len = len(outputs)

            if self.is_encoder_decoder:
                correct_outlen = 5

                # loss is at first position
                if "labels" in inputs_dict:
                    correct_outlen += 1  # loss is added to beginning
                # Question Answering model returns start_logits and end_logits
                if model_class.__name__.endswith("ForQuestionAnswering"):
                    correct_outlen += 1  # start_logits and end_logits instead of only 1 output
                if "past_key_values" in outputs:
                    correct_outlen += 1  # past_key_values have been returned

                self.assertEqual(out_len, correct_outlen)

                # decoder attentions
                decoder_attentions = outputs.decoder_attentions
                self.assertIsInstance(decoder_attentions, (list, tuple))
                self.assertEqual(len(decoder_attentions), self.model_tester.num_hidden_layers)
                self.assertListEqual(
                    list(decoder_attentions[0].shape[-3:]),
                    [self.model_tester.num_attention_heads, decoder_seq_length, decoder_key_length],
                )

                # cross attentions
                cross_attentions = outputs.cross_attentions
                self.assertIsInstance(cross_attentions, (list, tuple))
                self.assertEqual(len(cross_attentions), self.model_tester.num_hidden_layers)
                self.assertListEqual(
                    list(cross_attentions[0].shape[-3:]),
                    [
                        self.model_tester.num_attention_heads,
                        decoder_seq_length,
                        encoder_key_length,
                    ],
                )

            # Check attention is always last and order is fine
            inputs_dict["output_attentions"] = True
            inputs_dict["output_hidden_states"] = True
            model = self._make_model_instance(config, model_class)
            model.eval()
            with paddle.no_grad():
                outputs = model(**self._prepare_for_class(inputs_dict, model_class))

            if hasattr(self.model_tester, "num_hidden_states_types"):
                added_hidden_states = self.model_tester.num_hidden_states_types
            elif self.is_encoder_decoder:
                added_hidden_states = 2
            else:
                added_hidden_states = 1
            self.assertEqual(out_len + added_hidden_states, len(outputs))

            self_attentions = outputs.encoder_attentions if self.is_encoder_decoder else outputs.attentions

            self.assertEqual(len(self_attentions), self.model_tester.num_hidden_layers)
            if chunk_length is not None:
                self.assertListEqual(
                    list(self_attentions[0].shape[-4:]),
                    [self.model_tester.num_attention_heads, encoder_seq_length, chunk_length, encoder_key_length],
                )
            else:
                self.assertListEqual(
                    list(self_attentions[0].shape[-3:]),
                    [self.model_tester.num_attention_heads, encoder_seq_length, encoder_key_length],
                )

    def test_hidden_states_output(self):
        def check_hidden_states_output(inputs_dict, config, model_class):
            model = self._make_model_instance(config, model_class)
            model.eval()

            with paddle.no_grad():
                outputs = model(**self._prepare_for_class(inputs_dict, model_class))

            hidden_states = outputs.encoder_hidden_states if self.is_encoder_decoder else outputs.hidden_states

            expected_num_layers = getattr(
                self.model_tester, "expected_num_hidden_layers", self.model_tester.num_hidden_layers + 1
            )
            self.assertEqual(len(hidden_states), expected_num_layers)

            if hasattr(self.model_tester, "encoder_seq_length"):
                seq_length = self.model_tester.encoder_seq_length
                if hasattr(self.model_tester, "chunk_length") and self.model_tester.chunk_length > 1:
                    seq_length = seq_length * self.model_tester.chunk_length
            else:
                seq_length = self.model_tester.seq_length

            self.assertListEqual(
                list(hidden_states[0].shape[-2:]),
                [seq_length, self.model_tester.hidden_size],
            )

            if self.is_encoder_decoder:
                hidden_states = outputs.decoder_hidden_states

                self.assertIsInstance(hidden_states, (list, tuple))
                self.assertEqual(len(hidden_states), expected_num_layers)
                seq_len = getattr(self.model_tester, "seq_length", None)
                decoder_seq_length = getattr(self.model_tester, "decoder_seq_length", seq_len)

                self.assertListEqual(
                    list(hidden_states[0].shape[-2:]),
                    [decoder_seq_length, self.model_tester.hidden_size],
                )

        config, inputs_dict = self.model_tester.prepare_config_and_inputs_for_common()
        inputs_dict["return_dict"] = True
        for model_class in self.all_model_classes:
            signature = inspect.signature(model_class.forward)
            # signature.parameters is an OrderedDict => so arg_names order is deterministic
            arg_names = [*signature.parameters.keys()]
            if not all(name in arg_names for name in ["output_attentions", "output_hidden_states", "return_dict"]):
                continue
            inputs_dict["output_hidden_states"] = True
            check_hidden_states_output(inputs_dict, config, model_class)
            # TODO(guosheng): check that output_hidden_states also work using config

    @unittest.skip("Not implemented")
    def test_retain_grad_hidden_states_attentions(self):
        pass

    def test_resize_position_vector_embeddings(self):
        if not self.test_resize_position_embeddings:
            return

        (
            original_config,
            inputs_dict,
        ) = self.model_tester.prepare_config_and_inputs_for_common()

        for model_class in self.all_model_classes:
            config = copy.deepcopy(original_config)
            model = self._make_model_instance(config, model_class)

            if self.model_tester.is_training is False:
                model.eval()

            max_position_embeddings = config.max_position_embeddings

            # Retrieve the embeddings and clone theme
            if self.is_encoder_decoder:
                encoder_model_embed, decoder_model_embed = model.get_position_embeddings()
                encoder_cloned_embeddings = encoder_model_embed.weight.clone()
                decoder_cloned_embeddings = decoder_model_embed.weight.clone()
            else:
                model_embed = model.get_position_embeddings()
                cloned_embeddings = model_embed.weight.clone()

            # Check that resizing the position embeddings with a larger max_position_embeddings increases
            # the model's postion embeddings size
            model.resize_position_embeddings(max_position_embeddings + 10)
            self.assertEqual(model.config.max_position_embeddings, max_position_embeddings + 10)

            # Check that it actually resizes the embeddings matrix
            if model.config.is_encoder_decoder:
                encoder_model_embed, decoder_model_embed = model.get_position_embeddings()
                self.assertEqual(encoder_model_embed.weight.shape[0], encoder_cloned_embeddings.shape[0] + 10)
                self.assertEqual(decoder_model_embed.weight.shape[0], decoder_cloned_embeddings.shape[0] + 10)
            else:
                model_embed = model.get_position_embeddings()
                self.assertEqual(model_embed.weight.shape[0], cloned_embeddings.shape[0] + 10)

            # Check that the model can still do a forward pass successfully (every parameter should be resized)
            model(**self._prepare_for_class(inputs_dict, model_class))

            # Check that resizing the position embeddings with a smaller max_position_embeddings decreases
            # the model's max_position_embeddings
            model.resize_position_embeddings(max_position_embeddings - 5)
            self.assertEqual(model.base_model.config["max_position_embeddings"], max_position_embeddings - 5)

            # Check that it actually resizes the embeddings matrix
            if self.is_encoder_decoder:
                encoder_model_embed, decoder_model_embed = model.get_position_embeddings()
                self.assertEqual(encoder_model_embed.weight.shape[0], encoder_cloned_embeddings.shape[0] - 5)
                self.assertEqual(decoder_model_embed.weight.shape[0], decoder_cloned_embeddings.shape[0] - 5)
            else:
                model_embed = model.get_position_embeddings()
                self.assertEqual(model_embed.weight.shape[0], cloned_embeddings.shape[0] - 5)

            # Check that the model can still do a forward pass successfully (every parameter should be resized)
            model(**self._prepare_for_class(inputs_dict, model_class))

            # Check that adding and removing tokens has not modified the first part of the embedding matrix.
            models_equal = True

            if model.config.is_encoder_decoder:
                for p1, p2 in zip(encoder_cloned_embeddings, encoder_model_embed.weight):
                    if p1.data.ne(p2.data).sum() > 0:
                        models_equal = False
                for p1, p2 in zip(decoder_cloned_embeddings, decoder_model_embed.weight):
                    if p1.data.ne(p2.data).sum() > 0:
                        models_equal = False
            else:
                for p1, p2 in zip(cloned_embeddings, model_embed.weight):
                    if p1.data.ne(p2.data).sum() > 0:
                        models_equal = False

            self.assertTrue(models_equal)

    def test_resize_tokens_embeddings(self):
        (
            original_config,
            inputs_dict,
        ) = self.model_tester.prepare_config_and_inputs_for_common()
        if not self.test_resize_embeddings:
            return

        for model_class in self.all_model_classes:
            config = copy.deepcopy(original_config)
            model = self._make_model_instance(config, model_class)
            if self.model_tester.is_training is False:
                model.eval()

            model_vocab_size = config["vocab_size"]
            # Retrieve the embeddings and clone theme

            model_embed = model.resize_token_embeddings(model_vocab_size)
            cloned_embeddings = model_embed.weight.clone()

            # Check that resizing the token embeddings with a larger vocab size increases the model's vocab size
            model_embed = model.resize_token_embeddings(model_vocab_size + 10)
            self.assertEqual(model.base_model.config["vocab_size"], model_vocab_size + 10)
            # Check that it actually resizes the embeddings matrix
            self.assertEqual(model_embed.weight.shape[0], cloned_embeddings.shape[0] + 10)
            # Check that the model can still do a forward pass successfully (every parameter should be resized)
            model(**self._prepare_for_class(inputs_dict, model_class))

            # Check that resizing the token embeddings with a smaller vocab size decreases the model's vocab size
            model_embed = model.resize_token_embeddings(model_vocab_size - 15)
            self.assertEqual(model.base_model.config["vocab_size"], model_vocab_size - 15)
            # Check that it actually resizes the embeddings matrix
            self.assertEqual(model_embed.weight.shape[0], cloned_embeddings.shape[0] - 15)

            # Check that the model can still do a forward pass successfully (every parameter should be resized)
            # Input ids should be clamped to the maximum size of the vocabulary
            inputs_dict["input_ids"] = paddle.clip(inputs_dict["input_ids"], max=model_vocab_size - 15 - 1)

            # make sure that decoder_input_ids are resized as well
            if "decoder_input_ids" in inputs_dict:
                inputs_dict["decoder_input_ids"] = paddle.clip(
                    inputs_dict["decoder_input_ids"], max=model_vocab_size - 15 - 1
                )
            model(**self._prepare_for_class(inputs_dict, model_class))

            # Check that adding and removing tokens has not modified the first part of the embedding matrix.
            models_equal = True
            for p1, p2 in zip(cloned_embeddings, model_embed.weight):
                if not paddle.equal_all(p1, p2).item():
                    models_equal = False
                    break

            self.assertTrue(models_equal)

    def test_inputs_embeds(self):
        # pass the test if don't need to test inputs embeddings
        if not self.use_test_inputs_embeds:
            return
        # get config for model and inputs_dict for model forward
        config, inputs_dict = self.model_tester.prepare_config_and_inputs_for_common()
        # test all model classes
        for model_class in self.all_model_classes:
            model = self._make_model_instance(config, model_class)
            model.eval()

            inputs = copy.deepcopy(self._prepare_for_class(inputs_dict, model_class))

            with paddle.no_grad():
                ids_output = model(**inputs)

            if not self.is_encoder_decoder:
                input_ids = inputs["input_ids"]
                del inputs["input_ids"]
            else:
                encoder_input_ids = inputs["input_ids"]
                decoder_input_ids = inputs.get("decoder_input_ids", encoder_input_ids)
                del inputs["input_ids"]
                inputs.pop("decoder_input_ids", None)

            wte = model.get_input_embeddings()
            if not self.is_encoder_decoder:
                inputs["inputs_embeds"] = wte(input_ids)
            else:
                inputs["inputs_embeds"] = wte(encoder_input_ids)
                inputs["decoder_inputs_embeds"] = wte(decoder_input_ids)

            with paddle.no_grad():
                embeds_output = model(**inputs)

            self.assertTrue(paddle.allclose(ids_output, embeds_output, rtol=1e-4, atol=1e-4))

    def test_model_name_list(self):
        if not self.use_test_model_name_list:
            return
        config = self.model_tester.get_config()
        if isinstance(config, PretrainedConfig):
            model = self.base_model_class(config)
        else:
            model = self.base_model_class(**config)
        self.assertTrue(len(model.model_name_list) != 0)

    def test_pretrained_config_save_load(self):

        if self.base_model_class is None or not self.base_model_class.constructed_from_pretrained_config():
            return

        config_class = self.base_model_class.config_class
        with tempfile.TemporaryDirectory() as tempdir:
            config = config_class()

            config.save_pretrained(tempdir)

            # check the file exist
            self.assertFalse(os.path.exists(os.path.join(tempdir, LEGACY_CONFIG_NAME)))
            self.assertTrue(os.path.exists(os.path.join(tempdir, CONFIG_NAME)))

            # rename the CONFIG_NAME
            shutil.move(os.path.join(tempdir, CONFIG_NAME), os.path.join(tempdir, LEGACY_CONFIG_NAME))

            loaded_config = config.__class__.from_pretrained(tempdir)
            self.assertEqual(config.hidden_size, loaded_config.hidden_size)

    def random_choice_pretrained_config_field(self) -> Optional[str]:

        if self.base_model_class is None or not self.base_model_class.constructed_from_pretrained_config():
            return None

        config = self.base_model_class.config_class()
        fields = [key for key, value in config.to_dict() if value]
        return random.choice(fields)


class ModelTesterPretrainedMixin:
    base_model_class: PretrainedModel = None
    hf_remote_test_model_path: str = None
    paddlehub_remote_test_model_path: str = None

<<<<<<< HEAD
=======
    # Download from HF doesn't work in CI yet
    @slow
>>>>>>> 5ddba5db
    def test_model_from_pretrained_hf_hub(self):
        if self.hf_remote_test_model_path is None or self.base_model_class is None:
            return
        model = self.base_model_class.from_pretrained(self.hf_remote_test_model_path, from_hf_hub=True)
        self.assertIsNotNone(model)

    def test_model_from_pretrained_paddle_hub(self):
        if self.paddlehub_remote_test_model_path is None or self.base_model_class is None:
            return
        model = self.base_model_class.from_pretrained(self.paddlehub_remote_test_model_path)
        self.assertIsNotNone(model)

    @slow
    def test_model_from_pretrained_with_cache_dir(self):
        for model_name in list(self.base_model_class.pretrained_init_configuration)[:1]:
            with tempfile.TemporaryDirectory() as tempdir:
                tempdir = str(tempdir)

                model = self.base_model_class.from_pretrained(model_name, cache_dir=tempdir)
                self.assertIsNotNone(model)
                self.assertTrue(
                    os.path.isfile(os.path.join(tempdir, self.base_model_class.resource_files_names["model_state"]))
                )
                self.assertTrue(os.path.isfile(os.path.join(tempdir, self.base_model_class.model_config_file)))

    @slow
    def test_pretrained_save_and_load(self):
        """test the pretrained model save and load with two different ways: url-file-name & model_state name

        eg: `bert-base-uncased.pdparams` and `model_state.pdparams`
        """
        for model_name in list(self.base_model_class.pretrained_init_configuration)[:1]:
            model = self.base_model_class.from_pretrained(model_name)
            self.assertIsNotNone(model)

            # 1. save and load
            with tempfile.TemporaryDirectory() as tempdir:
                tempdirname = str(tempdir)
                model.save_pretrained(tempdirname)

                loaded_model = self.base_model_class.from_pretrained(tempdirname)

                check_two_model_parameter(model, loaded_model)

            # 2. convert the weight file name
            with tempfile.TemporaryDirectory() as tempdir:
                tempdirname = str(tempdir) + "_old"

                shutil.copytree(
                    os.path.join(MODEL_HOME, model_name),
                    tempdirname,
                )
                saved_model_state_file = os.path.join(
                    tempdirname, self.base_model_class.resource_files_names["model_state"]
                )

                self.assertTrue(os.path.isfile(saved_model_state_file))

                # rename it to the old style: name of url, eg: model_state.pdparams -> bert-base-uncased.pdparams
                url = self.base_model_class.pretrained_resource_files_map["model_state"][model_name]
                pretrained_resource_file_name = os.path.split(url)[-1]
                target_file_path = os.path.join(tempdirname, pretrained_resource_file_name)

                shutil.copyfile(saved_model_state_file, target_file_path)
                os.remove(saved_model_state_file)

                new_model = self.base_model_class.from_pretrained(tempdirname)

                check_two_model_parameter(model, new_model)<|MERGE_RESOLUTION|>--- conflicted
+++ resolved
@@ -530,11 +530,8 @@
     hf_remote_test_model_path: str = None
     paddlehub_remote_test_model_path: str = None
 
-<<<<<<< HEAD
-=======
     # Download from HF doesn't work in CI yet
     @slow
->>>>>>> 5ddba5db
     def test_model_from_pretrained_hf_hub(self):
         if self.hf_remote_test_model_path is None or self.base_model_class is None:
             return
