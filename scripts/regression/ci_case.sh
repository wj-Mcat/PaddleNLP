#!/usr/bin/env bash
# Copyright (c) 2022 PaddlePaddle Authors. All Rights Reserved.
#
# Licensed under the Apache License, Version 2.0 (the "License");
# you may not use this file except in compliance with the License.
# You may obtain a copy of the License at
#
#     http://www.apache.org/licenses/LICENSE-2.0
#
# Unless required by applicable law or agreed to in writing, software
# distributed under the License is distributed on an "AS IS" BASIS,
# WITHOUT WARRANTIES OR CONDITIONS OF ANY KIND, either express or implied.
# See the License for the specific language governing permissions and
# limitations under the License.

export nlp_dir=${PWD}
export log_path=${nlp_dir}/model_logs
export cudaid1=$2
export cudaid2=$3
print_info(){
if [ $1 -ne 0 ];then
    if [[ $2 =~ 'tests' ]];then
        mv ${nlp_dir}/unittest_logs/$3.log ${nlp_dir}/unittest_logs/$3_FAIL.log
        echo -e "\033[31m ${nlp_dir}/unittest_logs/$3_FAIL \033[0m"
        cat ${nlp_dir}/unittest_logs/$3_FAIL.log
    else
        mv ${log_path}/$2 ${log_path}/$2_FAIL.log
        echo -e "\033[31m ${log_path}/$2_FAIL \033[0m"
        cat ${log_path}/$2_FAIL.log
    fi
elif [[ $2 =~ 'tests' ]];then
    echo -e "\033[32m ${log_path}/$3_SUCCESS \033[0m"
else
    echo -e "\033[32m ${log_path}/$2_SUCCESS \033[0m"
fi
}
# case list
# 1 waybill_ie (无可控参数，数据集外置)
waybill_ie(){
cd ${nlp_dir}/examples/information_extraction/waybill_ie/
export CUDA_VISIBLE_DEVICES=${cudaid1}
# BiGRU +CRF star training
time (
python download.py --data_dir ./waybill_ie
python run_bigru_crf.py >${log_path}/waybill_ie_bigru_crf) >>${log_path}/waybill_ie_bigru_crf 2>&1
print_info $? waybill_ie_bigru_crf
# ERNIE +RF star training
time (python run_ernie.py >${log_path}/waybill_ie_ernie) >>${log_path}/waybill_ie_ernie 2>&1
print_info $? waybill_ie_ernie
# ERNIE +CRF star training
time (python run_ernie_crf.py >${log_path}/waybill_ie_ernie_crf) >>${log_path}/waybill_ie_ernie_crf 2>&1
print_info $? waybill_ie_ernie_crf
}
# 2 msra_ner （不可控，内置）
msra_ner(){
cd ${nlp_dir}/examples/information_extraction/msra_ner/
export CUDA_VISIBLE_DEVICES=${cudaid2}
## train
time (python -m paddle.distributed.launch  ./train.py \
    --model_type bert  \
    --model_name_or_path bert-base-multilingual-uncased \
    --dataset msra_ner \
    --max_seq_length 128 \
    --batch_size 16 \
    --learning_rate 2e-5 \
    --num_train_epochs 1 \
    --logging_steps 1 \
    --max_steps 2 \
    --save_steps 2 \
    --output_dir ./tmp/msra_ner/ \
    --device gpu >${log_path}/msra_ner_train) >>${log_path}/msra_ner_train 2>&1
print_info $? msra_ner_train
## eval
time (python -u ./eval.py \
    --model_name_or_path bert-base-multilingual-uncased \
    --max_seq_length 128 \
    --batch_size 16 \
    --device gpu \
    --init_checkpoint_path ./tmp/msra_ner/model_2.pdparams >${log_path}/msra_ner_eval) >>${log_path}/msra_ner_eval 2>&1
print_info $? msra_ner_eval
## predict
time (python -u ./predict.py \
    --model_name_or_path bert-base-multilingual-uncased \
    --max_seq_length 128 \
    --batch_size 16 \
    --device gpu \
    --init_checkpoint_path ./tmp/msra_ner/model_2.pdparams >${log_path}/msra_ner_predict) >>${log_path}/msra_ner_predict 2>&1
print_info $? msra_ner_predict
}
# 3 glue
glue() {
cd ${nlp_dir}/examples/benchmark/glue/
export CUDA_VISIBLE_DEVICES=${cudaid2}
##  TASK_SST-2
export TASK_NAME=SST-2
time (python -u run_glue.py \
    --model_type bert    \
    --model_name_or_path bert-base-uncased    \
    --task_name $TASK_NAME \
    --max_seq_length 128   \
    --batch_size 128    \
    --learning_rate 3e-5    \
    --max_steps 1    \
    --logging_steps 1    \
    --save_steps 1   \
    --output_dir ./$TASK_NAME/    \
    --device gpu  >${log_path}/glue_${TASK_NAME}_train) >>${log_path}/glue_${TASK_NAME}_train 2>&1
print_info $? glue_${TASK_NAME}_train
}
# 4 bert
bert() {
export CUDA_VISIBLE_DEVICES=${cudaid2}
cd ${nlp_dir}/model_zoo/bert/
wget -q https://paddle-qa.bj.bcebos.com/paddlenlp/bert.tar.gz
tar -xzvf bert.tar.gz
# pretrain
time (python -m paddle.distributed.launch run_pretrain.py \
    --model_type bert \
    --model_name_or_path bert-base-uncased \
    --max_predictions_per_seq 20 \
    --batch_size 16  \
    --learning_rate 1e-4 \
    --weight_decay 1e-2 \
    --adam_epsilon 1e-6 \
    --warmup_steps 10000 \
    --input_dir bert/ \
    --output_dir pretrained_models/ \
    --logging_steps 1 \
    --save_steps 1 \
    --max_steps 1 \
    --device gpu \
    --use_amp False >${log_path}/bert_pretrain) >>${log_path}/bert_pretrain 2>&1
print_info $? bert_pretrain
time (python -m paddle.distributed.launch run_glue.py \
    --model_type bert \
    --model_name_or_path bert-base-uncased \
    --task_name SST2 \
    --max_seq_length 128 \
    --batch_size 32   \
    --learning_rate 2e-5 \
    --num_train_epochs 3 \
    --logging_steps 1 \
    --save_steps 1 \
    --max_steps 1 \
    --output_dir ./tmp/ \
    --device gpu \
    --use_amp False >${log_path}/bert_fintune) >>${log_path}/bert_fintune 2>&1
print_info $? bert_fintune
time (python -u ./export_model.py \
    --model_type bert \
    --model_path bert-base-uncased \
    --output_path ./infer_model/model >${log_path}/bert_export) >>${log_path}/bert_export 2>&1
print_info $? bert_export
time (python -u ./predict_glue.py \
    --task_name SST2 \
    --model_type bert \
    --model_path ./infer_model/model \
    --batch_size 32 \
    --max_seq_length 128 >${log_path}/bert_predict) >>${log_path}/bert_predict 2>&1
print_info $? bert_predict
 }
# 5 skep (max save 不可控 内置)
skep () {
cd ${nlp_dir}/examples/sentiment_analysis/skep/
export CUDA_VISIBLE_DEVICES=${cudaid2}
## train_sentence
time ( python -m paddle.distributed.launch train_sentence.py --batch_size 16 --epochs 1 --model_name "skep_ernie_1.0_large_ch" --device gpu --save_dir ./checkpoints >${log_path}/skep_train_sentence) >>${log_path}/skep_train_sentence 2>&1
print_info $? skep_train_sentence
## train_aspect
time ( python -m paddle.distributed.launch train_aspect.py --batch_size 4 --epochs 1  --device gpu --save_dir ./aspect_checkpoints  >${log_path}/skep_train_aspect) >>${log_path}/skep_train_aspect 2>&1
print_info $? skep_train_aspect
# # train_opinion
time ( python -m paddle.distributed.launch train_opinion.py  --batch_size 4 --epochs 1 --device gpu --save_dir ./opinion_checkpoints >${log_path}/skep_train_opinion) >>${log_path}/skep_train_opinion 2>&1
print_info $? skep_train_opinion
# predict_sentence
time (python predict_sentence.py --model_name "skep_ernie_1.0_large_ch"  --params_path checkpoints/model_100/model_state.pdparams >${log_path}/skep_predict_sentence) >>${log_path}/skep_predict_sentence 2>&1
print_info $? skep_predict_sentence
## predict_aspect
time (python predict_aspect.py --device 'gpu' --params_path ./aspect_checkpoint/model_100/model_state.pdparams  >${log_path}/skep_predict_aspect) >>${log_path}/skep_predict_aspect 2>&1
print_info $? skep_predict_aspect
# # predict_opinion
time (python predict_opinion.py --device 'gpu' --params_path ./opinion_checkpoints/model_100/model_state.pdparams >${log_path}/skep_predict_opinion) >>${log_path}/skep_predict_opinion 2>&1
print_info $? skep_predict_opinion
}
# 6 bigbird
bigbird(){
cd ${nlp_dir}/examples/language_model/bigbird/
export CUDA_VISIBLE_DEVICES=${cudaid2}
time (python -m paddle.distributed.launch  --log_dir log  run_pretrain.py --model_name_or_path bigbird-base-uncased \
    --input_dir "./data" \
    --output_dir "output" \
    --batch_size 4 \
    --weight_decay 0.01 \
    --learning_rate 1e-5 \
    --max_steps 1 \
    --save_steps 1 \
    --logging_steps 1 \
    --max_encoder_length 512 \
    --max_pred_length 75 >${log_path}/bigbird_pretrain) >>${log_path}/bigbird_pretrain 2>&1
    print_info $? bigbird_pretrain
}
# 7 electra
electra(){
cd ${nlp_dir}/model_zoo/electra/
export CUDA_VISIBLE_DEVICES=${cudaid2}
export DATA_DIR=./BookCorpus/
wget -q https://paddle-qa.bj.bcebos.com/paddlenlp/BookCorpus.tar.gz && tar -xzvf BookCorpus.tar.gz
time (python -u ./run_pretrain.py \
    --model_type electra \
    --model_name_or_path electra-small \
    --input_dir ./BookCorpus/ \
    --output_dir ./pretrain_model/ \
    --train_batch_size 64 \
    --learning_rate 5e-4 \
    --max_seq_length 128 \
    --weight_decay 1e-2 \
    --adam_epsilon 1e-6 \
    --warmup_steps 10000 \
    --num_train_epochs 4 \
    --logging_steps 1 \
    --save_steps 1 \
    --max_steps 1 \
    --device gpu >${log_path}/electra_pretrain) >>${log_path}/electra_pretrain 2>&1
print_info $? electra_pretrain
}
# 8 gpt
gpt(){
<<<<<<< HEAD
#data process
cd ${nlp_dir}/model_zoo/ernie-1.0/data_tools
sed -i "s/python3/python/g" Makefile
sed -i "s/python-config/python3.7m-config/g" Makefile
#pretrain
cd ${nlp_dir}/model_zoo/gpt/
mkdir pre_data
cd ./pre_data
wget -q https://bj.bcebos.com/paddlenlp/models/transformers/gpt/data/gpt_en_dataset_300m_ids.npy
wget -q https://bj.bcebos.com/paddlenlp/models/transformers/gpt/data/gpt_en_dataset_300m_idx.npz
cd ../
time (python -m paddle.distributed.launch run_pretrain.py \
    --model_name_or_path gpt2-en \
    --input_dir "./pre_data" \
    --output_dir "output" \
    --weight_decay 0.01 \
    --max_steps 500000 \
    --save_steps 100000 \
    --device gpu \
    --warmup_steps 320000 \
    --warmup_ratio 0.01 \
    --per_device_train_batch_size 4 \
    --eval_steps 100 \
    --do_train true \
    --do_predict true >${log_path}/gpt_pretrain) >>${log_path}/gpt_pretrain 2>&1
print_info $? gpt_pretrain
time (
python export_model.py --model_type=gpt \
    --model_path=gpt2-medium-en \
    --output_path=./infer_model/model >${log_path}/gpt_export) >>${log_path}/gpt_export 2>&1
print_info $? gpt_export
time (
python deploy/python/inference.py \
    --model_type gpt \
    --model_path ./infer_model/model >${log_path}/gpt_p_depoly) >>${log_path}/gpt_p_depoly 2>&1
print_info $? gpt_p_depoly
# test acc
# cd ${nlp_dir}/tests/examples/gpt/
# time (python -m unittest test_accuracy.py >${log_path}/gpt_test_acc) >>${log_path}/gpt_test_acc 2>&1
# print_info $? gpt_test_acc
# # FT
=======
if [ ! -f 'test.py' ];then
    echo '模型测试文件不存在！'
    # data process
    cd ${nlp_dir}/model_zoo/ernie-1.0/data_tools
    sed -i "s/python3/python/g" Makefile
    sed -i "s/python-config/python3.7m-config/g" Makefile
    cd ${nlp_dir}/model_zoo/gpt/
    mkdir pre_data
    cd ./pre_data
    wget -q https://bj.bcebos.com/paddlenlp/models/transformers/gpt/data/gpt_en_dataset_300m_ids.npy
    wget -q https://bj.bcebos.com/paddlenlp/models/transformers/gpt/data/gpt_en_dataset_300m_idx.npz
    cd ../
    # pretrain
    python -m paddle.distributed.launch run_pretrain.py \
        --model_type gpt \
        --model_name_or_path gpt2-en \
        --input_dir "./pre_data"\
        --output_dir "output"\
        --weight_decay 0.01\
        --grad_clip 1.0\
        --max_steps 2\
        --save_steps 2\
        --decay_steps 320000\
        --warmup_rate 0.01\
        --micro_batch_size 2 \
        --device gpu >${log_path}/gpt_pretrain >>${log_path}/gpt_pretrain 2>&1
    print_info $? gpt_pretrain
    # export model
    python export_model.py --model_type=gpt \
        --model_path=gpt2-medium-en \
        --output_path=./infer_model/model >${log_path}/gpt_export >>${log_path}/gpt_export 2>&1
    print_info $? gpt_export
    # inference
    python deploy/python/inference.py \
        --model_type gpt \
        --model_path ./infer_model/model >${log_path}/gpt_p_depoly >>${log_path}/gpt_p_depoly 2>&1
    print_info $? gpt_p_depoly
    # test acc
    # cd ${nlp_dir}/tests/examples/gpt/
    # time (python -m unittest test_accuracy.py >${log_path}/gpt_test_acc) >>${log_path}/gpt_test_acc 2>&1
    # print_info $? gpt_test_acc
else 
    pytest ${nlp_dir}/model_zoo/gpt/ >${log_path}/gpt >>${log_path}/gpt 2>&1
    print_info $? gpt
fi
# FT
>>>>>>> 943a0ffe
cd ${nlp_dir}/
export PYTHONPATH=$PWD/PaddleNLP/:$PYTHONPATH
wget -q https://paddle-inference-lib.bj.bcebos.com/2.4.0/cxx_c/Linux/GPU/x86-64_gcc8.2_avx_mkl_cuda10.2_cudnn8.1.1_trt7.2.3.4/paddle_inference.tgz
tar -zxf paddle_inference.tgz
cd ${nlp_dir}/paddlenlp/ops
export CC=/usr/local/gcc-8.2/bin/gcc
export CXX=/usr/local/gcc-8.2/bin/g++
#python
mkdir build_gpt_so
cd build_gpt_so/
cmake ..  -DCMAKE_BUILD_TYPE=Release -DPY_CMD=python -DWITH_GPT=ONcd
make -j >${log_path}/GPT_python_FT >>${log_path}/gpt_python_FT 2>&1
print_info $? gpt_python_FT
cd ../
#c++
mkdir build_gpt_cc
cd build_gpt_cc/
cmake ..  -DWITH_GPT=ON -DCMAKE_BUILD_TYPE=Release -DPADDLE_LIB=${nlp_dir}/paddle_inference/ -DDEMO=${nlp_dir}/paddlenlp/ops/faster_transformer/src/demo/gpt.cc -DON_INFER=ON -DWITH_MKL=ON
make -j >${log_path}/GPT_C_FT >>${log_path}/gpt_C_FT 2>&1
print_info $? gpt_C_FT
#depoly python
cd ${nlp_dir}/model_zoo/gpt/faster_gpt/
python infer.py \
    --model_name_or_path gpt2-medium-en \
    --batch_size 1 \
    --topk 4 \
    --topp 0.0 \
    --max_length 32 \
    --start_token "<|endoftext|>" \
    --end_token "<|endoftext|>" \
    --temperature 1.0  >${log_path}/gpt_deploy_P_FT >>${log_path}/gpt_deploy_P_FT 2>&1
print_info $? gpt_deploy_P_FT
#depoly C++
python export_model.py \
    --model_name_or_path gpt2-medium-en \
    --decoding_lib ${nlp_dir}/paddlenlp/ops/build_gpt_so/lib/libdecoding_op.so \
    --topk 4 \
    --topp 0.0 \
    --max_out_len 32 \
    --temperature 1.0 \
    --inference_model_dir ./infer_model/
mv infer_model/ ${nlp_dir}/paddlenlp/ops/build_gpt_cc/bin/
cd ${nlp_dir}/paddlenlp/ops/build_gpt_cc/bin/
./gpt -batch_size 1 -gpu_id 0 -model_dir ./infer_model -vocab_file ./infer_model/vocab.txt -start_token "<|endoftext|>" -end_token "<|endoftext|>"  >${log_path}/gpt_deploy_C_FT >>${log_path}/gpt_deploy_C_FT 2>&1
print_info $? gpt_deploy_C_FT
}
# 9 ernie-1.0
ernie-1.0 (){
cd ${nlp_dir}/model_zoo/ernie-1.0/
if [ ! -f 'test.py' ];then
    echo '模型测试文件不存在！'
    #data process
    cd ${nlp_dir}/model_zoo/ernie-1.0/data_tools
    sed -i "s/python3/python/g" Makefile
    sed -i "s/python-config/python3.7m-config/g" Makefile
    export CUDA_VISIBLE_DEVICES=${cudaid2}
    cd ${nlp_dir}/model_zoo/ernie-1.0/
    mkdir data && cd data
    wget -q https://paddlenlp.bj.bcebos.com/models/transformers/data_tools/ernie_wudao_0903_92M_ids.npy
    wget -q https://paddlenlp.bj.bcebos.com/models/transformers/data_tools/ernie_wudao_0903_92M_idx.npz
    cd ../
    # pretrain
    python -u  -m paddle.distributed.launch \
        --log_dir "./log" \
        run_pretrain_static.py \
        --model_type "ernie" \
        --model_name_or_path "ernie-1.0" \
        --input_dir "./data/" \
        --output_dir "./output/" \
        --max_seq_len 512 \
        --micro_batch_size 16 \
        --global_batch_size 32 \
        --sharding_degree 1 \
        --dp_degree 2 \
        --use_sharding false \
        --use_amp true \
        --use_recompute false \
        --max_lr 0.0001 \
        --min_lr 0.00001 \
        --max_steps 40 \
        --save_steps 20 \
        --checkpoint_steps 5000 \
        --decay_steps 3960000 \
        --weight_decay 0.01 \
        --warmup_rate 0.0025 \
        --grad_clip 1.0 \
        --logging_freq 20\
        --num_workers 2 \
        --eval_freq 1000 \
        --device "gpu" >${log_path}/ernie_pretrain >>${log_path}/ernie_pretrain 2>&1
    print_info $? ernie_pretrain
else 
    pytest ${nlp_dir}/model_zoo/ernie-1.0/ >${log_path}/ernie-1.0 >>${log_path}/ernie-1.0 2>&1
    print_info $? ernie-1.0
fi
}
# 10 xlnet
xlnet(){
cd ${nlp_dir}/examples/language_model/xlnet/
export CUDA_VISIBLE_DEVICES=${cudaid2}
time (python -m paddle.distributed.launch ./run_glue.py \
    --model_name_or_path xlnet-base-cased \
    --task_name SST-2 \
    --max_seq_length 128 \
    --batch_size 32 \
    --learning_rate 2e-5 \
    --num_train_epochs 3 \
    --max_steps 1 \
    --logging_steps 1 \
    --save_steps 1 \
    --output_dir ./xlnet/ >${log_path}/xlnet_train) >>${log_path}/xlnet_train 2>&1
print_info $? xlnet_train
}
# 11 ofa
ofa(){
cd ${nlp_dir}/examples/model_compression/ofa/
cd ../../benchmark/glue/
export CUDA_VISIBLE_DEVICES=${cudaid2}
# finetuing
time (python -u ./run_glue.py \
    --model_type bert \
    --model_name_or_path bert-base-uncased \
    --task_name SST-2 \
    --max_seq_length 128 \
    --batch_size 32   \
    --learning_rate 2e-5 \
    --num_train_epochs 1 \
    --max_steps 1 \
    --logging_steps 1 \
    --save_steps 1 \
    --output_dir ./ \
    --device gpu  >${log_path}/ofa_pretrain) >>${log_path}/ofa_pretrain 2>&1
print_info $? ofa_pretrain
mv sst-2_ft_model_1.pdparams/  ${nlp_dir}/examples/model_compression/ofa/
cd -
#model slim
export CUDA_VISIBLE_DEVICES=${cudaid2}
time (python -m paddle.distributed.launch run_glue_ofa.py  \
          --model_type bert \
          --model_name_or_path ./sst-2_ft_model_1.pdparams/ \
          --task_name SST-2 --max_seq_length 128     \
          --batch_size 32       \
          --learning_rate 2e-5     \
          --num_train_epochs 1     \
          --max_steps 1 \
          --logging_steps 1    \
          --save_steps 1     \
          --output_dir ./ofa/SST-2 \
          --device gpu  \
          --width_mult_list 1.0 0.8333333333333334 0.6666666666666666 0.5 >${log_path}/ofa_slim) >>${log_path}/ofa_slim 2>&1
print_info $? ofa_slim
}
# 12 albert
albert (){
cd ${nlp_dir}/examples/benchmark/glue/
export CUDA_VISIBLE_DEVICES=${cudaid2}
time (python -m paddle.distributed.launch  run_glue.py \
        --model_type albert    \
        --model_name_or_path albert-base-v2    \
        --task_name SST-2 \
        --max_seq_length 128   \
        --batch_size 32    \
        --learning_rate 1e-5    \
        --max_steps 1    \
        --warmup_steps 1256    \
        --logging_steps 1    \
        --save_steps 1   \
        --output_dir ./albert/SST-2/    \
        --device gpu >${log_path}/albert_sst-2_train) >>${log_path}/albert_sst-2_train 2>&1
print_info $? albert_sst-2_train
}
# 13 squad
squad (){
cd ${nlp_dir}/examples/machine_reading_comprehension/SQuAD/
export CUDA_VISIBLE_DEVICES=${cudaid1}
# finetune
time (python -m paddle.distributed.launch run_squad.py \
    --model_type bert \
    --model_name_or_path bert-base-uncased \
    --max_seq_length 384 \
    --batch_size 12 \
    --learning_rate 3e-5 \
    --num_train_epochs 1 \
    --max_steps 1 \
    --logging_steps 1 \
    --save_steps 1 \
    --warmup_proportion 0.1 \
    --weight_decay 0.01 \
    --output_dir ./tmp/squad/ \
    --device gpu \
    --do_train \
    --do_predict >${log_path}/squad_train) >>${log_path}/squad_train 2>&1
print_info $? squad_train
# export model
time (python  -u ./export_model.py \
    --model_type bert \
    --model_path ./tmp/squad/model_1/ \
    --output_path ./infer_model/model >${log_path}/squad_export) >>${log_path}/squad_export 2>&1
print_info $? squad_export
# predict
time (python -u deploy/python/predict.py \
    --model_type bert \
    --model_name_or_path ./infer_model/model \
    --batch_size 2 \
    --max_seq_length 384 >${log_path}/squad_predict) >>${log_path}/squad_predict 2>&1
print_info $? squad_predict
}
# 14 tinybert
tinybert() {
export CUDA_VISIBLE_DEVICES=${cudaid1}
cd ${nlp_dir}/model_zoo/tinybert/
cp -r /ssd1/paddlenlp/download/tinybert/pretrained_models/ ./
#中间层蒸馏
time (python task_distill.py \
    --model_type tinybert \
    --student_model_name_or_path tinybert-6l-768d-v2 \
    --task_name SST-2 \
    --intermediate_distill \
    --max_seq_length 64 \
    --batch_size 32   \
    --T 1 \
    --teacher_model_type bert \
    --teacher_path ./pretrained_models/SST-2/best_model_610/ \
    --learning_rate 5e-5 \
    --num_train_epochs 1 \
    --max_steps 1 \
    --logging_steps 1 \
    --save_steps 1 \
    --output_dir ./mid/SST-2/ \
    --device gpu >${log_path}/tinybert_midslim) >>${log_path}/tinybert_midslim 2>&1
print_info $? tinybert_midslim
#预测层蒸馏
time (python task_distill.py \
    --model_type tinybert \
    --student_model_name_or_path ./mid/SST-2/intermediate_distill_model_final.pdparams \
    --task_name SST-2 \
    --max_seq_length 64 \
    --batch_size 32   \
    --T 1 \
    --teacher_model_type bert \
    --teacher_path ./pretrained_models/SST-2/best_model_610/  \
    --learning_rate 3e-5 \
    --num_train_epochs 1 \
    --logging_steps 1 \
    --max_steps 1 \
    --save_steps 1 \
    --output_dir ./ped/SST-2/ \
    --device gpu >${log_path}/tinybert_predslim) >>${log_path}/tinybert_predslim 2>&1
print_info $? tinybert_predslim
}
# 15 lexical_analysis
lexical_analysis(){
export CUDA_VISIBLE_DEVICES=${cudaid2}
cd ${nlp_dir}/examples/lexical_analysis/
#train
time (python download.py --data_dir ./ )
time (python -m paddle.distributed.launch train.py \
        --data_dir ./lexical_analysis_dataset_tiny \
        --model_save_dir ./save_dir \
        --epochs 1 \
        --save_steps 15 \
        --logging_steps 1\
        --batch_size 32 \
        --device gpu >${log_path}/lexical_analysis_train) >>${log_path}/lexical_analysis_train 2>&1
print_info $? lexical_analysis_train
#export
time (python export_model.py \
    --data_dir=./lexical_analysis_dataset_tiny \
    --params_path=./save_dir/model_15.pdparams \
    --output_path=./infer_model/static_graph_params >${log_path}/lexical_analysis_export) >>${log_path}/lexical_analysis_export 2>&1
print_info $? lexical_analysis_export
# predict
time (python predict.py --data_dir ./lexical_analysis_dataset_tiny \
        --init_checkpoint ./save_dir/model_15.pdparams \
        --batch_size 32 \
        --device gpu >${log_path}/lexical_analysis_predict) >>${log_path}/lexical_analysis_predict 2>&1
print_info $? lexical_analysis_predict
# deploy
time (python deploy/predict.py \
    --model_file=infer_model/static_graph_params.pdmodel \
    --params_file=infer_model/static_graph_params.pdiparams \
    --data_dir lexical_analysis_dataset_tiny >${log_path}/lexical_analysis_deploy) >>${log_path}/lexical_analysis_deploy 2>&1
print_info $? lexical_analysis_deploy
}
# 16 seq2seq
seq2seq() {
export CUDA_VISIBLE_DEVICES=${cudaid2}
cd ${nlp_dir}/examples/machine_translation/seq2seq/
# train  (1041/steps) 5min
time (python train.py \
    --num_layers 2 \
    --hidden_size 512 \
    --batch_size 128 \
    --max_epoch 1 \
    --log_freq 1 \
    --dropout 0.2 \
    --init_scale  0.1 \
    --max_grad_norm 5.0 \
    --device gpu \
    --model_path ./attention_models >${log_path}/seq2seq_train) >>${log_path}/seq2seq_train 2>&1
print_info $? seq2seq_train
# predict
time (python predict.py \
     --num_layers 2 \
     --hidden_size 512 \
     --batch_size 128 \
     --dropout 0.2 \
     --init_scale  0.1 \
     --max_grad_norm 5.0 \
     --init_from_ckpt attention_models/0 \
     --infer_output_file infer_output.txt \
     --beam_size 10 \
     --device gpu  >${log_path}/seq2seq_predict) >>${log_path}/seq2seq_predict 2>&1
print_info $? seq2seq_predict
# export
time (python export_model.py \
     --num_layers 2 \
     --hidden_size 512 \
     --batch_size 128 \
     --dropout 0.2 \
     --init_scale  0.1 \
     --max_grad_norm 5.0 \
     --init_from_ckpt attention_models/0.pdparams \
     --beam_size 10 \
     --export_path ./infer_model/model >${log_path}/seq2seq_export) >>${log_path}/seq2seq_export 2>&1
print_info $? seq2seq_export
# depoly
time (cd deploy/python
python infer.py \
    --export_path ../../infer_model/model \
    --device gpu \
    --batch_size 128 \
    --infer_output_file infer_output.txt  >${log_path}/seq2seq_depoly) >>${log_path}/seq2seq_deploy 2>&1
print_info $? seq2seq_depoly
}
# 18 word_embedding 5min
word_embedding(){
export CUDA_VISIBLE_DEVICES=${cudaid1}
cd ${nlp_dir}/examples/word_embedding/
# 使用paddlenlp.embeddings.TokenEmbedding
time (python train.py --device='gpu' \
                --lr=5e-4 \
                --batch_size=32 \
                --epochs=1 \
                --use_token_embedding=True \
                --vdl_dir='./vdl_paddlenlp_dir'  >${log_path}/word_embedding_paddlenlp_train) >>${log_path}/word_embedding_paddlenlp_train 2>&1
print_info $? word_embedding_paddlenlp_train
# 使用paddle.nn.Embedding
time (python train.py --device='gpu' \
                --lr=1e-4 \
                --batch_size=32 \
                --epochs=1 \
                --use_token_embedding=False \
                --vdl_dir='./vdl_paddle_dir' >${log_path}/word_embedding_paddle_train) >>${log_path}/word_embedding_paddle_train 2>&1
print_info $? word_embedding_paddle_train
}
# 19 ernie-ctm
ernie-ctm(){
export CUDA_VISIBLE_DEVICES=${cudaid1}
cd ${nlp_dir}/examples/text_to_knowledge/ernie-ctm/
wget https://paddlenlp.bj.bcebos.com/paddlenlp/datasets/wordtag_dataset_v2.tar.gz && tar -zxvf wordtag_dataset_v2.tar.gz
time (python -m paddle.distributed.launch  train.py \
    --max_seq_len 128 \
    --batch_size 8   \
    --learning_rate 5e-5 \
    --num_train_epochs 1 \
    --logging_steps 1 \
    --save_steps 100 \
    --output_dir ./output/ \
    --device "gpu"   >${log_path}/ernie-ctm_train) >>${log_path}/ernie-ctm_train 2>&1
print_info $? ernie-ctm_train
export CUDA_VISIBLE_DEVICES=${cudaid1}
time (python -m paddle.distributed.launch predict.py \
    --batch_size 32   \
    --params_path ./output/model_125/model_state.pdparams \
    --device "gpu"   >${log_path}/ernie-ctm_eval) >>${log_path}/ernie-ctm_eval 2>&1
print_info $? ernie-ctm_eval
}
# 20 distilbert
distilbert (){
cd ${nlp_dir}/examples/model_compression/distill_lstm/
mv ${nlp_dir}/examples/benchmark/glue/SST-2/* ./
time (
    python small.py \
    --task_name sst-2 \
    --vocab_size 30522 \
    --max_epoch 1 \
    --batch_size 64 \
    --lr 1.0 \
    --dropout_prob 0.4 \
    --output_dir small_models/SST-2 \
    --save_steps 10000 \
    --embedding_name w2v.google_news.target.word-word.dim300.en >${log_path}/distilbert_small_train) >>${log_path}/distilbert_small_train 2>&1
print_info $? distilbert_small_train
time (
    python bert_distill.py \
    --task_name sst-2 \
    --vocab_size 30522 \
    --max_epoch 1 \
    --lr 1.0 \
    --task_name sst-2 \
    --dropout_prob 0.2 \
    --batch_size 128 \
    --model_name bert-base-uncased \
    --output_dir distilled_models/SST-2 \
    --teacher_dir ./sst-2_ft_model_1.pdparams/ \
    --save_steps 1000 \
    --n_iter 1 \
    --embedding_name w2v.google_news.target.word-word.dim300.en >${log_path}/distilbert_teacher_train) >>${log_path}/distilbert_teacher_train 2>&1
print_info $? distilbert_teacher_train
}
# 21 stacl
stacl() {
cd ${nlp_dir}/examples/simultaneous_translation/stacl/
cp -r /ssd1/paddlenlp/download/stacl/* ./
export CUDA_VISIBLE_DEVICES=${cudaid2}
time (sed -i "s/save_step: 10000/save_step: 1/g" config/transformer.yaml
sed -i "s/p print_step: 100/print_step: 1/g" config/transformer.yaml
sed -i "s/epoch: 30/epoch: 1/g" config/transformer.yaml
sed -i "s/max_iter: None/max_iter: 3/g" config/transformer.yaml
sed -i "s/batch_size: 4096/batch_size: 500/g" config/transformer.yaml
python -m paddle.distributed.launch train.py --config ./config/transformer.yaml  >${log_path}/stacl_wk-1) >>${log_path}/stacl_wk-1 2>&1
print_info $? stacl_wk-1

time (
sed -i "s/waitk: -1/waitk: 3/g" config/transformer.yaml
sed -i 's/save_model: "trained_models"/save_model: "trained_models_3"/g' config/transformer.yaml
sed -i 's#init_from_checkpoint: ""#init_from_checkpoint: "./trained_models/step_1/"#g' config/transformer.yaml
python -m paddle.distributed.launch  train.py --config ./config/transformer.yaml >${log_path}/stacl_wk3) >>${log_path}/stacl_wk3 2>&1
print_info $? stacl_wk3

time (sed -i "s/waitk: 3/waitk: 5/g" config/transformer.yaml
sed -i 's/save_model: "trained_models_3"/save_model: "trained_models_5"/g' config/transformer.yaml
sed -i 's#init_from_checkpoint: "./trained_models/step_1/"#init_from_checkpoint: "./trained_models_3/step_1/"#g' config/transformer.yaml
python -m paddle.distributed.launch train.py --config ./config/transformer.yaml >${log_path}/stacl_wk5) >>${log_path}/stacl_wk5 2>&1
print_info $? stacl_wk5

time (sed -i "s/batch_size: 500/batch_size: 100/g" config/transformer.yaml
sed -i 's#init_from_params: "trained_models/step_final/"#init_from_params: "./trained_models_5/step_1/"#g' config/transformer.yaml
python predict.py --config ./config/transformer.yaml >${log_path}/stacl_predict) >>${log_path}/stacl_predict 2>&1
print_info $? stacl_predict
}
# 22 transformer
transformer (){
cd ${nlp_dir}/examples/machine_translation/transformer/
wget -q https://paddle-qa.bj.bcebos.com/paddlenlp/WMT14.en-de.partial.tar.gz
tar -xzvf WMT14.en-de.partial.tar.gz
time (
sed -i "s/save_step: 10000/save_step: 1/g" configs/transformer.base.yaml
sed -i "s/print_step: 100/print_step: 1/g" configs/transformer.base.yaml
sed -i "s/epoch: 30/epoch: 1/g" configs/transformer.base.yaml
sed -i "s/max_iter: None/max_iter: 2/g" configs/transformer.base.yaml
sed -i "s/batch_size: 4096/batch_size: 1000/g" configs/transformer.base.yaml

python train.py --config ./configs/transformer.base.yaml \
    --train_file ${PWD}/WMT14.en-de.partial/train.tok.clean.bpe.en ${PWD}/WMT14.en-de.partial/train.tok.clean.bpe.de \
    --dev_file ${PWD}/WMT14.en-de.partial/dev.tok.bpe.en ${PWD}/WMT14.en-de.partial/dev.tok.bpe.de \
    --vocab_file ${PWD}/WMT14.en-de.partial/vocab_all.bpe.33708 \
    --unk_token "<unk>" --bos_token "<s>" --eos_token "<e>"  >${log_path}/transformer_train) >>${log_path}/transformer_train 2>&1
print_info $? transformer_train
#predict
time (
sed -i 's#init_from_params: "./trained_models/step/"#init_from_params: "./trained_models/step_final/"#g' configs/transformer.base.yaml
python predict.py --config ./configs/transformer.base.yaml  \
    --test_file ${PWD}/WMT14.en-de.partial/test.tok.bpe.en ${PWD}/WMT14.en-de.partial/test.tok.bpe.de \
    --without_ft \
    --vocab_file ${PWD}/WMT14.en-de.partial/vocab_all.bpe.33708 \
    --unk_token "<unk>" --bos_token "<s>" --eos_token "<e>"  >${log_path}/transformer_predict) >>${log_path}/transformer_predict 2>&1
print_info $? transformer_predict
#export
time (
python export_model.py --config ./configs/transformer.base.yaml \
    --vocab_file ${PWD}/WMT14.en-de.partial/vocab_all.bpe.33708 \
    --bos_token "<s>" --eos_token "<e>" >${log_path}/transformer_export) >>${log_path}/transformer_export 2>&1
print_info $? transformer_export
#infer
time (
python ./deploy/python/inference.py --config ./configs/transformer.base.yaml \
    --profile \
    --test_file ${PWD}/WMT14.en-de.partial/test.tok.bpe.en ${PWD}/WMT14.en-de.partial/test.tok.bpe.de  \
    --vocab_file ${PWD}/WMT14.en-de.partial/vocab_all.bpe.33708 \
    --unk_token "<unk>" --bos_token "<s>" --eos_token "<e>" >${log_path}/transformer_infer) >>${log_path}/transformer_infer 2>&1
print_info $? transformer_infer
# # FT
cd ${nlp_dir}/
export PYTHONPATH=$PWD/PaddleNLP/:$PYTHONPATH
wget -q https://paddle-inference-lib.bj.bcebos.com/2.4.0/cxx_c/Linux/GPU/x86-64_gcc8.2_avx_mkl_cuda10.2_cudnn8.1.1_trt7.2.3.4/paddle_inference.tgz
tar -zxf paddle_inference.tgz
export CC=/usr/local/gcc-8.2/bin/gcc
export CXX=/usr/local/gcc-8.2/bin/g++
cd ${nlp_dir}/paddlenlp/ops
#python op
mkdir build_tr_so
cd build_tr_so/
cmake ..  -DCMAKE_BUILD_TYPE=Release -DPY_CMD=python
make -j >${log_path}/transformer_python_FT >>${log_path}/transformer_python_FT 2>&1
print_info $? transformer_python_FT
cd ../
#C++ op
mkdir build_tr_cc
cd build_tr_cc/
cmake .. -DCMAKE_BUILD_TYPE=Release -DPADDLE_LIB=${nlp_dir}/paddle_inference -DDEMO=${nlp_dir}/paddlenlp/ops/faster_transformer/src/demo/transformer_e2e.cc -DON_INFER=ON -DWITH_MKL=ON -DWITH_ONNXRUNTIME=ON
make -j >${log_path}/transformer_C_FT >>${log_path}/transformer_C_FT 2>&1
print_info $? transformer_C_FT
#deploy python
cd ${nlp_dir}/examples/machine_translation/transformer/faster_transformer/
sed -i "s#./trained_models/step_final/#./base_trained_models/step_final/#g" ../configs/transformer.base.yaml
wget -q https://paddlenlp.bj.bcebos.com/models/transformers/transformer/transformer-base-wmt_ende_bpe.tar.gz
tar -zxf transformer-base-wmt_ende_bpe.tar.gz
export FLAGS_fraction_of_gpu_memory_to_use=0.1
cp -rf ${nlp_dir}/paddlenlp/ops/build_tr_so/third-party/build/fastertransformer/bin/decoding_gemm ./
./decoding_gemm 8 4 8 64 38512 32 512 0
#beam_search
python encoder_decoding_predict.py \
    --config ../configs/transformer.base.yaml \
    --decoding_lib ${nlp_dir}/paddlenlp/ops/build_tr_so/lib/libdecoding_op.so \
    --decoding_strategy beam_search \
    --beam_size 5 >${log_path}/transformer_deploy_P_FT >>${log_path}/transformer_deploy_P_FT 2>&1
print_info $? transformer_deploy_P_FT
#topk
python encoder_decoding_predict.py \
    --config ../configs/transformer.base.yaml \
    --decoding_lib ${nlp_dir}/paddlenlp/ops/build_tr_so/lib/libdecoding_op.so \
    --decoding_strategy topk_sampling \
    --topk 3 >topk.log
#topp
python encoder_decoding_predict.py \
    --config ../configs/transformer.base.yaml \
    --decoding_lib ${nlp_dir}/paddlenlp/ops/build_tr_so/lib/libdecoding_op.so \
    --decoding_strategy topp_sampling \
    --topk 0 \
    --topp 0.1 >topp.log
#deploy c++
python export_model.py  \
    --config ../configs/transformer.base.yaml  \
    --decoding_lib ${nlp_dir}/paddlenlp/ops/build_tr_so/lib/libdecoding_op.so   \
    --decoding_strategy beam_search --beam_size 5
./decoding_gemm 8 5 8 64 38512 256 512 0
${nlp_dir}/paddlenlp/ops/build_tr_cc/bin/./transformer_e2e -batch_size 8 -gpu_id 0 -model_dir ./infer_model/ -vocab_file ${PPNLP_HOME}/datasets/WMT14ende/WMT14.en-de/wmt14_ende_data_bpe/vocab_all.bpe.33708 \
-data_file ${PPNLP_HOME}/datasets/WMT14ende/WMT14.en-de/wmt14_ende_data_bpe/newstest2014.tok.bpe.33708.en  >${log_path}/transformer_deploy_C_FT >>${log_path}/transformer_deploy_C_FT 2>&1
print_info $? transformer_deploy_C_FT
}
# 23 pet
pet (){
path="examples/few_shot/pet"
python scripts/regression/ci_normal_case.py ${path}
}
efl(){
path="examples/few_shot/efl"
python scripts/regression/ci_normal_case.py ${path}
}
p-tuning(){
path="examples/few_shot/p-tuning"
python scripts/regression/ci_normal_case.py ${path}
}
#24 simbert
simbert(){
cd ${nlp_dir}/examples/text_matching/simbert/
cp -r /ssd1/paddlenlp/download/simbert/dev.tsv ./
time (
python predict.py --input_file ./dev.tsv >${log_path}/simbert) >>${log_path}/simbert 2>&1
print_info $? simbert
}
#25 ernie-doc
ernie-doc(){
cd ${nlp_dir}/model_zoo/ernie-doc/
export CUDA_VISIBLE_DEVICES=${cudaid2}
time (python -m paddle.distributed.launch  --log_dir hyp run_classifier.py --epochs 15 --layerwise_decay 0.7 --learning_rate 5e-5 --batch_size 4 --save_steps 100 --max_steps 100  --dataset hyp --output_dir hyp >${log_path}/ernie-doc_hyp) >>${log_path}/ernie-doc_hyp 2>&1
print_info $? ernie-doc_hyp
time (python -m paddle.distributed.launch  --log_dir cmrc2018 run_mrc.py --batch_size 4 --layerwise_decay 0.8 --dropout 0.2 --learning_rate 4.375e-5 --epochs 1 --save_steps 100 --max_steps 100  --dataset cmrc2018 --output_dir cmrc2018  >${log_path}/ernie-doc_cmrc2018) >>${log_path}/ernie-doc_cmrc2018 2>&1
print_info $?  ernie-doc_cmrc2018
time (python -m paddle.distributed.launch  --log_dir c3 run_mcq.py --learning_rate 6.5e-5 --epochs 1 --save_steps 100 --max_steps 100  --output_dir c3 >${log_path}/ernie-doc_c3) >>${log_path}/ernie-doc_c3 2>&1
print_info $? ernie-doc_c3
time (python -m paddle.distributed.launch  --log_dir cail/ run_semantic_matching.py --epochs 1 --layerwise_decay 0.8 --learning_rate 1.25e-5 --batch_size 4  --save_steps 100 --max_steps 100 --output_dir cail >${log_path}/ernie-doc_cail) >>${log_path}/ernie-doc_cail 2>&1
print_info $? ernie-doc_cail
time (python -m paddle.distributed.launch  --log_dir msra run_sequence_labeling.py --learning_rate 3e-5 --epochs 1 --save_steps 100 --max_steps 100  --output_dir msra  >${log_path}/ernie-doc_msar) >>${log_path}/ernie-doc_msar 2>&1
print_info $? ernie-doc_msar
time (python run_mrc.py  --model_name_or_path ernie-doc-base-zh  --dataset dureader_robust  --batch_size 8 --learning_rate 2.75e-4 --epochs 1 --save_steps 10 --max_steps 2 --logging_steps 10 --device gpu >${log_path}/ernie-doc_dureader_robust) >>${log_path}/ernie-doc_dureader_robust 2>&1
print_info $? ernie-doc_dureader_robust
}
#26 transformer-xl
transformer-xl (){
cd ${nlp_dir}/examples/language_model/transformer-xl/
cp -r /ssd1/paddlenlp/download/transformer-xl/* ./
export CUDA_VISIBLE_DEVICES=${cudaid2}
time (sed -i 's/print_step: 100/print_step: 1/g' configs/enwik8.yaml
sed -i 's/save_step: 10000/save_step: 3/g' configs/enwik8.yaml
sed -i 's/batch_size: 16/batch_size: 8/g' configs/enwik8.yaml
sed -i 's/max_step: 400000/max_step: 3/g' configs/enwik8.yaml
python -m paddle.distributed.launch  train.py --config ./configs/enwik8.yaml >${log_path}/transformer-xl_train_enwik8) >>${log_path}/transformer-xl_train_enwik8 2>&1
print_info $? transformer-xl_train_enwik8
time (sed -i 's/batch_size: 8/batch_size: 1/g' configs/enwik8.yaml
sed -i 's#init_from_params: "./trained_models/step_final/"#init_from_params: "./trained_models/step_3/"#g' configs/enwik8.yaml
python eval.py --config ./configs/enwik8.yaml >${log_path}/transformer-xl_eval_enwik8) >>${log_path}/transformer-xl_eval_enwik8 2>&1
print_info $? transformer-xl_eval_enwik8
}
#27 pointer_summarizer
pointer_summarizer() {
cd ${nlp_dir}/examples/text_summarization/pointer_summarizer/
cp -r /ssd1/paddlenlp/download/pointer_summarizer/* ./
export CUDA_VISIBLE_DEVICES=${cudaid1}
time (sed -i 's/max_iterations = 100000/max_iterations = 5/g' config.py
sed -i 's/if iter % 5000 == 0 or iter == 1000:/if iter % 5 == 0 :/g' train.py
python train.py >${log_path}/pointer_summarizer_train) >>${log_path}/pointer_summarizer_train 2>&1
print_info $? pointer_summarizer_train
}
#28 question_matching
question_matching() {
cd ${nlp_dir}/examples/text_matching/question_matching/
cp -r /ssd1/paddlenlp/download/question_matching/* ./
export CUDA_VISIBLE_DEVICES=${cudaid2}
#train
time (
python -u -m paddle.distributed.launch train.py \
       --train_set ./data_v4/train/ALL/train \
       --dev_set ./data_v4/train/ALL/dev \
       --device gpu \
       --eval_step 10 \
       --max_steps 10 \
       --save_dir ./checkpoints \
       --train_batch_size 32 \
       --learning_rate 2E-5 \
       --epochs 1 \
       --rdrop_coef 0.0 >${log_path}/question_matching_train) >>${log_path}/question_matching_train 2>&1
print_info $? question_matching_train
#predict
time (
export CUDA_VISIBLE_DEVICES=${cudaid1}
python -u \
    predict.py \
    --device gpu \
    --params_path "./checkpoints/model_10/model_state.pdparams" \
    --batch_size 128 \
    --input_file ./data_v4/test/public_test_A \
    --result_file 0.0_predict_public_result_test_A_re >${log_path}/question_matching_predict) >>${log_path}/question_matching_predict 2>&1
print_info $? question_matching_predict
}
# 29 ernie-csc
ernie-csc() {
export CUDA_VISIBLE_DEVICES=${cudaid2}
cd ${nlp_dir}/examples/text_correction/ernie-csc
#dowdnload data
python download.py --data_dir ./extra_train_ds/ --url https://github.com/wdimmy/Automatic-Corpus-Generation/raw/master/corpus/train.sgml
#trans xml txt
python change_sgml_to_txt.py -i extra_train_ds/train.sgml -o extra_train_ds/train.txt
#2卡训练
python -m paddle.distributed.launch  train.py --batch_size 32 --logging_steps 100 --epochs 1 --learning_rate 5e-5 --model_name_or_path ernie-1.0 --output_dir ./checkpoints/ --extra_train_ds_dir ./extra_train_ds/  >${log_path}/ernie-csc_train >>${log_path}/ernie-csc_train 2>&1
print_info $? ernie-csc_train
#predict
sh run_sighan_predict.sh >${log_path}/ernie-csc_predict >>${log_path}/ernie-csc_predict 2>&1
print_info $? ernie-csc_predict
#export model
python export_model.py --params_path ./checkpoints/best_model.pdparams --output_path ./infer_model/static_graph_params >${log_path}/ernie-csc_export >>${log_path}/ernie-csc_export 2>&1
print_info $? ernie-csc_export
#python deploy
python predict.py --model_file infer_model/static_graph_params.pdmodel --params_file infer_model/static_graph_params.pdiparams >${log_path}/ernie-csc_deploy >>${log_path}/ernie-csc_deploy 2>&1
print_info $? ernie-csc_deploy
}
#30 nptag
nptag() {
cd ${nlp_dir}/examples/text_to_knowledge/nptag/
wget -q https://paddlenlp.bj.bcebos.com/paddlenlp/datasets/nptag_dataset.tar.gz && tar -zxvf nptag_dataset.tar.gz
export CUDA_VISIBLE_DEVICES=${cudaid2}
python -m paddle.distributed.launch  train.py \
    --batch_size 64 \
    --learning_rate 1e-6 \
    --num_train_epochs 1 \
    --logging_steps 10 \
    --save_steps 100 \
    --output_dir ./output \
    --device "gpu" >${log_path}/nptag_train >>${log_path}/nptag_train 2>&1
print_info $? nptag_train
export CUDA_VISIBLE_DEVICES=${cudaid2}
python -m paddle.distributed.launch  predict.py \
    --device=gpu \
    --params_path ./output/model_100/model_state.pdparams >${log_path}/nptag_predict >>${log_path}/nptag_predict 2>&1
print_info $? nptag_predict
python export_model.py --params_path=./output/model_100/model_state.pdparams --output_path=./export >${log_path}/nptag_export >>${log_path}/nptag_export 2>&1
print_info $? nptag_export
python deploy/python/predict.py --model_dir=./export >${log_path}/nptag_depoly >>${log_path}/nptag_deploy 2>&1
print_info $? nptag_depoly
}
#31 ernie-m
ernie-m() {
export CUDA_VISIBLE_DEVICES=${cudaid2}
cd ${nlp_dir}/model_zoo/ernie-m
if [ ! -f 'test.py' ];then
    echo '模型测试文件不存在！'
    python -m paddle.distributed.launch  --log_dir output run_classifier.py  \
        --task_type cross-lingual-transfer  \
        --batch_size 8    \
        --model_name_or_path ernie-m-base \
        --save_steps 2 \
        --max_steps 2 \
        --output_dir output \
        --logging_steps 1  >${log_path}/ernie-m >>${log_path}/ernie-m 2>&1
        print_info $? ernie-m
else 
    pytest ${nlp_dir}/model_zoo/ernie-layout/ >${log_path}/ernie-layout >>${log_path}/ernie-layout 2>&1
    print_info $? ernie-layout
fi
}
#32 clue
clue (){
cd ${nlp_dir}/examples/benchmark/clue/classification
python -u ./run_clue_classifier_trainer.py \
    --model_name_or_path ernie-3.0-base-zh \
    --dataset "clue afqmc" \
    --max_seq_length 128 \
    --per_device_train_batch_size 32   \
    --per_device_eval_batch_size 32   \
    --learning_rate 1e-5 \
    --num_train_epochs 3 \
    --logging_steps 1 \
    --seed 42  \
    --save_steps 3 \
    --warmup_ratio 0.1 \
    --weight_decay 0.01 \
    --adam_epsilon 1e-8 \
    --output_dir ./tmp \
    --device gpu  \
    --do_train \
    --do_eval \
    --metric_for_best_model "eval_accuracy" \
    --load_best_model_at_end \
    --save_total_limit 1 \
    --max_steps 1 >${log_path}/clue-trainer_api >>${log_path}/clue-trainer_api 2>&1
print_info $? clue-tranier_api
python -u run_clue_classifier.py  \
    --model_name_or_path ernie-3.0-base-zh \
    --task_name afqmc \
    --max_seq_length 128 \
    --batch_size 16   \
    --learning_rate 3e-5 \
    --num_train_epochs 3 \
    --logging_steps 100 \
    --seed 42  \
    --save_steps 1 \
    --warmup_proportion 0.1 \
    --weight_decay 0.01 \
    --adam_epsilon 1e-8 \
    --output_dir ./output/afqmc \
    --device gpu \
    --max_steps 1 \
    --do_train  >${log_path}/clue-class >>${log_path}/clue-class 2>&1
print_info $? clue-class
cd ${nlp_dir}/examples/benchmark/clue/mrc
export CUDA_VISIBLE_DEVICES=${cudaid1}
python -m paddle.distributed.launch run_cmrc2018.py \
    --model_name_or_path ernie-3.0-base-zh \
    --batch_size 16 \
    --learning_rate 3e-5 \
    --max_seq_length 512 \
    --num_train_epochs 2 \
    --do_train \
    --do_predict \
    --warmup_proportion 0.1 \
    --weight_decay 0.01 \
    --gradient_accumulation_steps 2 \
    --max_steps 1 \
    --output_dir ./tmp >${log_path}/clue-mrc >>${log_path}/clue-mrc 2>&1
print_info $? clue-mrc
}
#32 textcnn
textcnn(){
cd ${nlp_dir}/examples/sentiment_analysis/textcnn
wget https://bj.bcebos.com/paddlenlp/datasets/RobotChat.tar.gz
tar xvf RobotChat.tar.gz
wget https://bj.bcebos.com/paddlenlp/robot_chat_word_dict.txt
wget https://bj.bcebos.com/paddlenlp/models/textcnn.pdparams
python -m paddle.distributed.launch train.py \
    --vocab_path=./robot_chat_word_dict.txt \
    --init_from_ckpt=./textcnn.pdparams \
    --device=gpu \
    --lr=5e-5 \
    --batch_size=64 \
    --epochs=1 \
    --save_dir=./checkpoints \
    --data_path=./RobotChat >${log_path}/textcnn_train >>${log_path}/textcnn_train 2>&1
print_info $? textcnn_train
python export_model.py --vocab_path=./robot_chat_word_dict.txt --params_path=./checkpoints/final.pdparams \
    --output_path=./static_graph_params >${log_path}/textcnn_export >>${log_path}/textcnn_export 2>&1
print_info $? export_export
python deploy/python/predict.py --model_file=static_graph_params.pdmodel \
    --params_file=static_graph_params.pdiparams >${log_path}/textcnn_depoly >>${log_path}/textcnn_depoly 2>&1
print_info $? textcnn_deploy
python predict.py --vocab_path=./robot_chat_word_dict.txt \
    --device=gpu \
    --params_path=./checkpoints/final.pdparams >${log_path}/textcnn_predict >>${log_path}/textcnn_predict 2>&1
print_info $? textcnn_predict
}
#33 taskflow
taskflow (){
cd ${nlp_dir}
python scripts/regression/test_taskflow.py >${log_path}/taskflow >>${log_path}/taskflow 2>&1
print_info $? taskflow
}
transformers(){
echo ' RUN all transformers unittest'
cd ${nlp_dir}/tests/transformers/
for apicase in `ls`;do
    if [[ ${apicase##*.} == "py" ]];then
            continue
    else
        cd ${nlp_dir}
        pytest tests/transformers/${apicase}/test_*.py  >${nlp_dir}/unittest_logs/${apicase}_unittest.log 2>&1
        print_info $? tests ${apicase}_unittest
    fi
done
}
fast_generation(){
cd ${nlp_dir}/fast_generation/samples
python codegen_sample.py >${log_path}/fast_generation_codegen >>${log_path}/fast_generation_codegen 2>&1
print_info $? fast_generation_codegen

python gpt_sample.py >${log_path}/fast_generation_gpt >>${log_path}/fast_generation_gpt 2>&1
print_info $? fast_generation_gpt

python mbart_sample.py >${log_path}/fast_generation_mbart >>${log_path}/fast_generation_mbart 2>&1
print_info $? fast_generation_mbart

python plato_sample.py >${log_path}/fast_generation_plato >>${log_path}/fast_generation_plato 2>&1
print_info $? fast_generation_plato

python t5_sample.py --use_faster >${log_path}/fast_generation_t5 >>${log_path}/fast_generation_t5 2>&1
print_info $? fast_generation_t5

cd ${nlp_dir}/paddlenlp/ops/fast_transformer/sample/
python bart_decoding_sample.py >${log_path}/fast_generation_bart >>${log_path}/fast_generation_bart 2>&1
print_info $? fast_generation_bart
}
ernie-3.0(){
cd ${nlp_dir}/model_zoo/ernie-3.0/
if [ ! -f 'test.py' ];then
    echo '模型测试文件不存在！'
    #训练
    python run_seq_cls.py  --model_name_or_path ernie-3.0-medium-zh  --dataset afqmc --output_dir ./best_models --export_model_dir best_models/ --do_train --do_eval --do_export --config=configs/default.yml --max_steps=2 --save_step=2 >${log_path}/ernie-3.0_train_seq_cls >>${log_path}/ernie-3.0_train_seq_cls 2>&1
    print_info $? ernie-3.0_train_seq_cls
    python run_token_cls.py --model_name_or_path ernie-3.0-medium-zh --dataset msra_ner --output_dir ./best_models --export_model_dir best_models/ --do_train --do_eval --do_export --config=configs/default.yml --max_steps=2 --save_step=2 >${log_path}/ernie-3.0_train_token_cls >>${log_path}/ernie-3.0_train_token_cls 2>&1
    print_info $? ernie-3.0_train_token_cls
    python run_qa.py --model_name_or_path ernie-3.0-medium-zh --dataset cmrc2018  --output_dir ./best_models --export_model_dir best_models/ --do_train --do_eval --do_export --config=configs/default.yml --max_steps=2 --save_step=2 >${log_path}/ernie-3.0_train_qa >>${log_path}/ernie-3.0_train_qa 2>&1
    print_info $? ernie-3.0_train_qa
    # 预测
    python run_seq_cls.py  --model_name_or_path best_models/afqmc/  --dataset afqmc --output_dir ./best_models --do_predict --config=configs/default.yml >${log_path}/ernie-3.0_predict_seq_cls >>${log_path}/ernie-3.0_predict_seq_cls 2>&1
    print_info $? ernie-3.0_predict_seq_cls
    python run_token_cls.py  --model_name_or_path best_models/msra_ner/  --dataset msra_ner --output_dir ./best_models --do_predict --config=configs/default.yml >${log_path}/ernie-3.0_predict_token_cls >>${log_path}/ernie-3.0_predict_token_cls 2>&1
    print_info $? ernie-3.0_predict_token_cls
    python run_qa.py --model_name_or_path best_models/cmrc2018/ --dataset cmrc2018  --output_dir ./best_models --do_predict --config=configs/default.yml >${log_path}/ernie-3.0_predict_qa >>${log_path}/ernie-3.0_predict_qa 2>&1
    print_info $? ernie-3.0_predict_qa
    #压缩
    python compress_seq_cls.py  --model_name_or_path best_models/afqmc/  --dataset afqmc --output_dir ./best_models/afqmc --config=configs/default.yml >${log_path}/ernie-3.0_compress_seq_cls >>${log_path}/ernie-3.0_compress_seq_cls 2>&1
    print_info $? ernie-3.0_compress_seq_cls
    python compress_token_cls.py  --model_name_or_path best_models/msra_ner/  --dataset msra_ner --output_dir ./best_models/msra_ner --config=configs/default.yml >${log_path}/ernie-3.0_compress_token_cls >>${log_path}/ernie-3.0_compress_token_cls 2>&1
    print_info $? ernie-3.0_compress_token_cls
    python compress_qa.py --model_name_or_path best_models/cmrc2018/ --dataset cmrc2018  --output_dir ./best_models/cmrc2018 --config=configs/default.yml >${log_path}/ernie-3.0_compress_qa >>${log_path}/ernie-3.0_compress_qa 2>&1
    print_info $? ernie-3.0_compress_qa
else 
    pytest ${nlp_dir}/model_zoo/ernie-3.0/ >${log_path}/ernie-3.0 >>${log_path}/ernie-3.0 2>&1
    print_info $? ernie-3.0
fi
}
ernie-health(){
if [ ! -f 'test.py' ];then
    echo '模型测试文件不存在！'
else 
    pytest ${nlp_dir}/model_zoo/ernie-health/ >${log_path}/ernie-health>>${log_path}/ernie-health 2>&1
    print_info $? ernie-health
fi
}
uie(){
cd ${nlp_dir}/model_zoo/uie/
if [ ! -f 'test.py' ];then
    echo '模型测试文件不存在！'
else 
    pytest ${nlp_dir}/model_zoo/uie/ >${log_path}/uie>>${log_path}/uie 2>&1
    print_info $? uie
fi
}
ernie-layout(){
cd ${nlp_dir}/model_zoo/ernie-layout/  
if [ ! -f 'test.py' ];then
    echo '模型测试文件不存在！'
else 
    pytest ${nlp_dir}/model_zoo/ernie-layout/ >${log_path}/ernie-layout >>${log_path}/ernie-layout 2>&1
    print_info $? ernie-layout
fi
}
$1<|MERGE_RESOLUTION|>--- conflicted
+++ resolved
@@ -225,49 +225,6 @@
 }
 # 8 gpt
 gpt(){
-<<<<<<< HEAD
-#data process
-cd ${nlp_dir}/model_zoo/ernie-1.0/data_tools
-sed -i "s/python3/python/g" Makefile
-sed -i "s/python-config/python3.7m-config/g" Makefile
-#pretrain
-cd ${nlp_dir}/model_zoo/gpt/
-mkdir pre_data
-cd ./pre_data
-wget -q https://bj.bcebos.com/paddlenlp/models/transformers/gpt/data/gpt_en_dataset_300m_ids.npy
-wget -q https://bj.bcebos.com/paddlenlp/models/transformers/gpt/data/gpt_en_dataset_300m_idx.npz
-cd ../
-time (python -m paddle.distributed.launch run_pretrain.py \
-    --model_name_or_path gpt2-en \
-    --input_dir "./pre_data" \
-    --output_dir "output" \
-    --weight_decay 0.01 \
-    --max_steps 500000 \
-    --save_steps 100000 \
-    --device gpu \
-    --warmup_steps 320000 \
-    --warmup_ratio 0.01 \
-    --per_device_train_batch_size 4 \
-    --eval_steps 100 \
-    --do_train true \
-    --do_predict true >${log_path}/gpt_pretrain) >>${log_path}/gpt_pretrain 2>&1
-print_info $? gpt_pretrain
-time (
-python export_model.py --model_type=gpt \
-    --model_path=gpt2-medium-en \
-    --output_path=./infer_model/model >${log_path}/gpt_export) >>${log_path}/gpt_export 2>&1
-print_info $? gpt_export
-time (
-python deploy/python/inference.py \
-    --model_type gpt \
-    --model_path ./infer_model/model >${log_path}/gpt_p_depoly) >>${log_path}/gpt_p_depoly 2>&1
-print_info $? gpt_p_depoly
-# test acc
-# cd ${nlp_dir}/tests/examples/gpt/
-# time (python -m unittest test_accuracy.py >${log_path}/gpt_test_acc) >>${log_path}/gpt_test_acc 2>&1
-# print_info $? gpt_test_acc
-# # FT
-=======
 if [ ! -f 'test.py' ];then
     echo '模型测试文件不存在！'
     # data process
@@ -282,18 +239,19 @@
     cd ../
     # pretrain
     python -m paddle.distributed.launch run_pretrain.py \
-        --model_type gpt \
-        --model_name_or_path gpt2-en \
-        --input_dir "./pre_data"\
-        --output_dir "output"\
-        --weight_decay 0.01\
-        --grad_clip 1.0\
-        --max_steps 2\
-        --save_steps 2\
-        --decay_steps 320000\
-        --warmup_rate 0.01\
-        --micro_batch_size 2 \
-        --device gpu >${log_path}/gpt_pretrain >>${log_path}/gpt_pretrain 2>&1
+    --model_name_or_path gpt2-en \
+    --input_dir "./pre_data" \
+    --output_dir "output" \
+    --weight_decay 0.01 \
+    --max_steps 500000 \
+    --save_steps 100000 \
+    --device gpu \
+    --warmup_steps 320000 \
+    --warmup_ratio 0.01 \
+    --per_device_train_batch_size 4 \
+    --eval_steps 100 \
+    --do_train true \
+    --do_predict true >${log_path}/gpt_pretrain >>${log_path}/gpt_pretrain 2>&1
     print_info $? gpt_pretrain
     # export model
     python export_model.py --model_type=gpt \
@@ -314,7 +272,6 @@
     print_info $? gpt
 fi
 # FT
->>>>>>> 943a0ffe
 cd ${nlp_dir}/
 export PYTHONPATH=$PWD/PaddleNLP/:$PYTHONPATH
 wget -q https://paddle-inference-lib.bj.bcebos.com/2.4.0/cxx_c/Linux/GPU/x86-64_gcc8.2_avx_mkl_cuda10.2_cudnn8.1.1_trt7.2.3.4/paddle_inference.tgz
